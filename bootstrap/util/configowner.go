--- conflicted
+++ resolved
@@ -82,11 +82,7 @@
 	return co.GetKind() == "MachinePool"
 }
 
-<<<<<<< HEAD
-// Returns the Kuberentes version for the config owner object
-=======
 // KubernetesVersion returns the Kuberentes version for the config owner object.
->>>>>>> dd8048ce
 func (co ConfigOwner) KubernetesVersion() string {
 	fields := []string{"spec", "version"}
 	if co.IsMachinePool() {
