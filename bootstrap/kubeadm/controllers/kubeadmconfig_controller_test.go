/*
Copyright 2019 The Kubernetes Authors.

Licensed under the Apache License, Version 2.0 (the "License");
you may not use this file except in compliance with the License.
You may obtain a copy of the License at

    http://www.apache.org/licenses/LICENSE-2.0

Unless required by applicable law or agreed to in writing, software
distributed under the License is distributed on an "AS IS" BASIS,
WITHOUT WARRANTIES OR CONDITIONS OF ANY KIND, either express or implied.
See the License for the specific language governing permissions and
limitations under the License.
*/

package controllers

import (
	"bytes"
	"context"
	"fmt"
	"reflect"
	"testing"
	"time"

	. "github.com/onsi/gomega"
	corev1 "k8s.io/api/core/v1"
	metav1 "k8s.io/apimachinery/pkg/apis/meta/v1"
	"k8s.io/apimachinery/pkg/types"
	bootstrapapi "k8s.io/cluster-bootstrap/token/api"
	"k8s.io/utils/pointer"
	ctrl "sigs.k8s.io/controller-runtime"
	"sigs.k8s.io/controller-runtime/pkg/client"
	"sigs.k8s.io/controller-runtime/pkg/client/fake"
	"sigs.k8s.io/controller-runtime/pkg/reconcile"

	clusterv1 "sigs.k8s.io/cluster-api/api/v1alpha4"
	bootstrapv1 "sigs.k8s.io/cluster-api/bootstrap/kubeadm/api/v1alpha4"
	fakeremote "sigs.k8s.io/cluster-api/controllers/remote/fake"
	expv1 "sigs.k8s.io/cluster-api/exp/api/v1alpha4"
	"sigs.k8s.io/cluster-api/feature"
	"sigs.k8s.io/cluster-api/util"
	"sigs.k8s.io/cluster-api/util/conditions"
	"sigs.k8s.io/cluster-api/util/patch"
	"sigs.k8s.io/cluster-api/util/secret"
)

// MachineToBootstrapMapFunc return kubeadm bootstrap configref name when configref exists.
func TestKubeadmConfigReconciler_MachineToBootstrapMapFuncReturn(t *testing.T) {
	g := NewWithT(t)

	cluster := newCluster("my-cluster", metav1.NamespaceDefault)
	objs := []client.Object{cluster}
	machineObjs := []client.Object{}
	var expectedConfigName string
	for i := 0; i < 3; i++ {
		m := newMachine(cluster, fmt.Sprintf("my-machine-%d", i), cluster.Namespace)
		configName := fmt.Sprintf("my-config-%d", i)
		if i == 1 {
			c := newKubeadmConfig(m, configName, metav1.NamespaceDefault)
			objs = append(objs, m, c)
			expectedConfigName = configName
		} else {
			objs = append(objs, m)
		}
		machineObjs = append(machineObjs, m)
	}
	fakeClient := fake.NewClientBuilder().WithObjects(objs...).Build()
	reconciler := &KubeadmConfigReconciler{
		Client: fakeClient,
	}
	for i := 0; i < 3; i++ {
		o := machineObjs[i]
		configs := reconciler.MachineToBootstrapMapFunc(o)
		if i == 1 {
			g.Expect(configs[0].Name).To(Equal(expectedConfigName))
		} else {
			g.Expect(configs[0].Name).To(Equal(""))
		}
	}
}

// Reconcile returns early if the kubeadm config is ready because it should never re-generate bootstrap data.
func TestKubeadmConfigReconciler_Reconcile_ReturnEarlyIfKubeadmConfigIsReady(t *testing.T) {
	g := NewWithT(t)

	config := newKubeadmConfig(nil, "cfg", metav1.NamespaceDefault)
	config.Status.Ready = true

	objects := []client.Object{
		config,
	}
	myclient := fake.NewClientBuilder().WithObjects(objects...).Build()

	k := &KubeadmConfigReconciler{
		Client: myclient,
	}

	request := ctrl.Request{
		NamespacedName: client.ObjectKey{
			Namespace: metav1.NamespaceDefault,
			Name:      "cfg",
		},
	}
	result, err := k.Reconcile(ctx, request)
	g.Expect(err).NotTo(HaveOccurred())
	g.Expect(result.Requeue).To(BeFalse())
	g.Expect(result.RequeueAfter).To(Equal(time.Duration(0)))
}

<<<<<<< HEAD
// Reconcile returns an error in this case because the owning machine should not go away before the things it owns.
=======
// Reconcile returns nil if the referenced Machine cannot be found.
>>>>>>> dd8048ce
func TestKubeadmConfigReconciler_Reconcile_ReturnNilIfReferencedMachineIsNotFound(t *testing.T) {
	g := NewWithT(t)

	machine := newMachine(nil, "machine", metav1.NamespaceDefault)
	config := newKubeadmConfig(machine, "cfg", metav1.NamespaceDefault)

	objects := []client.Object{
		// intentionally omitting machine
		config,
	}
	myclient := fake.NewClientBuilder().WithObjects(objects...).Build()

	k := &KubeadmConfigReconciler{
		Client: myclient,
	}

	request := ctrl.Request{
		NamespacedName: client.ObjectKey{
			Namespace: metav1.NamespaceDefault,
			Name:      "cfg",
		},
	}
<<<<<<< HEAD
	_, err := k.Reconcile(request)
=======
	_, err := k.Reconcile(ctx, request)
>>>>>>> dd8048ce
	g.Expect(err).To(BeNil())
}

// If the machine has bootstrap data secret reference, there is no need to generate more bootstrap data.
func TestKubeadmConfigReconciler_Reconcile_ReturnEarlyIfMachineHasDataSecretName(t *testing.T) {
	g := NewWithT(t)

	machine := newMachine(nil, "machine", metav1.NamespaceDefault)
	machine.Spec.Bootstrap.DataSecretName = pointer.StringPtr("something")

	config := newKubeadmConfig(machine, "cfg", metav1.NamespaceDefault)
	objects := []client.Object{
		machine,
		config,
	}
	myclient := fake.NewClientBuilder().WithObjects(objects...).Build()

	k := &KubeadmConfigReconciler{
		Client: myclient,
	}

	request := ctrl.Request{
		NamespacedName: client.ObjectKey{
			Namespace: metav1.NamespaceDefault,
			Name:      "cfg",
		},
	}
	result, err := k.Reconcile(ctx, request)
	g.Expect(err).NotTo(HaveOccurred())
	g.Expect(result.Requeue).To(BeFalse())
	g.Expect(result.RequeueAfter).To(Equal(time.Duration(0)))
}

func TestKubeadmConfigReconciler_ReturnEarlyIfClusterInfraNotReady(t *testing.T) {
	g := NewWithT(t)

	cluster := newCluster("cluster", metav1.NamespaceDefault)
	machine := newMachine(cluster, "machine", metav1.NamespaceDefault)
	config := newKubeadmConfig(machine, "cfg", metav1.NamespaceDefault)

	// cluster infra not ready
	cluster.Status = clusterv1.ClusterStatus{
		InfrastructureReady: false,
	}

	objects := []client.Object{
		cluster,
		machine,
		config,
	}
	myclient := fake.NewClientBuilder().WithObjects(objects...).Build()

	k := &KubeadmConfigReconciler{
		Client: myclient,
	}

	request := ctrl.Request{
		NamespacedName: client.ObjectKey{
			Namespace: metav1.NamespaceDefault,
			Name:      "cfg",
		},
	}

	expectedResult := reconcile.Result{}
	actualResult, actualError := k.Reconcile(ctx, request)
	g.Expect(actualResult).To(Equal(expectedResult))
	g.Expect(actualError).NotTo(HaveOccurred())
	assertHasFalseCondition(g, myclient, request, bootstrapv1.DataSecretAvailableCondition, clusterv1.ConditionSeverityInfo, bootstrapv1.WaitingForClusterInfrastructureReason)
}

// Return early If the owning machine does not have an associated cluster.
func TestKubeadmConfigReconciler_Reconcile_ReturnEarlyIfMachineHasNoCluster(t *testing.T) {
	g := NewWithT(t)

	machine := newMachine(nil, "machine", metav1.NamespaceDefault) // Machine without a cluster
	config := newKubeadmConfig(machine, "cfg", metav1.NamespaceDefault)

	objects := []client.Object{
		machine,
		config,
	}
	myclient := fake.NewClientBuilder().WithObjects(objects...).Build()

	k := &KubeadmConfigReconciler{
		Client: myclient,
	}

	request := ctrl.Request{
		NamespacedName: client.ObjectKey{
			Namespace: metav1.NamespaceDefault,
			Name:      "cfg",
		},
	}
	_, err := k.Reconcile(ctx, request)
	g.Expect(err).NotTo(HaveOccurred())
}

// This does not expect an error, hoping the machine gets updated with a cluster.
func TestKubeadmConfigReconciler_Reconcile_ReturnNilIfMachineDoesNotHaveAssociatedCluster(t *testing.T) {
	g := NewWithT(t)

	machine := newMachine(nil, "machine", metav1.NamespaceDefault) // intentionally omitting cluster
	config := newKubeadmConfig(machine, "cfg", metav1.NamespaceDefault)

	objects := []client.Object{
		machine,
		config,
	}
	myclient := fake.NewClientBuilder().WithObjects(objects...).Build()

	k := &KubeadmConfigReconciler{
		Client: myclient,
	}

	request := ctrl.Request{
		NamespacedName: client.ObjectKey{
			Namespace: metav1.NamespaceDefault,
			Name:      "cfg",
		},
	}
	_, err := k.Reconcile(ctx, request)
	g.Expect(err).NotTo(HaveOccurred())
}

// This does not expect an error, hoping that the associated cluster will be created.
func TestKubeadmConfigReconciler_Reconcile_ReturnNilIfAssociatedClusterIsNotFound(t *testing.T) {
	g := NewWithT(t)

	cluster := newCluster("cluster", metav1.NamespaceDefault)
	machine := newMachine(cluster, "machine", metav1.NamespaceDefault)
	config := newKubeadmConfig(machine, "cfg", metav1.NamespaceDefault)

	objects := []client.Object{
		// intentionally omitting cluster
		machine,
		config,
	}
	myclient := fake.NewClientBuilder().WithObjects(objects...).Build()

	k := &KubeadmConfigReconciler{
		Client: myclient,
	}

	request := ctrl.Request{
		NamespacedName: client.ObjectKey{
			Namespace: metav1.NamespaceDefault,
			Name:      "cfg",
		},
	}
	_, err := k.Reconcile(ctx, request)
	g.Expect(err).NotTo(HaveOccurred())
}

// If the control plane isn't initialized then there is no cluster for either a worker or control plane node to join.
func TestKubeadmConfigReconciler_Reconcile_RequeueJoiningNodesIfControlPlaneNotInitialized(t *testing.T) {
	cluster := newCluster("cluster", metav1.NamespaceDefault)
	cluster.Status.InfrastructureReady = true

	workerMachine := newWorkerMachine(cluster)
	workerJoinConfig := newWorkerJoinKubeadmConfig(workerMachine)

	controlPlaneJoinMachine := newControlPlaneMachine(cluster, "control-plane-join-machine")
	controlPlaneJoinConfig := newControlPlaneJoinKubeadmConfig(controlPlaneJoinMachine, "control-plane-join-cfg")

	testcases := []struct {
		name    string
		request ctrl.Request
		objects []client.Object
	}{
		{
			name: "requeue worker when control plane is not yet initialiezd",
			request: ctrl.Request{
				NamespacedName: client.ObjectKey{
					Namespace: workerJoinConfig.Namespace,
					Name:      workerJoinConfig.Name,
				},
			},
			objects: []client.Object{
				cluster,
				workerMachine,
				workerJoinConfig,
			},
		},
		{
			name: "requeue a secondary control plane when the control plane is not yet initialized",
			request: ctrl.Request{
				NamespacedName: client.ObjectKey{
					Namespace: controlPlaneJoinConfig.Namespace,
					Name:      controlPlaneJoinConfig.Name,
				},
			},
			objects: []client.Object{
				cluster,
				controlPlaneJoinMachine,
				controlPlaneJoinConfig,
			},
		},
	}
	for _, tc := range testcases {
		t.Run(tc.name, func(t *testing.T) {
			g := NewWithT(t)

			myclient := fake.NewClientBuilder().WithObjects(tc.objects...).Build()

			k := &KubeadmConfigReconciler{
				Client:          myclient,
				KubeadmInitLock: &myInitLocker{},
			}

			result, err := k.Reconcile(ctx, tc.request)
			g.Expect(err).NotTo(HaveOccurred())
			g.Expect(result.Requeue).To(BeFalse())
			g.Expect(result.RequeueAfter).To(Equal(30 * time.Second))
			assertHasFalseCondition(g, myclient, tc.request, bootstrapv1.DataSecretAvailableCondition, clusterv1.ConditionSeverityInfo, clusterv1.WaitingForControlPlaneAvailableReason)
		})
	}
}

// This generates cloud-config data but does not test the validity of it.
func TestKubeadmConfigReconciler_Reconcile_GenerateCloudConfigData(t *testing.T) {
	g := NewWithT(t)

	cluster := newCluster("cluster", metav1.NamespaceDefault)
	cluster.Status.InfrastructureReady = true

	controlPlaneInitMachine := newControlPlaneMachine(cluster, "control-plane-init-machine")
	controlPlaneInitConfig := newControlPlaneInitKubeadmConfig(controlPlaneInitMachine, "control-plane-init-cfg")

	objects := []client.Object{
		cluster,
		controlPlaneInitMachine,
		controlPlaneInitConfig,
	}
	objects = append(objects, createSecrets(t, cluster, controlPlaneInitConfig)...)

	myclient := fake.NewClientBuilder().WithObjects(objects...).Build()

	k := &KubeadmConfigReconciler{
		Client:          myclient,
		KubeadmInitLock: &myInitLocker{},
	}

	request := ctrl.Request{
		NamespacedName: client.ObjectKey{
			Namespace: metav1.NamespaceDefault,
			Name:      "control-plane-init-cfg",
		},
	}
	result, err := k.Reconcile(ctx, request)
	g.Expect(err).NotTo(HaveOccurred())
	g.Expect(result.Requeue).To(BeFalse())
	g.Expect(result.RequeueAfter).To(Equal(time.Duration(0)))

	cfg, err := getKubeadmConfig(myclient, "control-plane-init-cfg", metav1.NamespaceDefault)
	g.Expect(err).NotTo(HaveOccurred())
	g.Expect(cfg.Status.Ready).To(BeTrue())
	g.Expect(cfg.Status.DataSecretName).NotTo(BeNil())
	g.Expect(cfg.Status.ObservedGeneration).NotTo(BeNil())
	assertHasTrueCondition(g, myclient, request, bootstrapv1.CertificatesAvailableCondition)
	assertHasTrueCondition(g, myclient, request, bootstrapv1.DataSecretAvailableCondition)

	// Ensure that we don't fail trying to refresh any bootstrap tokens
	_, err = k.Reconcile(ctx, request)
	g.Expect(err).NotTo(HaveOccurred())
}

// If a control plane has no JoinConfiguration, then we will create a default and no error will occur.
func TestKubeadmConfigReconciler_Reconcile_ErrorIfJoiningControlPlaneHasInvalidConfiguration(t *testing.T) {
	g := NewWithT(t)
	// TODO: extract this kind of code into a setup function that puts the state of objects into an initialized controlplane (implies secrets exist)
	cluster := newCluster("cluster", metav1.NamespaceDefault)
	cluster.Status.InfrastructureReady = true
	conditions.MarkTrue(cluster, clusterv1.ControlPlaneInitializedCondition)
	cluster.Spec.ControlPlaneEndpoint = clusterv1.APIEndpoint{Host: "100.105.150.1", Port: 6443}
	controlPlaneInitMachine := newControlPlaneMachine(cluster, "control-plane-init-machine")
	controlPlaneInitConfig := newControlPlaneInitKubeadmConfig(controlPlaneInitMachine, "control-plane-init-cfg")

	controlPlaneJoinMachine := newControlPlaneMachine(cluster, "control-plane-join-machine")
	controlPlaneJoinConfig := newControlPlaneJoinKubeadmConfig(controlPlaneJoinMachine, "control-plane-join-cfg")
	controlPlaneJoinConfig.Spec.JoinConfiguration.ControlPlane = nil // Makes controlPlaneJoinConfig invalid for a control plane machine

	objects := []client.Object{
		cluster,
		controlPlaneJoinMachine,
		controlPlaneJoinConfig,
	}
	objects = append(objects, createSecrets(t, cluster, controlPlaneInitConfig)...)
	myclient := fake.NewClientBuilder().WithObjects(objects...).Build()

	k := &KubeadmConfigReconciler{
		Client:             myclient,
		KubeadmInitLock:    &myInitLocker{},
		remoteClientGetter: fakeremote.NewClusterClient,
	}

	request := ctrl.Request{
		NamespacedName: client.ObjectKey{
			Namespace: metav1.NamespaceDefault,
			Name:      "control-plane-join-cfg",
		},
	}
	_, err := k.Reconcile(ctx, request)
	g.Expect(err).NotTo(HaveOccurred())
}

// If there is no APIEndpoint but everything is ready then requeue in hopes of a new APIEndpoint showing up eventually.
func TestKubeadmConfigReconciler_Reconcile_RequeueIfControlPlaneIsMissingAPIEndpoints(t *testing.T) {
	g := NewWithT(t)

	cluster := newCluster("cluster", metav1.NamespaceDefault)
	cluster.Status.InfrastructureReady = true
	conditions.MarkTrue(cluster, clusterv1.ControlPlaneInitializedCondition)
	controlPlaneInitMachine := newControlPlaneMachine(cluster, "control-plane-init-machine")
	controlPlaneInitConfig := newControlPlaneInitKubeadmConfig(controlPlaneInitMachine, "control-plane-init-cfg")

	workerMachine := newWorkerMachine(cluster)
	workerJoinConfig := newWorkerJoinKubeadmConfig(workerMachine)

	objects := []client.Object{
		cluster,
		workerMachine,
		workerJoinConfig,
	}
	objects = append(objects, createSecrets(t, cluster, controlPlaneInitConfig)...)

	myclient := fake.NewClientBuilder().WithObjects(objects...).Build()

	k := &KubeadmConfigReconciler{
		Client:          myclient,
		KubeadmInitLock: &myInitLocker{},
	}

	request := ctrl.Request{
		NamespacedName: client.ObjectKey{
			Namespace: metav1.NamespaceDefault,
			Name:      "worker-join-cfg",
		},
	}
	result, err := k.Reconcile(ctx, request)
	g.Expect(err).NotTo(HaveOccurred())
	g.Expect(result.Requeue).To(BeFalse())
	g.Expect(result.RequeueAfter).To(Equal(10 * time.Second))
}

func TestReconcileIfJoinNodesAndControlPlaneIsReady(t *testing.T) {
	cluster := newCluster("cluster", metav1.NamespaceDefault)
	cluster.Status.InfrastructureReady = true
	conditions.MarkTrue(cluster, clusterv1.ControlPlaneInitializedCondition)
	cluster.Spec.ControlPlaneEndpoint = clusterv1.APIEndpoint{Host: "100.105.150.1", Port: 6443}

	var useCases = []struct {
		name          string
		machine       *clusterv1.Machine
		configName    string
		configBuilder func(*clusterv1.Machine, string) *bootstrapv1.KubeadmConfig
	}{
		{
			name:       "Join a worker node with a fully compiled kubeadm config object",
			machine:    newWorkerMachine(cluster),
			configName: "worker-join-cfg",
			configBuilder: func(machine *clusterv1.Machine, name string) *bootstrapv1.KubeadmConfig {
				return newWorkerJoinKubeadmConfig(machine)
			},
		},
		{
			name:       "Join a worker node  with an empty kubeadm config object (defaults apply)",
			machine:    newWorkerMachine(cluster),
			configName: "worker-join-cfg",
			configBuilder: func(machine *clusterv1.Machine, name string) *bootstrapv1.KubeadmConfig {
				return newKubeadmConfig(machine, name, machine.Namespace)
			},
		},
		{
			name:          "Join a control plane node with a fully compiled kubeadm config object",
			machine:       newControlPlaneMachine(cluster, "control-plane-join-machine"),
			configName:    "control-plane-join-cfg",
			configBuilder: newControlPlaneJoinKubeadmConfig,
		},
		{
			name:       "Join a control plane node with an empty kubeadm config object (defaults apply)",
			machine:    newControlPlaneMachine(cluster, "control-plane-join-machine"),
			configName: "control-plane-join-cfg",
			configBuilder: func(machine *clusterv1.Machine, name string) *bootstrapv1.KubeadmConfig {
				return newKubeadmConfig(machine, name, machine.Namespace)
			},
		},
	}

	for _, rt := range useCases {
		rt := rt // pin!
		t.Run(rt.name, func(t *testing.T) {
			g := NewWithT(t)

			config := rt.configBuilder(rt.machine, rt.configName)

			objects := []client.Object{
				cluster,
				rt.machine,
				config,
			}
			objects = append(objects, createSecrets(t, cluster, config)...)
			myclient := fake.NewClientBuilder().WithObjects(objects...).Build()
			k := &KubeadmConfigReconciler{
				Client:             myclient,
				KubeadmInitLock:    &myInitLocker{},
				remoteClientGetter: fakeremote.NewClusterClient,
			}

			request := ctrl.Request{
				NamespacedName: client.ObjectKey{
					Namespace: config.GetNamespace(),
					Name:      rt.configName,
				},
			}
			result, err := k.Reconcile(ctx, request)
			g.Expect(err).NotTo(HaveOccurred())
			g.Expect(result.Requeue).To(BeFalse())
			g.Expect(result.RequeueAfter).To(Equal(time.Duration(0)))

			cfg, err := getKubeadmConfig(myclient, rt.configName, metav1.NamespaceDefault)
			g.Expect(err).NotTo(HaveOccurred())
			g.Expect(cfg.Status.Ready).To(BeTrue())
			g.Expect(cfg.Status.DataSecretName).NotTo(BeNil())
			g.Expect(cfg.Status.ObservedGeneration).NotTo(BeNil())
			assertHasTrueCondition(g, myclient, request, bootstrapv1.DataSecretAvailableCondition)

			l := &corev1.SecretList{}
			err = myclient.List(ctx, l, client.ListOption(client.InNamespace(metav1.NamespaceSystem)))
			g.Expect(err).NotTo(HaveOccurred())
			g.Expect(len(l.Items)).To(Equal(1))
		})
	}
}

func TestReconcileIfJoinNodePoolsAndControlPlaneIsReady(t *testing.T) {
	_ = feature.MutableGates.Set("MachinePool=true")

	cluster := newCluster("cluster", metav1.NamespaceDefault)
	cluster.Status.InfrastructureReady = true
	conditions.MarkTrue(cluster, clusterv1.ControlPlaneInitializedCondition)
	cluster.Spec.ControlPlaneEndpoint = clusterv1.APIEndpoint{Host: "100.105.150.1", Port: 6443}

	var useCases = []struct {
		name          string
		machinePool   *expv1.MachinePool
		configName    string
		configBuilder func(*expv1.MachinePool, string) *bootstrapv1.KubeadmConfig
	}{
		{
			name:        "Join a worker node with a fully compiled kubeadm config object",
			machinePool: newWorkerMachinePool(cluster),
			configName:  "workerpool-join-cfg",
			configBuilder: func(machinePool *expv1.MachinePool, name string) *bootstrapv1.KubeadmConfig {
				return newWorkerPoolJoinKubeadmConfig(machinePool)
			},
		},
		{
			name:          "Join a worker node  with an empty kubeadm config object (defaults apply)",
			machinePool:   newWorkerMachinePool(cluster),
			configName:    "workerpool-join-cfg",
			configBuilder: newMachinePoolKubeadmConfig,
		},
	}

	for _, rt := range useCases {
		rt := rt // pin!
		t.Run(rt.name, func(t *testing.T) {
			g := NewWithT(t)

			config := rt.configBuilder(rt.machinePool, rt.configName)

			objects := []client.Object{
				cluster,
				rt.machinePool,
				config,
			}
			objects = append(objects, createSecrets(t, cluster, config)...)
			myclient := fake.NewClientBuilder().WithObjects(objects...).Build()
			k := &KubeadmConfigReconciler{
				Client:             myclient,
				KubeadmInitLock:    &myInitLocker{},
				remoteClientGetter: fakeremote.NewClusterClient,
			}

			request := ctrl.Request{
				NamespacedName: client.ObjectKey{
					Namespace: config.GetNamespace(),
					Name:      rt.configName,
				},
			}
			result, err := k.Reconcile(ctx, request)
			g.Expect(err).NotTo(HaveOccurred())
			g.Expect(result.Requeue).To(BeFalse())
			g.Expect(result.RequeueAfter).To(Equal(time.Duration(0)))

			cfg, err := getKubeadmConfig(myclient, rt.configName, metav1.NamespaceDefault)
			g.Expect(err).NotTo(HaveOccurred())
			g.Expect(cfg.Status.Ready).To(BeTrue())
			g.Expect(cfg.Status.DataSecretName).NotTo(BeNil())
			g.Expect(cfg.Status.ObservedGeneration).NotTo(BeNil())

			l := &corev1.SecretList{}
			err = myclient.List(ctx, l, client.ListOption(client.InNamespace(metav1.NamespaceSystem)))
			g.Expect(err).NotTo(HaveOccurred())
			g.Expect(len(l.Items)).To(Equal(1))
		})
	}
}

// during kubeadmconfig reconcile it is possible that bootstrap secret gets created
// but kubeadmconfig is not patched, do not error if secret already exists.
// ignore the alreadyexists error and update the status to ready.
func TestKubeadmConfigSecretCreatedStatusNotPatched(t *testing.T) {
	g := NewWithT(t)

	cluster := newCluster("cluster", metav1.NamespaceDefault)
	cluster.Status.InfrastructureReady = true
	conditions.MarkTrue(cluster, clusterv1.ControlPlaneInitializedCondition)
	cluster.Spec.ControlPlaneEndpoint = clusterv1.APIEndpoint{Host: "100.105.150.1", Port: 6443}

	controlPlaneInitMachine := newControlPlaneMachine(cluster, "control-plane-init-machine")
	initConfig := newControlPlaneInitKubeadmConfig(controlPlaneInitMachine, "control-plane-init-config")
	workerMachine := newWorkerMachine(cluster)
	workerJoinConfig := newWorkerJoinKubeadmConfig(workerMachine)
	objects := []client.Object{
		cluster,
		workerMachine,
		workerJoinConfig,
	}

	objects = append(objects, createSecrets(t, cluster, initConfig)...)
	myclient := fake.NewClientBuilder().WithObjects(objects...).Build()
	k := &KubeadmConfigReconciler{
		Client:             myclient,
		KubeadmInitLock:    &myInitLocker{},
		remoteClientGetter: fakeremote.NewClusterClient,
	}
	request := ctrl.Request{
		NamespacedName: client.ObjectKey{
			Namespace: metav1.NamespaceDefault,
			Name:      "worker-join-cfg",
		},
	}

	secret := &corev1.Secret{
		ObjectMeta: metav1.ObjectMeta{
			Name:      workerJoinConfig.Name,
			Namespace: workerJoinConfig.Namespace,
			Labels: map[string]string{
				clusterv1.ClusterLabelName: cluster.Name,
			},
			OwnerReferences: []metav1.OwnerReference{
				{
					APIVersion: bootstrapv1.GroupVersion.String(),
					Kind:       "KubeadmConfig",
					Name:       workerJoinConfig.Name,
					UID:        workerJoinConfig.UID,
					Controller: pointer.BoolPtr(true),
				},
			},
		},
		Data: map[string][]byte{
			"value": nil,
		},
		Type: clusterv1.ClusterSecretType,
	}

	err := myclient.Create(ctx, secret)
	g.Expect(err).ToNot(HaveOccurred())
	result, err := k.Reconcile(ctx, request)
	g.Expect(err).NotTo(HaveOccurred())
	g.Expect(result.Requeue).To(BeFalse())
	g.Expect(result.RequeueAfter).To(Equal(time.Duration(0)))

	cfg, err := getKubeadmConfig(myclient, "worker-join-cfg", metav1.NamespaceDefault)
	g.Expect(err).NotTo(HaveOccurred())
	g.Expect(cfg.Status.Ready).To(BeTrue())
	g.Expect(cfg.Status.DataSecretName).NotTo(BeNil())
	g.Expect(cfg.Status.ObservedGeneration).NotTo(BeNil())
}

func TestBootstrapTokenTTLExtension(t *testing.T) {
	g := NewWithT(t)

	cluster := newCluster("cluster", metav1.NamespaceDefault)
	cluster.Status.InfrastructureReady = true
	conditions.MarkTrue(cluster, clusterv1.ControlPlaneInitializedCondition)
	cluster.Spec.ControlPlaneEndpoint = clusterv1.APIEndpoint{Host: "100.105.150.1", Port: 6443}

	controlPlaneInitMachine := newControlPlaneMachine(cluster, "control-plane-init-machine")
	initConfig := newControlPlaneInitKubeadmConfig(controlPlaneInitMachine, "control-plane-init-config")
	workerMachine := newWorkerMachine(cluster)
	workerJoinConfig := newWorkerJoinKubeadmConfig(workerMachine)
	controlPlaneJoinMachine := newControlPlaneMachine(cluster, "control-plane-join-machine")
	controlPlaneJoinConfig := newControlPlaneJoinKubeadmConfig(controlPlaneJoinMachine, "control-plane-join-cfg")
	objects := []client.Object{
		cluster,
		workerMachine,
		workerJoinConfig,
		controlPlaneJoinMachine,
		controlPlaneJoinConfig,
	}

	objects = append(objects, createSecrets(t, cluster, initConfig)...)
	myclient := fake.NewClientBuilder().WithObjects(objects...).Build()
	k := &KubeadmConfigReconciler{
		Client:             myclient,
		KubeadmInitLock:    &myInitLocker{},
		remoteClientGetter: fakeremote.NewClusterClient,
	}
	request := ctrl.Request{
		NamespacedName: client.ObjectKey{
			Namespace: metav1.NamespaceDefault,
			Name:      "worker-join-cfg",
		},
	}
	result, err := k.Reconcile(ctx, request)
	g.Expect(err).NotTo(HaveOccurred())
	g.Expect(result.Requeue).To(BeFalse())
	g.Expect(result.RequeueAfter).To(Equal(time.Duration(0)))

	cfg, err := getKubeadmConfig(myclient, "worker-join-cfg", metav1.NamespaceDefault)
	g.Expect(err).NotTo(HaveOccurred())
	g.Expect(cfg.Status.Ready).To(BeTrue())
	g.Expect(cfg.Status.DataSecretName).NotTo(BeNil())
	g.Expect(cfg.Status.ObservedGeneration).NotTo(BeNil())

	request = ctrl.Request{
		NamespacedName: client.ObjectKey{
			Namespace: metav1.NamespaceDefault,
			Name:      "control-plane-join-cfg",
		},
	}
	result, err = k.Reconcile(ctx, request)
	g.Expect(err).NotTo(HaveOccurred())
	g.Expect(result.Requeue).To(BeFalse())
	g.Expect(result.RequeueAfter).To(Equal(time.Duration(0)))

	cfg, err = getKubeadmConfig(myclient, "control-plane-join-cfg", metav1.NamespaceDefault)
	g.Expect(err).NotTo(HaveOccurred())
	g.Expect(cfg.Status.Ready).To(BeTrue())
	g.Expect(cfg.Status.DataSecretName).NotTo(BeNil())
	g.Expect(cfg.Status.ObservedGeneration).NotTo(BeNil())

	l := &corev1.SecretList{}
	err = myclient.List(ctx, l, client.ListOption(client.InNamespace(metav1.NamespaceSystem)))
	g.Expect(err).NotTo(HaveOccurred())
	g.Expect(len(l.Items)).To(Equal(2))

	// ensure that the token is refreshed...
	tokenExpires := make([][]byte, len(l.Items))

	for i, item := range l.Items {
		tokenExpires[i] = item.Data[bootstrapapi.BootstrapTokenExpirationKey]
	}

	<-time.After(1 * time.Second)

	for _, req := range []ctrl.Request{
		{
			NamespacedName: client.ObjectKey{
				Namespace: metav1.NamespaceDefault,
				Name:      "worker-join-cfg",
			},
		},
		{
			NamespacedName: client.ObjectKey{
				Namespace: metav1.NamespaceDefault,
				Name:      "control-plane-join-cfg",
			},
		},
	} {
		result, err := k.Reconcile(ctx, req)
		g.Expect(err).NotTo(HaveOccurred())
		g.Expect(result.RequeueAfter).NotTo(BeNumerically(">=", DefaultTokenTTL))
	}

	l = &corev1.SecretList{}
	err = myclient.List(ctx, l, client.ListOption(client.InNamespace(metav1.NamespaceSystem)))
	g.Expect(err).NotTo(HaveOccurred())
	g.Expect(len(l.Items)).To(Equal(2))

	for i, item := range l.Items {
		g.Expect(bytes.Equal(tokenExpires[i], item.Data[bootstrapapi.BootstrapTokenExpirationKey])).To(BeFalse())
		tokenExpires[i] = item.Data[bootstrapapi.BootstrapTokenExpirationKey]
	}

	// ...until the infrastructure is marked "ready"
	patchHelper, err := patch.NewHelper(workerMachine, myclient)
	g.Expect(err).ShouldNot(HaveOccurred())
	workerMachine.Status.InfrastructureReady = true
	g.Expect(patchHelper.Patch(ctx, workerMachine)).To(Succeed())

	patchHelper, err = patch.NewHelper(controlPlaneJoinMachine, myclient)
	g.Expect(err).ShouldNot(HaveOccurred())
	controlPlaneJoinMachine.Status.InfrastructureReady = true
	g.Expect(patchHelper.Patch(ctx, controlPlaneJoinMachine)).To(Succeed())

	<-time.After(1 * time.Second)

	for _, req := range []ctrl.Request{
		{
			NamespacedName: client.ObjectKey{
				Namespace: metav1.NamespaceDefault,
				Name:      "worker-join-cfg",
			},
		},
		{
			NamespacedName: client.ObjectKey{
				Namespace: metav1.NamespaceDefault,
				Name:      "control-plane-join-cfg",
			},
		},
	} {
		result, err := k.Reconcile(ctx, req)
		g.Expect(err).NotTo(HaveOccurred())
		g.Expect(result.Requeue).To(BeFalse())
		g.Expect(result.RequeueAfter).To(Equal(time.Duration(0)))
	}

	l = &corev1.SecretList{}
	err = myclient.List(ctx, l, client.ListOption(client.InNamespace(metav1.NamespaceSystem)))
	g.Expect(err).NotTo(HaveOccurred())
	g.Expect(len(l.Items)).To(Equal(2))

	for i, item := range l.Items {
		g.Expect(bytes.Equal(tokenExpires[i], item.Data[bootstrapapi.BootstrapTokenExpirationKey])).To(BeTrue())
	}
}

func TestBootstrapTokenRotationMachinePool(t *testing.T) {
	_ = feature.MutableGates.Set("MachinePool=true")
	g := NewWithT(t)

<<<<<<< HEAD
	cluster := newCluster("cluster")
	cluster.Status.InfrastructureReady = true
	cluster.Status.ControlPlaneInitialized = true
=======
	cluster := newCluster("cluster", metav1.NamespaceDefault)
	cluster.Status.InfrastructureReady = true
	conditions.MarkTrue(cluster, clusterv1.ControlPlaneInitializedCondition)
>>>>>>> dd8048ce
	cluster.Spec.ControlPlaneEndpoint = clusterv1.APIEndpoint{Host: "100.105.150.1", Port: 6443}

	controlPlaneInitMachine := newControlPlaneMachine(cluster, "control-plane-init-machine")
	initConfig := newControlPlaneInitKubeadmConfig(controlPlaneInitMachine, "control-plane-init-config")
	workerMachinePool := newWorkerMachinePool(cluster)
	workerJoinConfig := newWorkerPoolJoinKubeadmConfig(workerMachinePool)
<<<<<<< HEAD
	objects := []runtime.Object{
=======
	objects := []client.Object{
>>>>>>> dd8048ce
		cluster,
		workerMachinePool,
		workerJoinConfig,
	}

	objects = append(objects, createSecrets(t, cluster, initConfig)...)
<<<<<<< HEAD
	myclient := helpers.NewFakeClientWithScheme(setupScheme(), objects...)
	k := &KubeadmConfigReconciler{
		Log:                log.Log,
=======
	myclient := fake.NewClientBuilder().WithObjects(objects...).Build()
	k := &KubeadmConfigReconciler{
>>>>>>> dd8048ce
		Client:             myclient,
		KubeadmInitLock:    &myInitLocker{},
		remoteClientGetter: fakeremote.NewClusterClient,
	}
	request := ctrl.Request{
		NamespacedName: client.ObjectKey{
<<<<<<< HEAD
			Namespace: "default",
			Name:      "workerpool-join-cfg",
		},
	}
	result, err := k.Reconcile(request)
=======
			Namespace: metav1.NamespaceDefault,
			Name:      "workerpool-join-cfg",
		},
	}
	result, err := k.Reconcile(ctx, request)
>>>>>>> dd8048ce
	g.Expect(err).NotTo(HaveOccurred())
	g.Expect(result.Requeue).To(BeFalse())
	g.Expect(result.RequeueAfter).To(Equal(time.Duration(0)))

<<<<<<< HEAD
	cfg, err := getKubeadmConfig(myclient, "workerpool-join-cfg")
=======
	cfg, err := getKubeadmConfig(myclient, "workerpool-join-cfg", metav1.NamespaceDefault)
>>>>>>> dd8048ce
	g.Expect(err).NotTo(HaveOccurred())
	g.Expect(cfg.Status.Ready).To(BeTrue())
	g.Expect(cfg.Status.DataSecretName).NotTo(BeNil())
	g.Expect(cfg.Status.ObservedGeneration).NotTo(BeNil())

	l := &corev1.SecretList{}
<<<<<<< HEAD
	err = myclient.List(context.Background(), l, client.ListOption(client.InNamespace(metav1.NamespaceSystem)))
=======
	err = myclient.List(ctx, l, client.ListOption(client.InNamespace(metav1.NamespaceSystem)))
>>>>>>> dd8048ce
	g.Expect(err).NotTo(HaveOccurred())
	g.Expect(len(l.Items)).To(Equal(1))

	// ensure that the token is refreshed...
	tokenExpires := make([][]byte, len(l.Items))

	for i, item := range l.Items {
		tokenExpires[i] = item.Data[bootstrapapi.BootstrapTokenExpirationKey]
	}

	<-time.After(1 * time.Second)

	for _, req := range []ctrl.Request{
		{
			NamespacedName: client.ObjectKey{
<<<<<<< HEAD
				Namespace: "default",
=======
				Namespace: metav1.NamespaceDefault,
>>>>>>> dd8048ce
				Name:      "workerpool-join-cfg",
			},
		},
	} {
<<<<<<< HEAD

		result, err := k.Reconcile(req)
=======
		result, err := k.Reconcile(ctx, req)
>>>>>>> dd8048ce
		g.Expect(err).NotTo(HaveOccurred())
		g.Expect(result.RequeueAfter).NotTo(BeNumerically(">=", DefaultTokenTTL))
	}

	l = &corev1.SecretList{}
<<<<<<< HEAD
	err = myclient.List(context.Background(), l, client.ListOption(client.InNamespace(metav1.NamespaceSystem)))
=======
	err = myclient.List(ctx, l, client.ListOption(client.InNamespace(metav1.NamespaceSystem)))
>>>>>>> dd8048ce
	g.Expect(err).NotTo(HaveOccurred())
	g.Expect(len(l.Items)).To(Equal(1))

	for i, item := range l.Items {
		g.Expect(bytes.Equal(tokenExpires[i], item.Data[bootstrapapi.BootstrapTokenExpirationKey])).To(BeFalse())
		tokenExpires[i] = item.Data[bootstrapapi.BootstrapTokenExpirationKey]
	}

	// ...until the infrastructure is marked "ready"
<<<<<<< HEAD
	workerMachinePool.Status.InfrastructureReady = true
	err = myclient.Update(context.Background(), workerMachinePool)
	g.Expect(err).NotTo(HaveOccurred())
=======
	patchHelper, err := patch.NewHelper(workerMachinePool, myclient)
	g.Expect(err).ShouldNot(HaveOccurred())
	workerMachinePool.Status.InfrastructureReady = true
	g.Expect(patchHelper.Patch(ctx, workerMachinePool, patch.WithStatusObservedGeneration{})).To(Succeed())
>>>>>>> dd8048ce

	<-time.After(1 * time.Second)

	request = ctrl.Request{
		NamespacedName: client.ObjectKey{
<<<<<<< HEAD
			Namespace: "default",
			Name:      "workerpool-join-cfg",
		},
	}
	result, err = k.Reconcile(request)
=======
			Namespace: metav1.NamespaceDefault,
			Name:      "workerpool-join-cfg",
		},
	}
	result, err = k.Reconcile(ctx, request)
>>>>>>> dd8048ce
	g.Expect(err).NotTo(HaveOccurred())
	g.Expect(result.RequeueAfter).To(Equal(DefaultTokenTTL / 3))

	l = &corev1.SecretList{}
<<<<<<< HEAD
	err = myclient.List(context.Background(), l, client.ListOption(client.InNamespace(metav1.NamespaceSystem)))
=======
	err = myclient.List(ctx, l, client.ListOption(client.InNamespace(metav1.NamespaceSystem)))
>>>>>>> dd8048ce
	g.Expect(err).NotTo(HaveOccurred())
	g.Expect(len(l.Items)).To(Equal(1))

	for i, item := range l.Items {
		g.Expect(bytes.Equal(tokenExpires[i], item.Data[bootstrapapi.BootstrapTokenExpirationKey])).To(BeTrue())
	}

	// before token expires, it should rotate it
	tokenExpires[0] = []byte(time.Now().UTC().Add(DefaultTokenTTL / 5).Format(time.RFC3339))
	l.Items[0].Data[bootstrapapi.BootstrapTokenExpirationKey] = tokenExpires[0]
<<<<<<< HEAD
	err = myclient.Update(context.TODO(), &l.Items[0])
=======
	err = myclient.Update(ctx, &l.Items[0])
>>>>>>> dd8048ce
	g.Expect(err).NotTo(HaveOccurred())

	request = ctrl.Request{
		NamespacedName: client.ObjectKey{
<<<<<<< HEAD
			Namespace: "default",
			Name:      "workerpool-join-cfg",
		},
	}
	result, err = k.Reconcile(request)
=======
			Namespace: metav1.NamespaceDefault,
			Name:      "workerpool-join-cfg",
		},
	}
	result, err = k.Reconcile(ctx, request)
>>>>>>> dd8048ce
	g.Expect(err).NotTo(HaveOccurred())
	g.Expect(result.RequeueAfter).To(Equal(time.Duration(0)))

	l = &corev1.SecretList{}
<<<<<<< HEAD
	err = myclient.List(context.Background(), l, client.ListOption(client.InNamespace(metav1.NamespaceSystem)))
=======
	err = myclient.List(ctx, l, client.ListOption(client.InNamespace(metav1.NamespaceSystem)))
>>>>>>> dd8048ce
	g.Expect(err).NotTo(HaveOccurred())
	g.Expect(len(l.Items)).To(Equal(2))
	foundOld := false
	foundNew := true
	for _, item := range l.Items {
		if bytes.Equal(item.Data[bootstrapapi.BootstrapTokenExpirationKey], tokenExpires[0]) {
			foundOld = true
		} else {
			g.Expect(string(item.Data[bootstrapapi.BootstrapTokenExpirationKey])).To(Equal(time.Now().UTC().Add(DefaultTokenTTL).Format(time.RFC3339)))
			foundNew = true
		}
	}
	g.Expect(foundOld).To(BeTrue())
	g.Expect(foundNew).To(BeTrue())
}

// Ensure the discovery portion of the JoinConfiguration gets generated correctly.
func TestKubeadmConfigReconciler_Reconcile_DiscoveryReconcileBehaviors(t *testing.T) {
	k := &KubeadmConfigReconciler{
		Client:             fake.NewClientBuilder().Build(),
		KubeadmInitLock:    &myInitLocker{},
		remoteClientGetter: fakeremote.NewClusterClient,
	}

	caHash := []string{"...."}
	bootstrapToken := bootstrapv1.Discovery{
		BootstrapToken: &bootstrapv1.BootstrapTokenDiscovery{
			CACertHashes: caHash,
		},
	}
	goodcluster := &clusterv1.Cluster{
		Spec: clusterv1.ClusterSpec{
			ControlPlaneEndpoint: clusterv1.APIEndpoint{
				Host: "example.com",
				Port: 6443,
			},
		},
	}
	testcases := []struct {
		name              string
		cluster           *clusterv1.Cluster
		config            *bootstrapv1.KubeadmConfig
		validateDiscovery func(*WithT, *bootstrapv1.KubeadmConfig) error
	}{
		{
			name:    "Automatically generate token if discovery not specified",
			cluster: goodcluster,
			config: &bootstrapv1.KubeadmConfig{
				Spec: bootstrapv1.KubeadmConfigSpec{
					JoinConfiguration: &bootstrapv1.JoinConfiguration{
						Discovery: bootstrapToken,
					},
				},
			},
			validateDiscovery: func(g *WithT, c *bootstrapv1.KubeadmConfig) error {
				d := c.Spec.JoinConfiguration.Discovery
				g.Expect(d.BootstrapToken).NotTo(BeNil())
				g.Expect(d.BootstrapToken.Token).NotTo(Equal(""))
				g.Expect(d.BootstrapToken.APIServerEndpoint).To(Equal("example.com:6443"))
				g.Expect(d.BootstrapToken.UnsafeSkipCAVerification).To(BeFalse())
				return nil
			},
		},
		{
			name:    "Respect discoveryConfiguration.File",
			cluster: goodcluster,
			config: &bootstrapv1.KubeadmConfig{
				Spec: bootstrapv1.KubeadmConfigSpec{
					JoinConfiguration: &bootstrapv1.JoinConfiguration{
						Discovery: bootstrapv1.Discovery{
							File: &bootstrapv1.FileDiscovery{},
						},
					},
				},
			},
			validateDiscovery: func(g *WithT, c *bootstrapv1.KubeadmConfig) error {
				d := c.Spec.JoinConfiguration.Discovery
				g.Expect(d.BootstrapToken).To(BeNil())
				return nil
			},
		},
		{
			name:    "Respect discoveryConfiguration.BootstrapToken.APIServerEndpoint",
			cluster: goodcluster,
			config: &bootstrapv1.KubeadmConfig{
				Spec: bootstrapv1.KubeadmConfigSpec{
					JoinConfiguration: &bootstrapv1.JoinConfiguration{
						Discovery: bootstrapv1.Discovery{
							BootstrapToken: &bootstrapv1.BootstrapTokenDiscovery{
								CACertHashes:      caHash,
								APIServerEndpoint: "bar.com:6443",
							},
						},
					},
				},
			},
			validateDiscovery: func(g *WithT, c *bootstrapv1.KubeadmConfig) error {
				d := c.Spec.JoinConfiguration.Discovery
				g.Expect(d.BootstrapToken.APIServerEndpoint).To(Equal("bar.com:6443"))
				return nil
			},
		},
		{
			name:    "Respect discoveryConfiguration.BootstrapToken.Token",
			cluster: goodcluster,
			config: &bootstrapv1.KubeadmConfig{
				Spec: bootstrapv1.KubeadmConfigSpec{
					JoinConfiguration: &bootstrapv1.JoinConfiguration{
						Discovery: bootstrapv1.Discovery{
							BootstrapToken: &bootstrapv1.BootstrapTokenDiscovery{
								CACertHashes: caHash,
								Token:        "abcdef.0123456789abcdef",
							},
						},
					},
				},
			},
			validateDiscovery: func(g *WithT, c *bootstrapv1.KubeadmConfig) error {
				d := c.Spec.JoinConfiguration.Discovery
				g.Expect(d.BootstrapToken.Token).To(Equal("abcdef.0123456789abcdef"))
				return nil
			},
		},
		{
			name:    "Respect discoveryConfiguration.BootstrapToken.CACertHashes",
			cluster: goodcluster,
			config: &bootstrapv1.KubeadmConfig{
				Spec: bootstrapv1.KubeadmConfigSpec{
					JoinConfiguration: &bootstrapv1.JoinConfiguration{
						Discovery: bootstrapv1.Discovery{
							BootstrapToken: &bootstrapv1.BootstrapTokenDiscovery{
								CACertHashes: caHash,
							},
						},
					},
				},
			},
			validateDiscovery: func(g *WithT, c *bootstrapv1.KubeadmConfig) error {
				d := c.Spec.JoinConfiguration.Discovery
				g.Expect(reflect.DeepEqual(d.BootstrapToken.CACertHashes, caHash)).To(BeTrue())
				return nil
			},
		},
	}

	for _, tc := range testcases {
		t.Run(tc.name, func(t *testing.T) {
			g := NewWithT(t)

			res, err := k.reconcileDiscovery(ctx, tc.cluster, tc.config, secret.Certificates{})
			g.Expect(res.IsZero()).To(BeTrue())
			g.Expect(err).NotTo(HaveOccurred())

			err = tc.validateDiscovery(g, tc.config)
			g.Expect(err).NotTo(HaveOccurred())
		})
	}
}

// Test failure cases for the discovery reconcile function.
func TestKubeadmConfigReconciler_Reconcile_DiscoveryReconcileFailureBehaviors(t *testing.T) {
	k := &KubeadmConfigReconciler{}

	testcases := []struct {
		name    string
		cluster *clusterv1.Cluster
		config  *bootstrapv1.KubeadmConfig

		result ctrl.Result
		err    error
	}{
		{
			name:    "Should requeue if cluster has not ControlPlaneEndpoint",
			cluster: &clusterv1.Cluster{}, // cluster without endpoints
			config: &bootstrapv1.KubeadmConfig{
				Spec: bootstrapv1.KubeadmConfigSpec{
					JoinConfiguration: &bootstrapv1.JoinConfiguration{
						Discovery: bootstrapv1.Discovery{
							BootstrapToken: &bootstrapv1.BootstrapTokenDiscovery{
								CACertHashes: []string{"item"},
							},
						},
					},
				},
			},
			result: ctrl.Result{RequeueAfter: 10 * time.Second},
		},
	}

	for _, tc := range testcases {
		t.Run(tc.name, func(t *testing.T) {
			g := NewWithT(t)

			res, err := k.reconcileDiscovery(ctx, tc.cluster, tc.config, secret.Certificates{})
			g.Expect(res).To(Equal(tc.result))
			if tc.err == nil {
				g.Expect(err).To(BeNil())
			} else {
				g.Expect(err).To(Equal(tc.err))
			}
		})
	}
}

// Set cluster configuration defaults based on dynamic values from the cluster object.
func TestKubeadmConfigReconciler_Reconcile_DynamicDefaultsForClusterConfiguration(t *testing.T) {
	k := &KubeadmConfigReconciler{}

	testcases := []struct {
		name    string
		cluster *clusterv1.Cluster
		machine *clusterv1.Machine
		config  *bootstrapv1.KubeadmConfig
	}{
		{
			name: "Config settings have precedence",
			config: &bootstrapv1.KubeadmConfig{
				Spec: bootstrapv1.KubeadmConfigSpec{
					ClusterConfiguration: &bootstrapv1.ClusterConfiguration{
						ClusterName:       "mycluster",
						KubernetesVersion: "myversion",
						Networking: bootstrapv1.Networking{
							PodSubnet:     "myPodSubnet",
							ServiceSubnet: "myServiceSubnet",
							DNSDomain:     "myDNSDomain",
						},
						ControlPlaneEndpoint: "myControlPlaneEndpoint:6443",
					},
				},
			},
			cluster: &clusterv1.Cluster{
				ObjectMeta: metav1.ObjectMeta{
					Name: "OtherName",
				},
				Spec: clusterv1.ClusterSpec{
					ClusterNetwork: &clusterv1.ClusterNetwork{
						Services:      &clusterv1.NetworkRanges{CIDRBlocks: []string{"otherServicesCidr"}},
						Pods:          &clusterv1.NetworkRanges{CIDRBlocks: []string{"otherPodsCidr"}},
						ServiceDomain: "otherServiceDomain",
					},
					ControlPlaneEndpoint: clusterv1.APIEndpoint{Host: "otherVersion", Port: 0},
				},
			},
			machine: &clusterv1.Machine{
				Spec: clusterv1.MachineSpec{
					Version: pointer.StringPtr("otherVersion"),
				},
			},
		},
		{
			name: "Top level object settings are used in case config settings are missing",
			config: &bootstrapv1.KubeadmConfig{
				Spec: bootstrapv1.KubeadmConfigSpec{
					ClusterConfiguration: &bootstrapv1.ClusterConfiguration{},
				},
			},
			cluster: &clusterv1.Cluster{
				ObjectMeta: metav1.ObjectMeta{
					Name: "mycluster",
				},
				Spec: clusterv1.ClusterSpec{
					ClusterNetwork: &clusterv1.ClusterNetwork{
						Services:      &clusterv1.NetworkRanges{CIDRBlocks: []string{"myServiceSubnet"}},
						Pods:          &clusterv1.NetworkRanges{CIDRBlocks: []string{"myPodSubnet"}},
						ServiceDomain: "myDNSDomain",
					},
					ControlPlaneEndpoint: clusterv1.APIEndpoint{Host: "myControlPlaneEndpoint", Port: 6443},
				},
			},
			machine: &clusterv1.Machine{
				Spec: clusterv1.MachineSpec{
					Version: pointer.StringPtr("myversion"),
				},
			},
		},
	}

	for _, tc := range testcases {
		t.Run(tc.name, func(t *testing.T) {
			g := NewWithT(t)

			k.reconcileTopLevelObjectSettings(ctx, tc.cluster, tc.machine, tc.config)

			g.Expect(tc.config.Spec.ClusterConfiguration.ControlPlaneEndpoint).To(Equal("myControlPlaneEndpoint:6443"))
			g.Expect(tc.config.Spec.ClusterConfiguration.ClusterName).To(Equal("mycluster"))
			g.Expect(tc.config.Spec.ClusterConfiguration.Networking.PodSubnet).To(Equal("myPodSubnet"))
			g.Expect(tc.config.Spec.ClusterConfiguration.Networking.ServiceSubnet).To(Equal("myServiceSubnet"))
			g.Expect(tc.config.Spec.ClusterConfiguration.Networking.DNSDomain).To(Equal("myDNSDomain"))
			g.Expect(tc.config.Spec.ClusterConfiguration.KubernetesVersion).To(Equal("myversion"))
		})
	}
}

// Allow users to skip CA Verification if they *really* want to.
func TestKubeadmConfigReconciler_Reconcile_AlwaysCheckCAVerificationUnlessRequestedToSkip(t *testing.T) {
	// Setup work for an initialized cluster
	clusterName := "my-cluster"
	cluster := newCluster(clusterName, metav1.NamespaceDefault)
	conditions.MarkTrue(cluster, clusterv1.ControlPlaneInitializedCondition)
	cluster.Status.InfrastructureReady = true
	cluster.Spec.ControlPlaneEndpoint = clusterv1.APIEndpoint{
		Host: "example.com",
		Port: 6443,
	}
	controlPlaneInitMachine := newControlPlaneMachine(cluster, "my-control-plane-init-machine")
	initConfig := newControlPlaneInitKubeadmConfig(controlPlaneInitMachine, "my-control-plane-init-config")

	controlPlaneMachineName := "my-machine"
	machine := newMachine(cluster, controlPlaneMachineName, metav1.NamespaceDefault)

	workerMachineName := "my-worker"
	workerMachine := newMachine(cluster, workerMachineName, metav1.NamespaceDefault)

	controlPlaneConfigName := "my-config"
	config := newKubeadmConfig(machine, controlPlaneConfigName, metav1.NamespaceDefault)

	objects := []client.Object{
		cluster, machine, workerMachine, config,
	}
	objects = append(objects, createSecrets(t, cluster, initConfig)...)

	testcases := []struct {
		name               string
		discovery          *bootstrapv1.BootstrapTokenDiscovery
		skipCAVerification bool
	}{
		{
			name:               "Do not skip CA verification by default",
			discovery:          &bootstrapv1.BootstrapTokenDiscovery{},
			skipCAVerification: false,
		},
		{
			name: "Skip CA verification if requested by the user",
			discovery: &bootstrapv1.BootstrapTokenDiscovery{
				UnsafeSkipCAVerification: true,
			},
			skipCAVerification: true,
		},
		{
			// skipCAVerification should be true since no Cert Hashes are provided, but reconcile will *always* get or create certs.
			// TODO: Certificate get/create behavior needs to be mocked to enable this test.
			name: "cannot test for defaulting behavior through the reconcile function",
			discovery: &bootstrapv1.BootstrapTokenDiscovery{
				CACertHashes: []string{""},
			},
			skipCAVerification: false,
		},
	}
	for _, tc := range testcases {
		t.Run(tc.name, func(t *testing.T) {
			g := NewWithT(t)

			myclient := fake.NewClientBuilder().WithObjects(objects...).Build()
			reconciler := KubeadmConfigReconciler{
				Client:             myclient,
				KubeadmInitLock:    &myInitLocker{},
				remoteClientGetter: fakeremote.NewClusterClient,
			}

			wc := newWorkerJoinKubeadmConfig(workerMachine)
			wc.Spec.JoinConfiguration.Discovery.BootstrapToken = tc.discovery
			key := client.ObjectKey{Namespace: wc.Namespace, Name: wc.Name}
			err := myclient.Create(ctx, wc)
			g.Expect(err).NotTo(HaveOccurred())

			req := ctrl.Request{NamespacedName: key}
			_, err = reconciler.Reconcile(ctx, req)
			g.Expect(err).NotTo(HaveOccurred())

			cfg := &bootstrapv1.KubeadmConfig{}
			err = myclient.Get(ctx, key, cfg)
			g.Expect(err).NotTo(HaveOccurred())
			g.Expect(cfg.Spec.JoinConfiguration.Discovery.BootstrapToken.UnsafeSkipCAVerification).To(Equal(tc.skipCAVerification))
		})
	}
}

// If a cluster object changes then all associated KubeadmConfigs should be re-reconciled.
// This allows us to not requeue a kubeadm config while we wait for InfrastructureReady.
func TestKubeadmConfigReconciler_ClusterToKubeadmConfigs(t *testing.T) {
	_ = feature.MutableGates.Set("MachinePool=true")
	g := NewWithT(t)

	cluster := newCluster("my-cluster", metav1.NamespaceDefault)
	objs := []client.Object{cluster}
	expectedNames := []string{}
	for i := 0; i < 3; i++ {
		m := newMachine(cluster, fmt.Sprintf("my-machine-%d", i), metav1.NamespaceDefault)
		configName := fmt.Sprintf("my-config-%d", i)
		c := newKubeadmConfig(m, configName, metav1.NamespaceDefault)
		expectedNames = append(expectedNames, configName)
		objs = append(objs, m, c)
	}
	for i := 3; i < 6; i++ {
		mp := newMachinePool(cluster, fmt.Sprintf("my-machinepool-%d", i), metav1.NamespaceDefault)
		configName := fmt.Sprintf("my-config-%d", i)
		c := newMachinePoolKubeadmConfig(mp, configName)
		expectedNames = append(expectedNames, configName)
		objs = append(objs, mp, c)
	}
	fakeClient := fake.NewClientBuilder().WithObjects(objs...).Build()
	reconciler := &KubeadmConfigReconciler{
		Client: fakeClient,
	}
	configs := reconciler.ClusterToKubeadmConfigs(cluster)
	names := make([]string, 6)
	for i := range configs {
		names[i] = configs[i].Name
	}
	for _, name := range expectedNames {
		found := false
		for _, foundName := range names {
			if foundName == name {
				found = true
			}
		}
		g.Expect(found).To(BeTrue())
	}
}

// Reconcile should not fail if the Etcd CA Secret already exists.
func TestKubeadmConfigReconciler_Reconcile_DoesNotFailIfCASecretsAlreadyExist(t *testing.T) {
	g := NewWithT(t)

	cluster := newCluster("my-cluster", metav1.NamespaceDefault)
	cluster.Status.InfrastructureReady = true
	m := newControlPlaneMachine(cluster, "control-plane-machine")
	configName := "my-config"
	c := newControlPlaneInitKubeadmConfig(m, configName)
	scrt := &corev1.Secret{
		ObjectMeta: metav1.ObjectMeta{
			Name:      fmt.Sprintf("%s-%s", cluster.Name, secret.EtcdCA),
			Namespace: metav1.NamespaceDefault,
		},
		Data: map[string][]byte{
			"tls.crt": []byte("hello world"),
			"tls.key": []byte("hello world"),
		},
	}
	fakec := fake.NewClientBuilder().WithObjects(cluster, m, c, scrt).Build()
	reconciler := &KubeadmConfigReconciler{
		Client:          fakec,
		KubeadmInitLock: &myInitLocker{},
	}
	req := ctrl.Request{
		NamespacedName: client.ObjectKey{Namespace: metav1.NamespaceDefault, Name: configName},
	}
	_, err := reconciler.Reconcile(ctx, req)
	g.Expect(err).NotTo(HaveOccurred())
}

// Exactly one control plane machine initializes if there are multiple control plane machines defined.
func TestKubeadmConfigReconciler_Reconcile_ExactlyOneControlPlaneMachineInitializes(t *testing.T) {
	g := NewWithT(t)

	cluster := newCluster("cluster", metav1.NamespaceDefault)
	cluster.Status.InfrastructureReady = true

	controlPlaneInitMachineFirst := newControlPlaneMachine(cluster, "control-plane-init-machine-first")
	controlPlaneInitConfigFirst := newControlPlaneInitKubeadmConfig(controlPlaneInitMachineFirst, "control-plane-init-cfg-first")

	controlPlaneInitMachineSecond := newControlPlaneMachine(cluster, "control-plane-init-machine-second")
	controlPlaneInitConfigSecond := newControlPlaneInitKubeadmConfig(controlPlaneInitMachineSecond, "control-plane-init-cfg-second")

	objects := []client.Object{
		cluster,
		controlPlaneInitMachineFirst,
		controlPlaneInitConfigFirst,
		controlPlaneInitMachineSecond,
		controlPlaneInitConfigSecond,
	}
	myclient := fake.NewClientBuilder().WithObjects(objects...).Build()
	k := &KubeadmConfigReconciler{
		Client:          myclient,
		KubeadmInitLock: &myInitLocker{},
	}

	request := ctrl.Request{
		NamespacedName: client.ObjectKey{
			Namespace: metav1.NamespaceDefault,
			Name:      "control-plane-init-cfg-first",
		},
	}
	result, err := k.Reconcile(ctx, request)
	g.Expect(err).NotTo(HaveOccurred())
	g.Expect(result.Requeue).To(BeFalse())
	g.Expect(result.RequeueAfter).To(Equal(time.Duration(0)))

	request = ctrl.Request{
		NamespacedName: client.ObjectKey{
			Namespace: metav1.NamespaceDefault,
			Name:      "control-plane-init-cfg-second",
		},
	}
	result, err = k.Reconcile(ctx, request)
	g.Expect(err).NotTo(HaveOccurred())
	g.Expect(result.Requeue).To(BeFalse())
	g.Expect(result.RequeueAfter).To(Equal(30 * time.Second))
}

// Patch should be applied if there is an error in reconcile.
func TestKubeadmConfigReconciler_Reconcile_PatchWhenErrorOccurred(t *testing.T) {
	g := NewWithT(t)

	cluster := newCluster("cluster", metav1.NamespaceDefault)
	cluster.Status.InfrastructureReady = true

	controlPlaneInitMachine := newControlPlaneMachine(cluster, "control-plane-init-machine")
	controlPlaneInitConfig := newControlPlaneInitKubeadmConfig(controlPlaneInitMachine, "control-plane-init-cfg")

	// set InitConfiguration as nil, we will check this to determine if the kubeadm config has been patched
	controlPlaneInitConfig.Spec.InitConfiguration = nil

	objects := []client.Object{
		cluster,
		controlPlaneInitMachine,
		controlPlaneInitConfig,
	}

	secrets := createSecrets(t, cluster, controlPlaneInitConfig)
	for _, obj := range secrets {
		s := obj.(*corev1.Secret)
		delete(s.Data, secret.TLSCrtDataName) // destroy the secrets, which will cause Reconcile to fail
		objects = append(objects, s)
	}

	myclient := fake.NewClientBuilder().WithObjects(objects...).Build()
	k := &KubeadmConfigReconciler{
		Client:          myclient,
		KubeadmInitLock: &myInitLocker{},
	}

	request := ctrl.Request{
		NamespacedName: client.ObjectKey{
			Namespace: metav1.NamespaceDefault,
			Name:      "control-plane-init-cfg",
		},
	}

	result, err := k.Reconcile(ctx, request)
	g.Expect(err).To(HaveOccurred())
	g.Expect(result.Requeue).To(BeFalse())
	g.Expect(result.RequeueAfter).To(Equal(time.Duration(0)))

	cfg, err := getKubeadmConfig(myclient, "control-plane-init-cfg", metav1.NamespaceDefault)
	g.Expect(err).NotTo(HaveOccurred())
	// check if the kubeadm config has been patched
	g.Expect(cfg.Spec.InitConfiguration).ToNot(BeNil())
	g.Expect(cfg.Status.ObservedGeneration).NotTo(BeNil())
}

func TestKubeadmConfigReconciler_ResolveFiles(t *testing.T) {
	testSecret := &corev1.Secret{
		ObjectMeta: metav1.ObjectMeta{
			Name: "source",
		},
		Data: map[string][]byte{
			"key": []byte("foo"),
		},
	}

	cases := map[string]struct {
		cfg     *bootstrapv1.KubeadmConfig
		objects []client.Object
		expect  []bootstrapv1.File
	}{
		"content should pass through": {
			cfg: &bootstrapv1.KubeadmConfig{
				Spec: bootstrapv1.KubeadmConfigSpec{
					Files: []bootstrapv1.File{
						{
							Content:     "foo",
							Path:        "/path",
							Owner:       "root:root",
							Permissions: "0600",
						},
					},
				},
			},
			expect: []bootstrapv1.File{
				{
					Content:     "foo",
					Path:        "/path",
					Owner:       "root:root",
					Permissions: "0600",
				},
			},
		},
		"contentFrom should convert correctly": {
			cfg: &bootstrapv1.KubeadmConfig{
				Spec: bootstrapv1.KubeadmConfigSpec{
					Files: []bootstrapv1.File{
						{
							ContentFrom: &bootstrapv1.FileSource{
								Secret: bootstrapv1.SecretFileSource{
									Name: "source",
									Key:  "key",
								},
							},
							Path:        "/path",
							Owner:       "root:root",
							Permissions: "0600",
						},
					},
				},
			},
			expect: []bootstrapv1.File{
				{
					Content:     "foo",
					Path:        "/path",
					Owner:       "root:root",
					Permissions: "0600",
				},
			},
			objects: []client.Object{testSecret},
		},
		"multiple files should work correctly": {
			cfg: &bootstrapv1.KubeadmConfig{
				Spec: bootstrapv1.KubeadmConfigSpec{
					Files: []bootstrapv1.File{
						{
							Content:     "bar",
							Path:        "/bar",
							Owner:       "root:root",
							Permissions: "0600",
						},
						{
							ContentFrom: &bootstrapv1.FileSource{
								Secret: bootstrapv1.SecretFileSource{
									Name: "source",
									Key:  "key",
								},
							},
							Path:        "/path",
							Owner:       "root:root",
							Permissions: "0600",
						},
					},
				},
			},
			expect: []bootstrapv1.File{
				{
					Content:     "bar",
					Path:        "/bar",
					Owner:       "root:root",
					Permissions: "0600",
				},
				{
					Content:     "foo",
					Path:        "/path",
					Owner:       "root:root",
					Permissions: "0600",
				},
			},
			objects: []client.Object{testSecret},
		},
	}

	for name, tc := range cases {
		t.Run(name, func(t *testing.T) {
			g := NewWithT(t)

			myclient := fake.NewClientBuilder().WithObjects(tc.objects...).Build()
			k := &KubeadmConfigReconciler{
				Client:          myclient,
				KubeadmInitLock: &myInitLocker{},
			}

			// make a list of files we expect to be sourced from secrets
			// after we resolve files, assert that the original spec has
			// not been mutated and all paths we expected to be sourced
			// from secrets still are.
			contentFrom := map[string]bool{}
			for _, file := range tc.cfg.Spec.Files {
				if file.ContentFrom != nil {
					contentFrom[file.Path] = true
				}
			}

			files, err := k.resolveFiles(ctx, tc.cfg)
			g.Expect(err).NotTo(HaveOccurred())
			g.Expect(files).To(Equal(tc.expect))
			for _, file := range tc.cfg.Spec.Files {
				if contentFrom[file.Path] {
					g.Expect(file.ContentFrom).NotTo(BeNil())
					g.Expect(file.Content).To(Equal(""))
				}
			}
		})
	}
}

// test utils

// newCluster return a CAPI cluster object.
func newCluster(name, namespace string) *clusterv1.Cluster {
	return &clusterv1.Cluster{
		TypeMeta: metav1.TypeMeta{
			Kind:       "Cluster",
			APIVersion: clusterv1.GroupVersion.String(),
		},
		ObjectMeta: metav1.ObjectMeta{
			Namespace: namespace,
			Name:      name,
		},
	}
}

// newMachine return a CAPI machine object; if cluster is not nil, the machine is linked to the cluster as well.
func newMachine(cluster *clusterv1.Cluster, name, namespace string) *clusterv1.Machine {
	machine := &clusterv1.Machine{
		TypeMeta: metav1.TypeMeta{
			Kind:       "Machine",
			APIVersion: clusterv1.GroupVersion.String(),
		},
		ObjectMeta: metav1.ObjectMeta{
			Namespace: namespace,
			Name:      name,
		},
		Spec: clusterv1.MachineSpec{
			Bootstrap: clusterv1.Bootstrap{
				ConfigRef: &corev1.ObjectReference{
					Kind:       "KubeadmConfig",
					APIVersion: bootstrapv1.GroupVersion.String(),
				},
			},
			Version: pointer.StringPtr("v1.19.1"),
		},
	}
	if cluster != nil {
		machine.Spec.ClusterName = cluster.Name
		machine.ObjectMeta.Labels = map[string]string{
			clusterv1.ClusterLabelName: cluster.Name,
		}
	}
	return machine
}

func newWorkerMachine(cluster *clusterv1.Cluster) *clusterv1.Machine {
	return newMachine(cluster, "worker-machine", cluster.Namespace) // machine by default is a worker node (not the bootstrapNode)
}

func newControlPlaneMachine(cluster *clusterv1.Cluster, name string) *clusterv1.Machine {
	m := newMachine(cluster, name, cluster.Namespace)
	m.Labels[clusterv1.MachineControlPlaneLabelName] = ""
	return m
}

// newMachinePool return a CAPI machine pool object; if cluster is not nil, the machine pool is linked to the cluster as well.
func newMachinePool(cluster *clusterv1.Cluster, name, namespace string) *expv1.MachinePool {
	machine := &expv1.MachinePool{
		TypeMeta: metav1.TypeMeta{
			Kind:       "MachinePool",
			APIVersion: expv1.GroupVersion.String(),
		},
		ObjectMeta: metav1.ObjectMeta{
			Namespace: namespace,
			Name:      name,
		},
		Spec: expv1.MachinePoolSpec{
			Template: clusterv1.MachineTemplateSpec{
				Spec: clusterv1.MachineSpec{
					Bootstrap: clusterv1.Bootstrap{
						ConfigRef: &corev1.ObjectReference{
							Kind:       "KubeadmConfig",
							APIVersion: bootstrapv1.GroupVersion.String(),
						},
					},
					Version: pointer.StringPtr("v1.19.1"),
				},
			},
		},
	}
	if cluster != nil {
		machine.Spec.ClusterName = cluster.Name
		machine.ObjectMeta.Labels = map[string]string{
			clusterv1.ClusterLabelName: cluster.Name,
		}
	}
	return machine
}

func newWorkerMachinePool(cluster *clusterv1.Cluster) *expv1.MachinePool {
	return newMachinePool(cluster, "worker-machinepool", cluster.Namespace)
}

// newKubeadmConfig return a CABPK KubeadmConfig object; if machine is not nil, the KubeadmConfig is linked to the machine as well.
func newKubeadmConfig(machine *clusterv1.Machine, name, namespace string) *bootstrapv1.KubeadmConfig {
	config := &bootstrapv1.KubeadmConfig{
		TypeMeta: metav1.TypeMeta{
			Kind:       "KubeadmConfig",
			APIVersion: bootstrapv1.GroupVersion.String(),
		},
		ObjectMeta: metav1.ObjectMeta{
			Namespace: namespace,
			Name:      name,
		},
	}
	if machine != nil {
		config.ObjectMeta.OwnerReferences = []metav1.OwnerReference{
			{
				Kind:       "Machine",
				APIVersion: clusterv1.GroupVersion.String(),
				Name:       machine.Name,
				UID:        types.UID(fmt.Sprintf("%s uid", machine.Name)),
			},
		}
		machine.Spec.Bootstrap.ConfigRef.Name = config.Name
		machine.Spec.Bootstrap.ConfigRef.Namespace = config.Namespace
	}
	return config
}

func newWorkerJoinKubeadmConfig(machine *clusterv1.Machine) *bootstrapv1.KubeadmConfig {
	c := newKubeadmConfig(machine, "worker-join-cfg", machine.Namespace)
	c.Spec.JoinConfiguration = &bootstrapv1.JoinConfiguration{
		ControlPlane: nil,
	}
	return c
}

func newControlPlaneJoinKubeadmConfig(machine *clusterv1.Machine, name string) *bootstrapv1.KubeadmConfig {
	c := newKubeadmConfig(machine, name, machine.Namespace)
	c.Spec.JoinConfiguration = &bootstrapv1.JoinConfiguration{
		ControlPlane: &bootstrapv1.JoinControlPlane{},
	}
	return c
}

func newControlPlaneInitKubeadmConfig(machine *clusterv1.Machine, name string) *bootstrapv1.KubeadmConfig {
	c := newKubeadmConfig(machine, name, machine.Namespace)
	c.Spec.ClusterConfiguration = &bootstrapv1.ClusterConfiguration{}
	c.Spec.InitConfiguration = &bootstrapv1.InitConfiguration{}
	return c
}

// newMachinePoolKubeadmConfig return a CABPK KubeadmConfig object; if machine pool is not nil,
// the KubeadmConfig is linked to the machine pool as well.
func newMachinePoolKubeadmConfig(machinePool *expv1.MachinePool, name string) *bootstrapv1.KubeadmConfig {
	config := &bootstrapv1.KubeadmConfig{
		TypeMeta: metav1.TypeMeta{
			Kind:       "KubeadmConfig",
			APIVersion: bootstrapv1.GroupVersion.String(),
		},
		ObjectMeta: metav1.ObjectMeta{
			Namespace: metav1.NamespaceDefault,
			Name:      name,
		},
	}
	if machinePool != nil {
		config.ObjectMeta.OwnerReferences = []metav1.OwnerReference{
			{
				Kind:       "MachinePool",
				APIVersion: expv1.GroupVersion.String(),
				Name:       machinePool.Name,
				UID:        types.UID(fmt.Sprintf("%s uid", machinePool.Name)),
			},
		}
		machinePool.Spec.Template.Spec.Bootstrap.ConfigRef.Name = config.Name
		machinePool.Spec.Template.Spec.Bootstrap.ConfigRef.Namespace = config.Namespace
	}
	return config
}

func newWorkerPoolJoinKubeadmConfig(machinePool *expv1.MachinePool) *bootstrapv1.KubeadmConfig {
	c := newMachinePoolKubeadmConfig(machinePool, "workerpool-join-cfg")
	c.Spec.JoinConfiguration = &bootstrapv1.JoinConfiguration{
		ControlPlane: nil,
	}
	return c
}

func createSecrets(t *testing.T, cluster *clusterv1.Cluster, config *bootstrapv1.KubeadmConfig) []client.Object {
	out := []client.Object{}
	if config.Spec.ClusterConfiguration == nil {
		config.Spec.ClusterConfiguration = &bootstrapv1.ClusterConfiguration{}
	}
	certificates := secret.NewCertificatesForInitialControlPlane(config.Spec.ClusterConfiguration)
	if err := certificates.Generate(); err != nil {
		t.Fatal(err)
	}
	for _, certificate := range certificates {
		out = append(out, certificate.AsSecret(util.ObjectKey(cluster), *metav1.NewControllerRef(config, bootstrapv1.GroupVersion.WithKind("KubeadmConfig"))))
	}
	return out
}

type myInitLocker struct {
	locked bool
}

func (m *myInitLocker) Lock(_ context.Context, _ *clusterv1.Cluster, _ *clusterv1.Machine) bool {
	if !m.locked {
		m.locked = true
		return true
	}
	return false
}

func (m *myInitLocker) Unlock(_ context.Context, _ *clusterv1.Cluster) bool {
	if m.locked {
		m.locked = false
	}
	return true
}

func assertHasFalseCondition(g *WithT, myclient client.Client, req ctrl.Request, t clusterv1.ConditionType, s clusterv1.ConditionSeverity, r string) {
	config := &bootstrapv1.KubeadmConfig{
		ObjectMeta: metav1.ObjectMeta{
			Name:      req.Name,
			Namespace: req.Namespace,
		},
	}

	configKey := client.ObjectKeyFromObject(config)
	g.Expect(myclient.Get(ctx, configKey, config)).To(Succeed())
	c := conditions.Get(config, t)
	g.Expect(c).ToNot(BeNil())
	g.Expect(c.Status).To(Equal(corev1.ConditionFalse))
	g.Expect(c.Severity).To(Equal(s))
	g.Expect(c.Reason).To(Equal(r))
}

func assertHasTrueCondition(g *WithT, myclient client.Client, req ctrl.Request, t clusterv1.ConditionType) {
	config := &bootstrapv1.KubeadmConfig{
		ObjectMeta: metav1.ObjectMeta{
			Name:      req.Name,
			Namespace: req.Namespace,
		},
	}

	configKey := client.ObjectKeyFromObject(config)
	g.Expect(myclient.Get(ctx, configKey, config)).To(Succeed())
	c := conditions.Get(config, t)
	g.Expect(c).ToNot(BeNil())
	g.Expect(c.Status).To(Equal(corev1.ConditionTrue))
}<|MERGE_RESOLUTION|>--- conflicted
+++ resolved
@@ -109,11 +109,7 @@
 	g.Expect(result.RequeueAfter).To(Equal(time.Duration(0)))
 }
 
-<<<<<<< HEAD
-// Reconcile returns an error in this case because the owning machine should not go away before the things it owns.
-=======
 // Reconcile returns nil if the referenced Machine cannot be found.
->>>>>>> dd8048ce
 func TestKubeadmConfigReconciler_Reconcile_ReturnNilIfReferencedMachineIsNotFound(t *testing.T) {
 	g := NewWithT(t)
 
@@ -136,11 +132,7 @@
 			Name:      "cfg",
 		},
 	}
-<<<<<<< HEAD
-	_, err := k.Reconcile(request)
-=======
 	_, err := k.Reconcile(ctx, request)
->>>>>>> dd8048ce
 	g.Expect(err).To(BeNil())
 }
 
@@ -875,79 +867,47 @@
 	_ = feature.MutableGates.Set("MachinePool=true")
 	g := NewWithT(t)
 
-<<<<<<< HEAD
-	cluster := newCluster("cluster")
-	cluster.Status.InfrastructureReady = true
-	cluster.Status.ControlPlaneInitialized = true
-=======
 	cluster := newCluster("cluster", metav1.NamespaceDefault)
 	cluster.Status.InfrastructureReady = true
 	conditions.MarkTrue(cluster, clusterv1.ControlPlaneInitializedCondition)
->>>>>>> dd8048ce
 	cluster.Spec.ControlPlaneEndpoint = clusterv1.APIEndpoint{Host: "100.105.150.1", Port: 6443}
 
 	controlPlaneInitMachine := newControlPlaneMachine(cluster, "control-plane-init-machine")
 	initConfig := newControlPlaneInitKubeadmConfig(controlPlaneInitMachine, "control-plane-init-config")
 	workerMachinePool := newWorkerMachinePool(cluster)
 	workerJoinConfig := newWorkerPoolJoinKubeadmConfig(workerMachinePool)
-<<<<<<< HEAD
-	objects := []runtime.Object{
-=======
 	objects := []client.Object{
->>>>>>> dd8048ce
 		cluster,
 		workerMachinePool,
 		workerJoinConfig,
 	}
 
 	objects = append(objects, createSecrets(t, cluster, initConfig)...)
-<<<<<<< HEAD
-	myclient := helpers.NewFakeClientWithScheme(setupScheme(), objects...)
-	k := &KubeadmConfigReconciler{
-		Log:                log.Log,
-=======
 	myclient := fake.NewClientBuilder().WithObjects(objects...).Build()
 	k := &KubeadmConfigReconciler{
->>>>>>> dd8048ce
 		Client:             myclient,
 		KubeadmInitLock:    &myInitLocker{},
 		remoteClientGetter: fakeremote.NewClusterClient,
 	}
 	request := ctrl.Request{
 		NamespacedName: client.ObjectKey{
-<<<<<<< HEAD
-			Namespace: "default",
+			Namespace: metav1.NamespaceDefault,
 			Name:      "workerpool-join-cfg",
 		},
 	}
-	result, err := k.Reconcile(request)
-=======
-			Namespace: metav1.NamespaceDefault,
-			Name:      "workerpool-join-cfg",
-		},
-	}
 	result, err := k.Reconcile(ctx, request)
->>>>>>> dd8048ce
 	g.Expect(err).NotTo(HaveOccurred())
 	g.Expect(result.Requeue).To(BeFalse())
 	g.Expect(result.RequeueAfter).To(Equal(time.Duration(0)))
 
-<<<<<<< HEAD
-	cfg, err := getKubeadmConfig(myclient, "workerpool-join-cfg")
-=======
 	cfg, err := getKubeadmConfig(myclient, "workerpool-join-cfg", metav1.NamespaceDefault)
->>>>>>> dd8048ce
 	g.Expect(err).NotTo(HaveOccurred())
 	g.Expect(cfg.Status.Ready).To(BeTrue())
 	g.Expect(cfg.Status.DataSecretName).NotTo(BeNil())
 	g.Expect(cfg.Status.ObservedGeneration).NotTo(BeNil())
 
 	l := &corev1.SecretList{}
-<<<<<<< HEAD
-	err = myclient.List(context.Background(), l, client.ListOption(client.InNamespace(metav1.NamespaceSystem)))
-=======
 	err = myclient.List(ctx, l, client.ListOption(client.InNamespace(metav1.NamespaceSystem)))
->>>>>>> dd8048ce
 	g.Expect(err).NotTo(HaveOccurred())
 	g.Expect(len(l.Items)).To(Equal(1))
 
@@ -963,31 +923,18 @@
 	for _, req := range []ctrl.Request{
 		{
 			NamespacedName: client.ObjectKey{
-<<<<<<< HEAD
-				Namespace: "default",
-=======
 				Namespace: metav1.NamespaceDefault,
->>>>>>> dd8048ce
 				Name:      "workerpool-join-cfg",
 			},
 		},
 	} {
-<<<<<<< HEAD
-
-		result, err := k.Reconcile(req)
-=======
 		result, err := k.Reconcile(ctx, req)
->>>>>>> dd8048ce
 		g.Expect(err).NotTo(HaveOccurred())
 		g.Expect(result.RequeueAfter).NotTo(BeNumerically(">=", DefaultTokenTTL))
 	}
 
 	l = &corev1.SecretList{}
-<<<<<<< HEAD
-	err = myclient.List(context.Background(), l, client.ListOption(client.InNamespace(metav1.NamespaceSystem)))
-=======
 	err = myclient.List(ctx, l, client.ListOption(client.InNamespace(metav1.NamespaceSystem)))
->>>>>>> dd8048ce
 	g.Expect(err).NotTo(HaveOccurred())
 	g.Expect(len(l.Items)).To(Equal(1))
 
@@ -997,43 +944,25 @@
 	}
 
 	// ...until the infrastructure is marked "ready"
-<<<<<<< HEAD
-	workerMachinePool.Status.InfrastructureReady = true
-	err = myclient.Update(context.Background(), workerMachinePool)
-	g.Expect(err).NotTo(HaveOccurred())
-=======
 	patchHelper, err := patch.NewHelper(workerMachinePool, myclient)
 	g.Expect(err).ShouldNot(HaveOccurred())
 	workerMachinePool.Status.InfrastructureReady = true
 	g.Expect(patchHelper.Patch(ctx, workerMachinePool, patch.WithStatusObservedGeneration{})).To(Succeed())
->>>>>>> dd8048ce
 
 	<-time.After(1 * time.Second)
 
 	request = ctrl.Request{
 		NamespacedName: client.ObjectKey{
-<<<<<<< HEAD
-			Namespace: "default",
+			Namespace: metav1.NamespaceDefault,
 			Name:      "workerpool-join-cfg",
 		},
 	}
-	result, err = k.Reconcile(request)
-=======
-			Namespace: metav1.NamespaceDefault,
-			Name:      "workerpool-join-cfg",
-		},
-	}
 	result, err = k.Reconcile(ctx, request)
->>>>>>> dd8048ce
 	g.Expect(err).NotTo(HaveOccurred())
 	g.Expect(result.RequeueAfter).To(Equal(DefaultTokenTTL / 3))
 
 	l = &corev1.SecretList{}
-<<<<<<< HEAD
-	err = myclient.List(context.Background(), l, client.ListOption(client.InNamespace(metav1.NamespaceSystem)))
-=======
 	err = myclient.List(ctx, l, client.ListOption(client.InNamespace(metav1.NamespaceSystem)))
->>>>>>> dd8048ce
 	g.Expect(err).NotTo(HaveOccurred())
 	g.Expect(len(l.Items)).To(Equal(1))
 
@@ -1044,37 +973,21 @@
 	// before token expires, it should rotate it
 	tokenExpires[0] = []byte(time.Now().UTC().Add(DefaultTokenTTL / 5).Format(time.RFC3339))
 	l.Items[0].Data[bootstrapapi.BootstrapTokenExpirationKey] = tokenExpires[0]
-<<<<<<< HEAD
-	err = myclient.Update(context.TODO(), &l.Items[0])
-=======
 	err = myclient.Update(ctx, &l.Items[0])
->>>>>>> dd8048ce
 	g.Expect(err).NotTo(HaveOccurred())
 
 	request = ctrl.Request{
 		NamespacedName: client.ObjectKey{
-<<<<<<< HEAD
-			Namespace: "default",
+			Namespace: metav1.NamespaceDefault,
 			Name:      "workerpool-join-cfg",
 		},
 	}
-	result, err = k.Reconcile(request)
-=======
-			Namespace: metav1.NamespaceDefault,
-			Name:      "workerpool-join-cfg",
-		},
-	}
 	result, err = k.Reconcile(ctx, request)
->>>>>>> dd8048ce
 	g.Expect(err).NotTo(HaveOccurred())
 	g.Expect(result.RequeueAfter).To(Equal(time.Duration(0)))
 
 	l = &corev1.SecretList{}
-<<<<<<< HEAD
-	err = myclient.List(context.Background(), l, client.ListOption(client.InNamespace(metav1.NamespaceSystem)))
-=======
 	err = myclient.List(ctx, l, client.ListOption(client.InNamespace(metav1.NamespaceSystem)))
->>>>>>> dd8048ce
 	g.Expect(err).NotTo(HaveOccurred())
 	g.Expect(len(l.Items)).To(Equal(2))
 	foundOld := false
