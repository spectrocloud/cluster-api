/*
Copyright 2019 The Kubernetes Authors.

Licensed under the Apache License, Version 2.0 (the "License");
you may not use this file except in compliance with the License.
You may obtain a copy of the License at

    http://www.apache.org/licenses/LICENSE-2.0

Unless required by applicable law or agreed to in writing, software
distributed under the License is distributed on an "AS IS" BASIS,
WITHOUT WARRANTIES OR CONDITIONS OF ANY KIND, either express or implied.
See the License for the specific language governing permissions and
limitations under the License.
*/

package controllers

import (
	"context"
	"fmt"
	"strconv"
	"time"

	"github.com/blang/semver"
	"github.com/go-logr/logr"
	"github.com/pkg/errors"
	corev1 "k8s.io/api/core/v1"
	apierrors "k8s.io/apimachinery/pkg/api/errors"
	metav1 "k8s.io/apimachinery/pkg/apis/meta/v1"
	"k8s.io/apimachinery/pkg/runtime"
	"k8s.io/apimachinery/pkg/types"
	kerrors "k8s.io/apimachinery/pkg/util/errors"
	"k8s.io/utils/pointer"
	clusterv1 "sigs.k8s.io/cluster-api/api/v1alpha4"
	bootstrapv1 "sigs.k8s.io/cluster-api/bootstrap/kubeadm/api/v1alpha4"
	"sigs.k8s.io/cluster-api/bootstrap/kubeadm/internal/cloudinit"
	"sigs.k8s.io/cluster-api/bootstrap/kubeadm/internal/locking"
	kubeadmtypes "sigs.k8s.io/cluster-api/bootstrap/kubeadm/types"
	bsutil "sigs.k8s.io/cluster-api/bootstrap/util"
	"sigs.k8s.io/cluster-api/controllers/remote"
	expv1 "sigs.k8s.io/cluster-api/exp/api/v1alpha4"
	"sigs.k8s.io/cluster-api/feature"
	"sigs.k8s.io/cluster-api/util"
	"sigs.k8s.io/cluster-api/util/annotations"
	"sigs.k8s.io/cluster-api/util/conditions"
	"sigs.k8s.io/cluster-api/util/patch"
	"sigs.k8s.io/cluster-api/util/predicates"
	"sigs.k8s.io/cluster-api/util/secret"
	ctrl "sigs.k8s.io/controller-runtime"
	"sigs.k8s.io/controller-runtime/pkg/client"
	"sigs.k8s.io/controller-runtime/pkg/controller"
	"sigs.k8s.io/controller-runtime/pkg/handler"
	"sigs.k8s.io/controller-runtime/pkg/source"
)

const (
	// KubeadmConfigControllerName defines the controller used when creating clients.
	KubeadmConfigControllerName = "kubeadmconfig-controller"
)

// InitLocker is a lock that is used around kubeadm init.
type InitLocker interface {
	Lock(ctx context.Context, cluster *clusterv1.Cluster, machine *clusterv1.Machine) bool
	Unlock(ctx context.Context, cluster *clusterv1.Cluster) bool
}

// +kubebuilder:rbac:groups=bootstrap.cluster.x-k8s.io,resources=kubeadmconfigs;kubeadmconfigs/status;kubeadmconfigs/finalizers,verbs=get;list;watch;create;update;patch;delete
// +kubebuilder:rbac:groups=cluster.x-k8s.io,resources=clusters;clusters/status;machines;machines/status;machinepools;machinepools/status,verbs=get;list;watch
// +kubebuilder:rbac:groups="",resources=secrets;events;configmaps,verbs=get;list;watch;create;update;patch;delete

// KubeadmConfigReconciler reconciles a KubeadmConfig object.
type KubeadmConfigReconciler struct {
	Client           client.Client
	KubeadmInitLock  InitLocker
	WatchFilterValue string

	remoteClientGetter remote.ClusterClientGetter
}

// Scope is a scoped struct used during reconciliation.
type Scope struct {
	logr.Logger
	Config      *bootstrapv1.KubeadmConfig
	ConfigOwner *bsutil.ConfigOwner
	Cluster     *clusterv1.Cluster
}

// SetupWithManager sets up the reconciler with the Manager.
func (r *KubeadmConfigReconciler) SetupWithManager(ctx context.Context, mgr ctrl.Manager, option controller.Options) error {
	if r.KubeadmInitLock == nil {
		r.KubeadmInitLock = locking.NewControlPlaneInitMutex(ctrl.LoggerFrom(ctx).WithName("init-locker"), mgr.GetClient())
	}
	if r.remoteClientGetter == nil {
		r.remoteClientGetter = remote.NewClusterClient
	}

	b := ctrl.NewControllerManagedBy(mgr).
		For(&bootstrapv1.KubeadmConfig{}).
		WithOptions(option).
		WithEventFilter(predicates.ResourceNotPausedAndHasFilterLabel(ctrl.LoggerFrom(ctx), r.WatchFilterValue)).
		Watches(
			&source.Kind{Type: &clusterv1.Machine{}},
			handler.EnqueueRequestsFromMapFunc(r.MachineToBootstrapMapFunc),
		)

	if feature.Gates.Enabled(feature.MachinePool) {
		b = b.Watches(
			&source.Kind{Type: &expv1.MachinePool{}},
			handler.EnqueueRequestsFromMapFunc(r.MachinePoolToBootstrapMapFunc),
		).WithEventFilter(predicates.ResourceNotPausedAndHasFilterLabel(ctrl.LoggerFrom(ctx), r.WatchFilterValue))
	}

	c, err := b.Build(r)
	if err != nil {
		return errors.Wrap(err, "failed setting up with a controller manager")
	}

	err = c.Watch(
		&source.Kind{Type: &clusterv1.Cluster{}},
		handler.EnqueueRequestsFromMapFunc(r.ClusterToKubeadmConfigs),
		predicates.All(ctrl.LoggerFrom(ctx),
			predicates.ClusterUnpausedAndInfrastructureReady(ctrl.LoggerFrom(ctx)),
			predicates.ResourceHasFilterLabel(ctrl.LoggerFrom(ctx), r.WatchFilterValue),
		),
	)
	if err != nil {
		return errors.Wrap(err, "failed adding Watch for Clusters to controller manager")
	}

	return nil
}

// Reconcile handles KubeadmConfig events.
func (r *KubeadmConfigReconciler) Reconcile(ctx context.Context, req ctrl.Request) (_ ctrl.Result, rerr error) {
	log := ctrl.LoggerFrom(ctx)

	// Lookup the kubeadm config
	config := &bootstrapv1.KubeadmConfig{}
	if err := r.Client.Get(ctx, req.NamespacedName, config); err != nil {
		if apierrors.IsNotFound(err) {
			return ctrl.Result{}, nil
		}
		log.Error(err, "Failed to get config")
		return ctrl.Result{}, err
	}

	// Look up the owner of this kubeadm config if there is one
	configOwner, err := bsutil.GetConfigOwner(ctx, r.Client, config)
	if apierrors.IsNotFound(errors.Cause(err)) {
		// Could not find the owner yet, this is not an error and will rereconcile when the owner gets set.
		return ctrl.Result{}, nil
	}
	if err != nil {
		log.Error(err, "Failed to get owner")
		return ctrl.Result{}, err
	}
	if configOwner == nil {
		return ctrl.Result{}, nil
	}
	log = log.WithValues("kind", configOwner.GetKind(), "version", configOwner.GetResourceVersion(), "name", configOwner.GetName())

	// Lookup the cluster the config owner is associated with
	cluster, err := util.GetClusterByName(ctx, r.Client, configOwner.GetNamespace(), configOwner.ClusterName())
	if err != nil {
		if errors.Cause(err) == util.ErrNoCluster {
			log.Info(fmt.Sprintf("%s does not belong to a cluster yet, waiting until it's part of a cluster", configOwner.GetKind()))
			return ctrl.Result{}, nil
		}

		if apierrors.IsNotFound(errors.Cause(err)) {
			log.Info("Cluster does not exist yet, waiting until it is created")
			return ctrl.Result{}, nil
		}
		log.Error(err, "Could not get cluster with metadata")
		return ctrl.Result{}, err
	}

	if annotations.IsPaused(cluster, config) {
		log.Info("Reconciliation is paused for this object")
		return ctrl.Result{}, nil
	}

	scope := &Scope{
		Logger:      log,
		Config:      config,
		ConfigOwner: configOwner,
		Cluster:     cluster,
	}

	// Initialize the patch helper.
	patchHelper, err := patch.NewHelper(config, r.Client)
	if err != nil {
		return ctrl.Result{}, err
	}

	// Attempt to Patch the KubeadmConfig object and status after each reconciliation if no error occurs.
	defer func() {
		// always update the readyCondition; the summary is represented using the "1 of x completed" notation.
		conditions.SetSummary(config,
			conditions.WithConditions(
				bootstrapv1.DataSecretAvailableCondition,
				bootstrapv1.CertificatesAvailableCondition,
			),
		)
		// Patch ObservedGeneration only if the reconciliation completed successfully
		patchOpts := []patch.Option{}
		if rerr == nil {
			patchOpts = append(patchOpts, patch.WithStatusObservedGeneration{})
		}
		if err := patchHelper.Patch(ctx, config, patchOpts...); err != nil {
			log.Error(rerr, "Failed to patch config")
			if rerr == nil {
				rerr = err
			}
		}
	}()

	switch {
	// Wait for the infrastructure to be ready.
	case !cluster.Status.InfrastructureReady:
		log.Info("Cluster infrastructure is not ready, waiting")
		conditions.MarkFalse(config, bootstrapv1.DataSecretAvailableCondition, bootstrapv1.WaitingForClusterInfrastructureReason, clusterv1.ConditionSeverityInfo, "")
		return ctrl.Result{}, nil
<<<<<<< HEAD
	// Migrate plaintext data to secret.
	case config.Status.BootstrapData != nil && config.Status.DataSecretName == nil:
		return ctrl.Result{}, r.storeBootstrapData(ctx, scope, config.Status.BootstrapData)
=======
>>>>>>> dd8048ce
	// Reconcile status for machines that already have a secret reference, but our status isn't up to date.
	// This case solves the pivoting scenario (or a backup restore) which doesn't preserve the status subresource on objects.
	case configOwner.DataSecretName() != nil && (!config.Status.Ready || config.Status.DataSecretName == nil):
		config.Status.Ready = true
		config.Status.DataSecretName = configOwner.DataSecretName()
		conditions.MarkTrue(config, bootstrapv1.DataSecretAvailableCondition)
		return ctrl.Result{}, nil
	// Status is ready means a config has been generated.
	case config.Status.Ready:
<<<<<<< HEAD
		// If the BootstrapToken has been generated for a join and the infrastructure is not ready.
		// This indicates the token in the join config has not been consumed and it may need a refresh.
		if config.Spec.JoinConfiguration != nil && config.Spec.JoinConfiguration.Discovery.BootstrapToken != nil {
			if !configOwner.IsInfrastructureReady() {
				return r.refreshBootstrapToken(ctx, log, cluster, config)
			} else if (config.Spec.JoinConfiguration != nil && config.Spec.JoinConfiguration.Discovery.BootstrapToken != nil) && configOwner.IsMachinePool() {
				// If the BootstrapToken has been generated and infrastructure is ready but the configOwner is a MachinePool,
				// we rotate the token to keep it fresh for future scale ups.
				return r.rotateMachinePoolBootstrapToken(ctx, log, cluster, config, scope)
=======
		if config.Spec.JoinConfiguration != nil && config.Spec.JoinConfiguration.Discovery.BootstrapToken != nil {
			if !configOwner.IsInfrastructureReady() {
				// If the BootstrapToken has been generated for a join and the infrastructure is not ready.
				// This indicates the token in the join config has not been consumed and it may need a refresh.
				return r.refreshBootstrapToken(ctx, config, cluster)
			}
			if configOwner.IsMachinePool() {
				// If the BootstrapToken has been generated and infrastructure is ready but the configOwner is a MachinePool,
				// we rotate the token to keep it fresh for future scale ups.
				return r.rotateMachinePoolBootstrapToken(ctx, config, cluster, scope)
>>>>>>> dd8048ce
			}
		}
		// In any other case just return as the config is already generated and need not be generated again.
		return ctrl.Result{}, nil
	}

	// Note: can't use IsFalse here because we need to handle the absence of the condition as well as false.
	if !conditions.IsTrue(cluster, clusterv1.ControlPlaneInitializedCondition) {
		return r.handleClusterNotInitialized(ctx, scope)
	}

	// Every other case it's a join scenario
	// Nb. in this case ClusterConfiguration and InitConfiguration should not be defined by users, but in case of misconfigurations, CABPK simply ignore them

	// Unlock any locks that might have been set during init process
	r.KubeadmInitLock.Unlock(ctx, cluster)

	// if the JoinConfiguration is missing, create a default one
	if config.Spec.JoinConfiguration == nil {
		log.Info("Creating default JoinConfiguration")
		config.Spec.JoinConfiguration = &bootstrapv1.JoinConfiguration{}
	}

	// it's a control plane join
	if configOwner.IsControlPlaneMachine() {
		return r.joinControlplane(ctx, scope)
	}

	// It's a worker join
	return r.joinWorker(ctx, scope)
}

<<<<<<< HEAD
func (r *KubeadmConfigReconciler) refreshBootstrapToken(ctx context.Context, log logr.Logger, cluster *clusterv1.Cluster, config *bootstrapv1.KubeadmConfig) (ctrl.Result, error) {
	token := config.Spec.JoinConfiguration.Discovery.BootstrapToken.Token

	remoteClient, err := r.remoteClientGetter(ctx, r.Client, util.ObjectKey(cluster), r.scheme)
=======
func (r *KubeadmConfigReconciler) refreshBootstrapToken(ctx context.Context, config *bootstrapv1.KubeadmConfig, cluster *clusterv1.Cluster) (ctrl.Result, error) {
	log := ctrl.LoggerFrom(ctx)
	token := config.Spec.JoinConfiguration.Discovery.BootstrapToken.Token

	remoteClient, err := r.remoteClientGetter(ctx, KubeadmConfigControllerName, r.Client, util.ObjectKey(cluster))
>>>>>>> dd8048ce
	if err != nil {
		log.Error(err, "Error creating remote cluster client")
		return ctrl.Result{}, err
	}

	log.Info("Refreshing token until the infrastructure has a chance to consume it")
<<<<<<< HEAD
	if err := refreshToken(remoteClient, token); err != nil {
=======
	if err := refreshToken(ctx, remoteClient, token); err != nil {
>>>>>>> dd8048ce
		return ctrl.Result{}, errors.Wrapf(err, "failed to refresh bootstrap token")
	}
	return ctrl.Result{
		RequeueAfter: DefaultTokenTTL / 2,
	}, nil
}

<<<<<<< HEAD
func (r *KubeadmConfigReconciler) rotateMachinePoolBootstrapToken(ctx context.Context, log logr.Logger, cluster *clusterv1.Cluster, config *bootstrapv1.KubeadmConfig, scope *Scope) (ctrl.Result, error) {
	log.V(2).Info("Config is owned by a MachinePool, checking if token should be rotated")
	remoteClient, err := r.remoteClientGetter(ctx, r.Client, util.ObjectKey(cluster), r.scheme)
=======
func (r *KubeadmConfigReconciler) rotateMachinePoolBootstrapToken(ctx context.Context, config *bootstrapv1.KubeadmConfig, cluster *clusterv1.Cluster, scope *Scope) (ctrl.Result, error) {
	log := ctrl.LoggerFrom(ctx)
	log.V(2).Info("Config is owned by a MachinePool, checking if token should be rotated")
	remoteClient, err := r.remoteClientGetter(ctx, KubeadmConfigControllerName, r.Client, util.ObjectKey(cluster))
>>>>>>> dd8048ce
	if err != nil {
		return ctrl.Result{}, err
	}

	token := config.Spec.JoinConfiguration.Discovery.BootstrapToken.Token
<<<<<<< HEAD
	shouldRotate, err := shouldRotate(remoteClient, token)
=======
	shouldRotate, err := shouldRotate(ctx, remoteClient, token)
>>>>>>> dd8048ce
	if err != nil {
		return ctrl.Result{}, err
	}
	if shouldRotate {
		log.V(2).Info("Creating new bootstrap token")
<<<<<<< HEAD
		token, err := createToken(remoteClient)
=======
		token, err := createToken(ctx, remoteClient)
>>>>>>> dd8048ce
		if err != nil {
			return ctrl.Result{}, errors.Wrapf(err, "failed to create new bootstrap token")
		}

		config.Spec.JoinConfiguration.Discovery.BootstrapToken.Token = token
		log.Info("Altering JoinConfiguration.Discovery.BootstrapToken", "Token", token)

		// update the bootstrap data
		return r.joinWorker(ctx, scope)
	}
	return ctrl.Result{
		RequeueAfter: DefaultTokenTTL / 3,
	}, nil
}

func (r *KubeadmConfigReconciler) handleClusterNotInitialized(ctx context.Context, scope *Scope) (_ ctrl.Result, reterr error) {
	// initialize the DataSecretAvailableCondition if missing.
	// this is required in order to avoid the condition's LastTransitionTime to flicker in case of errors surfacing
	// using the DataSecretGeneratedFailedReason
	if conditions.GetReason(scope.Config, bootstrapv1.DataSecretAvailableCondition) != bootstrapv1.DataSecretGenerationFailedReason {
		conditions.MarkFalse(scope.Config, bootstrapv1.DataSecretAvailableCondition, clusterv1.WaitingForControlPlaneAvailableReason, clusterv1.ConditionSeverityInfo, "")
	}

	// if it's NOT a control plane machine, requeue
	if !scope.ConfigOwner.IsControlPlaneMachine() {
		return ctrl.Result{RequeueAfter: 30 * time.Second}, nil
	}

	// if the machine has not ClusterConfiguration and InitConfiguration, requeue
	if scope.Config.Spec.InitConfiguration == nil && scope.Config.Spec.ClusterConfiguration == nil {
		scope.Info("Control plane is not ready, requeing joining control planes until ready.")
		return ctrl.Result{RequeueAfter: 30 * time.Second}, nil
	}

	machine := &clusterv1.Machine{}
	if err := runtime.DefaultUnstructuredConverter.FromUnstructured(scope.ConfigOwner.Object, machine); err != nil {
		return ctrl.Result{}, errors.Wrapf(err, "cannot convert %s to Machine", scope.ConfigOwner.GetKind())
	}

	// acquire the init lock so that only the first machine configured
	// as control plane get processed here
	// if not the first, requeue
	if !r.KubeadmInitLock.Lock(ctx, scope.Cluster, machine) {
		scope.Info("A control plane is already being initialized, requeing until control plane is ready")
		return ctrl.Result{RequeueAfter: 30 * time.Second}, nil
	}

	defer func() {
		if reterr != nil {
			if !r.KubeadmInitLock.Unlock(ctx, scope.Cluster) {
				reterr = kerrors.NewAggregate([]error{reterr, errors.New("failed to unlock the kubeadm init lock")})
			}
		}
	}()

	scope.Info("Creating BootstrapData for the init control plane")

	// Nb. in this case JoinConfiguration should not be defined by users, but in case of misconfigurations, CABPK simply ignore it

	// get both of ClusterConfiguration and InitConfiguration strings to pass to the cloud init control plane generator
	// kubeadm allows one of these values to be empty; CABPK replace missing values with an empty config, so the cloud init generation
	// should not handle special cases.

	kubernetesVersion := scope.ConfigOwner.KubernetesVersion()
	parsedVersion, err := semver.ParseTolerant(kubernetesVersion)
	if err != nil {
		return ctrl.Result{}, errors.Wrapf(err, "failed to parse kubernetes version %q", kubernetesVersion)
	}

	if scope.Config.Spec.InitConfiguration == nil {
		scope.Config.Spec.InitConfiguration = &bootstrapv1.InitConfiguration{
			TypeMeta: metav1.TypeMeta{
				APIVersion: "kubeadm.k8s.io/v1beta1",
				Kind:       "InitConfiguration",
			},
		}
	}
<<<<<<< HEAD
	initdata, err := kubeadmv1beta1.ConfigurationToYAMLForVersion(scope.Config.Spec.InitConfiguration, scope.ConfigOwner.KubernetesVersion())
=======
	initdata, err := kubeadmtypes.MarshalInitConfigurationForVersion(scope.Config.Spec.InitConfiguration, parsedVersion)
>>>>>>> dd8048ce
	if err != nil {
		scope.Error(err, "Failed to marshal init configuration")
		return ctrl.Result{}, err
	}

	if scope.Config.Spec.ClusterConfiguration == nil {
		scope.Config.Spec.ClusterConfiguration = &bootstrapv1.ClusterConfiguration{
			TypeMeta: metav1.TypeMeta{
				APIVersion: "kubeadm.k8s.io/v1beta1",
				Kind:       "ClusterConfiguration",
			},
		}
	}

	// injects into config.ClusterConfiguration values from top level object
	r.reconcileTopLevelObjectSettings(ctx, scope.Cluster, machine, scope.Config)

<<<<<<< HEAD
	clusterdata, err := kubeadmv1beta1.ConfigurationToYAMLForVersion(scope.Config.Spec.ClusterConfiguration, scope.ConfigOwner.KubernetesVersion())
=======
	clusterdata, err := kubeadmtypes.MarshalClusterConfigurationForVersion(scope.Config.Spec.ClusterConfiguration, parsedVersion)
>>>>>>> dd8048ce
	if err != nil {
		scope.Error(err, "Failed to marshal cluster configuration")
		return ctrl.Result{}, err
	}

	certificates := secret.NewCertificatesForInitialControlPlane(scope.Config.Spec.ClusterConfiguration)
	err = certificates.LookupOrGenerate(
		ctx,
		r.Client,
		util.ObjectKey(scope.Cluster),
		*metav1.NewControllerRef(scope.Config, bootstrapv1.GroupVersion.WithKind("KubeadmConfig")),
	)
	if err != nil {
		conditions.MarkFalse(scope.Config, bootstrapv1.CertificatesAvailableCondition, bootstrapv1.CertificatesGenerationFailedReason, clusterv1.ConditionSeverityWarning, err.Error())
		return ctrl.Result{}, err
	}
	conditions.MarkTrue(scope.Config, bootstrapv1.CertificatesAvailableCondition)

	verbosityFlag := ""
	if scope.Config.Spec.Verbosity != nil {
		verbosityFlag = fmt.Sprintf("--v %s", strconv.Itoa(int(*scope.Config.Spec.Verbosity)))
	}

	files, err := r.resolveFiles(ctx, scope.Config)
	if err != nil {
		conditions.MarkFalse(scope.Config, bootstrapv1.DataSecretAvailableCondition, bootstrapv1.DataSecretGenerationFailedReason, clusterv1.ConditionSeverityWarning, err.Error())
		return ctrl.Result{}, err
	}

	cloudInitData, err := cloudinit.NewInitControlPlane(&cloudinit.ControlPlaneInput{
		BaseUserData: cloudinit.BaseUserData{
			AdditionalFiles:     files,
			NTP:                 scope.Config.Spec.NTP,
			PreKubeadmCommands:  scope.Config.Spec.PreKubeadmCommands,
			PostKubeadmCommands: scope.Config.Spec.PostKubeadmCommands,
			Users:               scope.Config.Spec.Users,
			Mounts:              scope.Config.Spec.Mounts,
			DiskSetup:           scope.Config.Spec.DiskSetup,
			KubeadmVerbosity:    verbosityFlag,
		},
		InitConfiguration:    initdata,
		ClusterConfiguration: clusterdata,
		Certificates:         certificates,
	})
	if err != nil {
		scope.Error(err, "Failed to generate cloud init for bootstrap control plane")
		return ctrl.Result{}, err
	}

	if err := r.storeBootstrapData(ctx, scope, cloudInitData); err != nil {
		scope.Error(err, "Failed to store bootstrap data")
		return ctrl.Result{}, err
	}

	return ctrl.Result{}, nil
}

func (r *KubeadmConfigReconciler) joinWorker(ctx context.Context, scope *Scope) (ctrl.Result, error) {
	certificates := secret.NewCertificatesForWorker(scope.Config.Spec.JoinConfiguration.CACertPath)
	err := certificates.Lookup(
		ctx,
		r.Client,
		util.ObjectKey(scope.Cluster),
	)
	if err != nil {
		conditions.MarkFalse(scope.Config, bootstrapv1.CertificatesAvailableCondition, bootstrapv1.CertificatesCorruptedReason, clusterv1.ConditionSeverityError, err.Error())
		return ctrl.Result{}, err
	}
	if err := certificates.EnsureAllExist(); err != nil {
		conditions.MarkFalse(scope.Config, bootstrapv1.CertificatesAvailableCondition, bootstrapv1.CertificatesCorruptedReason, clusterv1.ConditionSeverityError, err.Error())
		return ctrl.Result{}, err
	}
	conditions.MarkTrue(scope.Config, bootstrapv1.CertificatesAvailableCondition)

	// Ensure that joinConfiguration.Discovery is properly set for joining node on the current cluster.
	if res, err := r.reconcileDiscovery(ctx, scope.Cluster, scope.Config, certificates); err != nil {
		return ctrl.Result{}, err
	} else if !res.IsZero() {
		return res, nil
	}

<<<<<<< HEAD
	joinData, err := kubeadmv1beta1.ConfigurationToYAMLForVersion(scope.Config.Spec.JoinConfiguration, scope.ConfigOwner.KubernetesVersion())
=======
	kubernetesVersion := scope.ConfigOwner.KubernetesVersion()
	parsedVersion, err := semver.ParseTolerant(kubernetesVersion)
	if err != nil {
		return ctrl.Result{}, errors.Wrapf(err, "failed to parse kubernetes version %q", kubernetesVersion)
	}

	joinData, err := kubeadmtypes.MarshalJoinConfigurationForVersion(scope.Config.Spec.JoinConfiguration, parsedVersion)
>>>>>>> dd8048ce
	if err != nil {
		scope.Error(err, "Failed to marshal join configuration")
		return ctrl.Result{}, err
	}

	if scope.Config.Spec.JoinConfiguration.ControlPlane != nil {
		return ctrl.Result{}, errors.New("Machine is a Worker, but JoinConfiguration.ControlPlane is set in the KubeadmConfig object")
	}

	scope.Info("Creating BootstrapData for the worker node")

	verbosityFlag := ""
	if scope.Config.Spec.Verbosity != nil {
		verbosityFlag = fmt.Sprintf("--v %s", strconv.Itoa(int(*scope.Config.Spec.Verbosity)))
	}

	files, err := r.resolveFiles(ctx, scope.Config)
	if err != nil {
		conditions.MarkFalse(scope.Config, bootstrapv1.DataSecretAvailableCondition, bootstrapv1.DataSecretGenerationFailedReason, clusterv1.ConditionSeverityWarning, err.Error())
		return ctrl.Result{}, err
	}

	cloudJoinData, err := cloudinit.NewNode(&cloudinit.NodeInput{
		BaseUserData: cloudinit.BaseUserData{
			AdditionalFiles:      files,
			NTP:                  scope.Config.Spec.NTP,
			PreKubeadmCommands:   scope.Config.Spec.PreKubeadmCommands,
			PostKubeadmCommands:  scope.Config.Spec.PostKubeadmCommands,
			Users:                scope.Config.Spec.Users,
			Mounts:               scope.Config.Spec.Mounts,
			DiskSetup:            scope.Config.Spec.DiskSetup,
			KubeadmVerbosity:     verbosityFlag,
			UseExperimentalRetry: scope.Config.Spec.UseExperimentalRetryJoin,
		},
		JoinConfiguration: joinData,
	})
	if err != nil {
		scope.Error(err, "Failed to create a worker join configuration")
		return ctrl.Result{}, err
	}

	if err := r.storeBootstrapData(ctx, scope, cloudJoinData); err != nil {
		scope.Error(err, "Failed to store bootstrap data")
		return ctrl.Result{}, err
	}
	return ctrl.Result{}, nil
}

func (r *KubeadmConfigReconciler) joinControlplane(ctx context.Context, scope *Scope) (ctrl.Result, error) {
	if !scope.ConfigOwner.IsControlPlaneMachine() {
		return ctrl.Result{}, fmt.Errorf("%s is not a valid control plane kind, only Machine is supported", scope.ConfigOwner.GetKind())
	}

	if scope.Config.Spec.JoinConfiguration.ControlPlane == nil {
		scope.Config.Spec.JoinConfiguration.ControlPlane = &bootstrapv1.JoinControlPlane{}
	}

	certificates := secret.NewControlPlaneJoinCerts(scope.Config.Spec.ClusterConfiguration)
	err := certificates.Lookup(
		ctx,
		r.Client,
		util.ObjectKey(scope.Cluster),
	)
	if err != nil {
		conditions.MarkFalse(scope.Config, bootstrapv1.CertificatesAvailableCondition, bootstrapv1.CertificatesCorruptedReason, clusterv1.ConditionSeverityError, err.Error())
		return ctrl.Result{}, err
	}
	if err := certificates.EnsureAllExist(); err != nil {
		conditions.MarkFalse(scope.Config, bootstrapv1.CertificatesAvailableCondition, bootstrapv1.CertificatesCorruptedReason, clusterv1.ConditionSeverityError, err.Error())
		return ctrl.Result{}, err
	}
	conditions.MarkTrue(scope.Config, bootstrapv1.CertificatesAvailableCondition)

	// Ensure that joinConfiguration.Discovery is properly set for joining node on the current cluster.
	if res, err := r.reconcileDiscovery(ctx, scope.Cluster, scope.Config, certificates); err != nil {
		return ctrl.Result{}, err
	} else if !res.IsZero() {
		return res, nil
	}

<<<<<<< HEAD
	joinData, err := kubeadmv1beta1.ConfigurationToYAMLForVersion(scope.Config.Spec.JoinConfiguration, scope.ConfigOwner.KubernetesVersion())
=======
	kubernetesVersion := scope.ConfigOwner.KubernetesVersion()
	parsedVersion, err := semver.ParseTolerant(kubernetesVersion)
	if err != nil {
		return ctrl.Result{}, errors.Wrapf(err, "failed to parse kubernetes version %q", kubernetesVersion)
	}

	joinData, err := kubeadmtypes.MarshalJoinConfigurationForVersion(scope.Config.Spec.JoinConfiguration, parsedVersion)
>>>>>>> dd8048ce
	if err != nil {
		scope.Error(err, "Failed to marshal join configuration")
		return ctrl.Result{}, err
	}

	scope.Info("Creating BootstrapData for the join control plane")

	verbosityFlag := ""
	if scope.Config.Spec.Verbosity != nil {
		verbosityFlag = fmt.Sprintf("--v %s", strconv.Itoa(int(*scope.Config.Spec.Verbosity)))
	}

	files, err := r.resolveFiles(ctx, scope.Config)
	if err != nil {
		conditions.MarkFalse(scope.Config, bootstrapv1.DataSecretAvailableCondition, bootstrapv1.DataSecretGenerationFailedReason, clusterv1.ConditionSeverityWarning, err.Error())
		return ctrl.Result{}, err
	}

	cloudJoinData, err := cloudinit.NewJoinControlPlane(&cloudinit.ControlPlaneJoinInput{
		JoinConfiguration: joinData,
		Certificates:      certificates,
		BaseUserData: cloudinit.BaseUserData{
			AdditionalFiles:      files,
			NTP:                  scope.Config.Spec.NTP,
			PreKubeadmCommands:   scope.Config.Spec.PreKubeadmCommands,
			PostKubeadmCommands:  scope.Config.Spec.PostKubeadmCommands,
			Users:                scope.Config.Spec.Users,
			Mounts:               scope.Config.Spec.Mounts,
			DiskSetup:            scope.Config.Spec.DiskSetup,
			KubeadmVerbosity:     verbosityFlag,
			UseExperimentalRetry: scope.Config.Spec.UseExperimentalRetryJoin,
		},
	})
	if err != nil {
		scope.Error(err, "Failed to create a control plane join configuration")
		return ctrl.Result{}, err
	}

	if err := r.storeBootstrapData(ctx, scope, cloudJoinData); err != nil {
		scope.Error(err, "Failed to store bootstrap data")
		return ctrl.Result{}, err
	}

	return ctrl.Result{}, nil
}

// resolveFiles maps .Spec.Files into cloudinit.Files, resolving any object references
// along the way.
func (r *KubeadmConfigReconciler) resolveFiles(ctx context.Context, cfg *bootstrapv1.KubeadmConfig) ([]bootstrapv1.File, error) {
	collected := make([]bootstrapv1.File, 0, len(cfg.Spec.Files))

	for i := range cfg.Spec.Files {
		in := cfg.Spec.Files[i]
		if in.ContentFrom != nil {
			data, err := r.resolveSecretFileContent(ctx, cfg.Namespace, in)
			if err != nil {
				return nil, errors.Wrapf(err, "failed to resolve file source")
			}
			in.ContentFrom = nil
			in.Content = string(data)
		}
		collected = append(collected, in)
	}

	return collected, nil
}

// resolveSecretFileContent returns file content fetched from a referenced secret object.
func (r *KubeadmConfigReconciler) resolveSecretFileContent(ctx context.Context, ns string, source bootstrapv1.File) ([]byte, error) {
	secret := &corev1.Secret{}
	key := types.NamespacedName{Namespace: ns, Name: source.ContentFrom.Secret.Name}
	if err := r.Client.Get(ctx, key, secret); err != nil {
		if apierrors.IsNotFound(err) {
			return nil, errors.Wrapf(err, "secret not found: %s", key)
		}
		return nil, errors.Wrapf(err, "failed to retrieve Secret %q", key)
	}
	data, ok := secret.Data[source.ContentFrom.Secret.Key]
	if !ok {
		return nil, errors.Errorf("secret references non-existent secret key: %q", source.ContentFrom.Secret.Key)
	}
	return data, nil
}

// ClusterToKubeadmConfigs is a handler.ToRequestsFunc to be used to enqeue
// requests for reconciliation of KubeadmConfigs.
func (r *KubeadmConfigReconciler) ClusterToKubeadmConfigs(o client.Object) []ctrl.Request {
	result := []ctrl.Request{}

	c, ok := o.(*clusterv1.Cluster)
	if !ok {
		panic(fmt.Sprintf("Expected a Cluster but got a %T", o))
	}

	selectors := []client.ListOption{
		client.InNamespace(c.Namespace),
		client.MatchingLabels{
			clusterv1.ClusterLabelName: c.Name,
		},
	}

	machineList := &clusterv1.MachineList{}
	if err := r.Client.List(context.TODO(), machineList, selectors...); err != nil {
		return nil
	}

	for _, m := range machineList.Items {
		if m.Spec.Bootstrap.ConfigRef != nil &&
			m.Spec.Bootstrap.ConfigRef.GroupVersionKind().GroupKind() == bootstrapv1.GroupVersion.WithKind("KubeadmConfig").GroupKind() {
			name := client.ObjectKey{Namespace: m.Namespace, Name: m.Spec.Bootstrap.ConfigRef.Name}
			result = append(result, ctrl.Request{NamespacedName: name})
		}
	}

	if feature.Gates.Enabled(feature.MachinePool) {
		machinePoolList := &expv1.MachinePoolList{}
		if err := r.Client.List(context.TODO(), machinePoolList, selectors...); err != nil {
			return nil
		}

		for _, mp := range machinePoolList.Items {
			if mp.Spec.Template.Spec.Bootstrap.ConfigRef != nil &&
				mp.Spec.Template.Spec.Bootstrap.ConfigRef.GroupVersionKind().GroupKind() == bootstrapv1.GroupVersion.WithKind("KubeadmConfig").GroupKind() {
				name := client.ObjectKey{Namespace: mp.Namespace, Name: mp.Spec.Template.Spec.Bootstrap.ConfigRef.Name}
				result = append(result, ctrl.Request{NamespacedName: name})
			}
		}
	}

	return result
}

// MachineToBootstrapMapFunc is a handler.ToRequestsFunc to be used to enqeue
// request for reconciliation of KubeadmConfig.
func (r *KubeadmConfigReconciler) MachineToBootstrapMapFunc(o client.Object) []ctrl.Request {
	m, ok := o.(*clusterv1.Machine)
	if !ok {
		panic(fmt.Sprintf("Expected a Machine but got a %T", o))
	}

	result := []ctrl.Request{}
	if m.Spec.Bootstrap.ConfigRef != nil && m.Spec.Bootstrap.ConfigRef.GroupVersionKind() == bootstrapv1.GroupVersion.WithKind("KubeadmConfig") {
		name := client.ObjectKey{Namespace: m.Namespace, Name: m.Spec.Bootstrap.ConfigRef.Name}
		result = append(result, ctrl.Request{NamespacedName: name})
	}
	return result
}

// MachinePoolToBootstrapMapFunc is a handler.ToRequestsFunc to be used to enqueue
// request for reconciliation of KubeadmConfig.
func (r *KubeadmConfigReconciler) MachinePoolToBootstrapMapFunc(o client.Object) []ctrl.Request {
	m, ok := o.(*expv1.MachinePool)
	if !ok {
		panic(fmt.Sprintf("Expected a MachinePool but got a %T", o))
	}

	result := []ctrl.Request{}
	configRef := m.Spec.Template.Spec.Bootstrap.ConfigRef
	if configRef != nil && configRef.GroupVersionKind().GroupKind() == bootstrapv1.GroupVersion.WithKind("KubeadmConfig").GroupKind() {
		name := client.ObjectKey{Namespace: m.Namespace, Name: configRef.Name}
		result = append(result, ctrl.Request{NamespacedName: name})
	}
	return result
}

// reconcileDiscovery ensures that config.JoinConfiguration.Discovery is properly set for the joining node.
// The implementation func respect user provided discovery configurations, but in case some of them are missing, a valid BootstrapToken object
// is automatically injected into config.JoinConfiguration.Discovery.
// This allows to simplify configuration UX, by providing the option to delegate to CABPK the configuration of kubeadm join discovery.
func (r *KubeadmConfigReconciler) reconcileDiscovery(ctx context.Context, cluster *clusterv1.Cluster, config *bootstrapv1.KubeadmConfig, certificates secret.Certificates) (ctrl.Result, error) {
	log := ctrl.LoggerFrom(ctx)

	// if config already contains a file discovery configuration, respect it without further validations
	if config.Spec.JoinConfiguration.Discovery.File != nil {
		return ctrl.Result{}, nil
	}

	// otherwise it is necessary to ensure token discovery is properly configured
	if config.Spec.JoinConfiguration.Discovery.BootstrapToken == nil {
		config.Spec.JoinConfiguration.Discovery.BootstrapToken = &bootstrapv1.BootstrapTokenDiscovery{}
	}

	// calculate the ca cert hashes if they are not already set
	if len(config.Spec.JoinConfiguration.Discovery.BootstrapToken.CACertHashes) == 0 {
		hashes, err := certificates.GetByPurpose(secret.ClusterCA).Hashes()
		if err != nil {
			log.Error(err, "Unable to generate Cluster CA certificate hashes")
			return ctrl.Result{}, err
		}
		config.Spec.JoinConfiguration.Discovery.BootstrapToken.CACertHashes = hashes
	}

	// if BootstrapToken already contains an APIServerEndpoint, respect it; otherwise inject the APIServerEndpoint endpoint defined in cluster status
	apiServerEndpoint := config.Spec.JoinConfiguration.Discovery.BootstrapToken.APIServerEndpoint
	if apiServerEndpoint == "" {
		if !cluster.Spec.ControlPlaneEndpoint.IsValid() {
			log.V(1).Info("Waiting for Cluster Controller to set Cluster.Spec.ControlPlaneEndpoint")
			return ctrl.Result{RequeueAfter: 10 * time.Second}, nil
		}

		apiServerEndpoint = cluster.Spec.ControlPlaneEndpoint.String()
		config.Spec.JoinConfiguration.Discovery.BootstrapToken.APIServerEndpoint = apiServerEndpoint
		log.Info("Altering JoinConfiguration.Discovery.BootstrapToken", "APIServerEndpoint", apiServerEndpoint)
	}

	// if BootstrapToken already contains a token, respect it; otherwise create a new bootstrap token for the node to join
	if config.Spec.JoinConfiguration.Discovery.BootstrapToken.Token == "" {
		remoteClient, err := r.remoteClientGetter(ctx, KubeadmConfigControllerName, r.Client, util.ObjectKey(cluster))
		if err != nil {
			return ctrl.Result{}, err
		}

		token, err := createToken(ctx, remoteClient)
		if err != nil {
			return ctrl.Result{}, errors.Wrapf(err, "failed to create new bootstrap token")
		}

		config.Spec.JoinConfiguration.Discovery.BootstrapToken.Token = token
		log.Info("Altering JoinConfiguration.Discovery.BootstrapToken")
	}

	// If the BootstrapToken does not contain any CACertHashes then force skip CA Verification
	if len(config.Spec.JoinConfiguration.Discovery.BootstrapToken.CACertHashes) == 0 {
		log.Info("No CAs were provided. Falling back to insecure discover method by skipping CA Cert validation")
		config.Spec.JoinConfiguration.Discovery.BootstrapToken.UnsafeSkipCAVerification = true
	}

	return ctrl.Result{}, nil
}

// reconcileTopLevelObjectSettings injects into config.ClusterConfiguration values from top level objects like cluster and machine.
// The implementation func respect user provided config values, but in case some of them are missing, values from top level objects are used.
func (r *KubeadmConfigReconciler) reconcileTopLevelObjectSettings(ctx context.Context, cluster *clusterv1.Cluster, machine *clusterv1.Machine, config *bootstrapv1.KubeadmConfig) {
	log := ctrl.LoggerFrom(ctx)

	// If there is no ControlPlaneEndpoint defined in ClusterConfiguration but
	// there is a ControlPlaneEndpoint defined at Cluster level (e.g. the load balancer endpoint),
	// then use Cluster's ControlPlaneEndpoint as a control plane endpoint for the Kubernetes cluster.
	if config.Spec.ClusterConfiguration.ControlPlaneEndpoint == "" && cluster.Spec.ControlPlaneEndpoint.IsValid() {
		config.Spec.ClusterConfiguration.ControlPlaneEndpoint = cluster.Spec.ControlPlaneEndpoint.String()
		log.Info("Altering ClusterConfiguration", "ControlPlaneEndpoint", config.Spec.ClusterConfiguration.ControlPlaneEndpoint)
	}

	// If there are no ClusterName defined in ClusterConfiguration, use Cluster.Name
	if config.Spec.ClusterConfiguration.ClusterName == "" {
		config.Spec.ClusterConfiguration.ClusterName = cluster.Name
		log.Info("Altering ClusterConfiguration", "ClusterName", config.Spec.ClusterConfiguration.ClusterName)
	}

	// If there are no Network settings defined in ClusterConfiguration, use ClusterNetwork settings, if defined
	if cluster.Spec.ClusterNetwork != nil {
		if config.Spec.ClusterConfiguration.Networking.DNSDomain == "" && cluster.Spec.ClusterNetwork.ServiceDomain != "" {
			config.Spec.ClusterConfiguration.Networking.DNSDomain = cluster.Spec.ClusterNetwork.ServiceDomain
			log.Info("Altering ClusterConfiguration", "DNSDomain", config.Spec.ClusterConfiguration.Networking.DNSDomain)
		}
		if config.Spec.ClusterConfiguration.Networking.ServiceSubnet == "" &&
			cluster.Spec.ClusterNetwork.Services != nil &&
			len(cluster.Spec.ClusterNetwork.Services.CIDRBlocks) > 0 {
			config.Spec.ClusterConfiguration.Networking.ServiceSubnet = cluster.Spec.ClusterNetwork.Services.String()
			log.Info("Altering ClusterConfiguration", "ServiceSubnet", config.Spec.ClusterConfiguration.Networking.ServiceSubnet)
		}
		if config.Spec.ClusterConfiguration.Networking.PodSubnet == "" &&
			cluster.Spec.ClusterNetwork.Pods != nil &&
			len(cluster.Spec.ClusterNetwork.Pods.CIDRBlocks) > 0 {
			config.Spec.ClusterConfiguration.Networking.PodSubnet = cluster.Spec.ClusterNetwork.Pods.String()
			log.Info("Altering ClusterConfiguration", "PodSubnet", config.Spec.ClusterConfiguration.Networking.PodSubnet)
		}
	}

	// If there are no KubernetesVersion settings defined in ClusterConfiguration, use Version from machine, if defined
	if config.Spec.ClusterConfiguration.KubernetesVersion == "" && machine.Spec.Version != nil {
		config.Spec.ClusterConfiguration.KubernetesVersion = *machine.Spec.Version
		log.Info("Altering ClusterConfiguration", "KubernetesVersion", config.Spec.ClusterConfiguration.KubernetesVersion)
	}
}

// storeBootstrapData creates a new secret with the data passed in as input,
// sets the reference in the configuration status and ready to true.
func (r *KubeadmConfigReconciler) storeBootstrapData(ctx context.Context, scope *Scope, data []byte) error {
	log := ctrl.LoggerFrom(ctx)

	secret := &corev1.Secret{
		ObjectMeta: metav1.ObjectMeta{
			Name:      scope.Config.Name,
			Namespace: scope.Config.Namespace,
			Labels: map[string]string{
				clusterv1.ClusterLabelName: scope.Cluster.Name,
			},
			OwnerReferences: []metav1.OwnerReference{
				{
					APIVersion: bootstrapv1.GroupVersion.String(),
					Kind:       "KubeadmConfig",
					Name:       scope.Config.Name,
					UID:        scope.Config.UID,
					Controller: pointer.BoolPtr(true),
				},
			},
		},
		Data: map[string][]byte{
			"value": data,
		},
		Type: clusterv1.ClusterSecretType,
	}

	// as secret creation and scope.Config status patch are not atomic operations
	// it is possible that secret creation happens but the config.Status patches are not applied
	if err := r.Client.Create(ctx, secret); err != nil {
		if !apierrors.IsAlreadyExists(err) {
			return errors.Wrapf(err, "failed to create bootstrap data secret for KubeadmConfig %s/%s", scope.Config.Namespace, scope.Config.Name)
		}
<<<<<<< HEAD
		r.Log.Info("bootstrap data secret for KubeadmConfig already exists, updating", "secret", secret.Name, "KubeadmConfig", scope.Config.Name)
=======
		log.Info("bootstrap data secret for KubeadmConfig already exists, updating", "secret", secret.Name, "KubeadmConfig", scope.Config.Name)
>>>>>>> dd8048ce
		if err := r.Client.Update(ctx, secret); err != nil {
			return errors.Wrapf(err, "failed to update bootstrap data secret for KubeadmConfig %s/%s", scope.Config.Namespace, scope.Config.Name)
		}
	}
	scope.Config.Status.DataSecretName = pointer.StringPtr(secret.Name)
	scope.Config.Status.Ready = true
	conditions.MarkTrue(scope.Config, bootstrapv1.DataSecretAvailableCondition)
	return nil
}<|MERGE_RESOLUTION|>--- conflicted
+++ resolved
@@ -147,7 +147,7 @@
 
 	// Look up the owner of this kubeadm config if there is one
 	configOwner, err := bsutil.GetConfigOwner(ctx, r.Client, config)
-	if apierrors.IsNotFound(errors.Cause(err)) {
+	if apierrors.IsNotFound(err) {
 		// Could not find the owner yet, this is not an error and will rereconcile when the owner gets set.
 		return ctrl.Result{}, nil
 	}
@@ -168,7 +168,7 @@
 			return ctrl.Result{}, nil
 		}
 
-		if apierrors.IsNotFound(errors.Cause(err)) {
+		if apierrors.IsNotFound(err) {
 			log.Info("Cluster does not exist yet, waiting until it is created")
 			return ctrl.Result{}, nil
 		}
@@ -222,12 +222,6 @@
 		log.Info("Cluster infrastructure is not ready, waiting")
 		conditions.MarkFalse(config, bootstrapv1.DataSecretAvailableCondition, bootstrapv1.WaitingForClusterInfrastructureReason, clusterv1.ConditionSeverityInfo, "")
 		return ctrl.Result{}, nil
-<<<<<<< HEAD
-	// Migrate plaintext data to secret.
-	case config.Status.BootstrapData != nil && config.Status.DataSecretName == nil:
-		return ctrl.Result{}, r.storeBootstrapData(ctx, scope, config.Status.BootstrapData)
-=======
->>>>>>> dd8048ce
 	// Reconcile status for machines that already have a secret reference, but our status isn't up to date.
 	// This case solves the pivoting scenario (or a backup restore) which doesn't preserve the status subresource on objects.
 	case configOwner.DataSecretName() != nil && (!config.Status.Ready || config.Status.DataSecretName == nil):
@@ -237,17 +231,6 @@
 		return ctrl.Result{}, nil
 	// Status is ready means a config has been generated.
 	case config.Status.Ready:
-<<<<<<< HEAD
-		// If the BootstrapToken has been generated for a join and the infrastructure is not ready.
-		// This indicates the token in the join config has not been consumed and it may need a refresh.
-		if config.Spec.JoinConfiguration != nil && config.Spec.JoinConfiguration.Discovery.BootstrapToken != nil {
-			if !configOwner.IsInfrastructureReady() {
-				return r.refreshBootstrapToken(ctx, log, cluster, config)
-			} else if (config.Spec.JoinConfiguration != nil && config.Spec.JoinConfiguration.Discovery.BootstrapToken != nil) && configOwner.IsMachinePool() {
-				// If the BootstrapToken has been generated and infrastructure is ready but the configOwner is a MachinePool,
-				// we rotate the token to keep it fresh for future scale ups.
-				return r.rotateMachinePoolBootstrapToken(ctx, log, cluster, config, scope)
-=======
 		if config.Spec.JoinConfiguration != nil && config.Spec.JoinConfiguration.Discovery.BootstrapToken != nil {
 			if !configOwner.IsInfrastructureReady() {
 				// If the BootstrapToken has been generated for a join and the infrastructure is not ready.
@@ -258,7 +241,6 @@
 				// If the BootstrapToken has been generated and infrastructure is ready but the configOwner is a MachinePool,
 				// we rotate the token to keep it fresh for future scale ups.
 				return r.rotateMachinePoolBootstrapToken(ctx, config, cluster, scope)
->>>>>>> dd8048ce
 			}
 		}
 		// In any other case just return as the config is already generated and need not be generated again.
@@ -291,29 +273,18 @@
 	return r.joinWorker(ctx, scope)
 }
 
-<<<<<<< HEAD
-func (r *KubeadmConfigReconciler) refreshBootstrapToken(ctx context.Context, log logr.Logger, cluster *clusterv1.Cluster, config *bootstrapv1.KubeadmConfig) (ctrl.Result, error) {
-	token := config.Spec.JoinConfiguration.Discovery.BootstrapToken.Token
-
-	remoteClient, err := r.remoteClientGetter(ctx, r.Client, util.ObjectKey(cluster), r.scheme)
-=======
 func (r *KubeadmConfigReconciler) refreshBootstrapToken(ctx context.Context, config *bootstrapv1.KubeadmConfig, cluster *clusterv1.Cluster) (ctrl.Result, error) {
 	log := ctrl.LoggerFrom(ctx)
 	token := config.Spec.JoinConfiguration.Discovery.BootstrapToken.Token
 
 	remoteClient, err := r.remoteClientGetter(ctx, KubeadmConfigControllerName, r.Client, util.ObjectKey(cluster))
->>>>>>> dd8048ce
 	if err != nil {
 		log.Error(err, "Error creating remote cluster client")
 		return ctrl.Result{}, err
 	}
 
 	log.Info("Refreshing token until the infrastructure has a chance to consume it")
-<<<<<<< HEAD
-	if err := refreshToken(remoteClient, token); err != nil {
-=======
 	if err := refreshToken(ctx, remoteClient, token); err != nil {
->>>>>>> dd8048ce
 		return ctrl.Result{}, errors.Wrapf(err, "failed to refresh bootstrap token")
 	}
 	return ctrl.Result{
@@ -321,36 +292,22 @@
 	}, nil
 }
 
-<<<<<<< HEAD
-func (r *KubeadmConfigReconciler) rotateMachinePoolBootstrapToken(ctx context.Context, log logr.Logger, cluster *clusterv1.Cluster, config *bootstrapv1.KubeadmConfig, scope *Scope) (ctrl.Result, error) {
-	log.V(2).Info("Config is owned by a MachinePool, checking if token should be rotated")
-	remoteClient, err := r.remoteClientGetter(ctx, r.Client, util.ObjectKey(cluster), r.scheme)
-=======
 func (r *KubeadmConfigReconciler) rotateMachinePoolBootstrapToken(ctx context.Context, config *bootstrapv1.KubeadmConfig, cluster *clusterv1.Cluster, scope *Scope) (ctrl.Result, error) {
 	log := ctrl.LoggerFrom(ctx)
 	log.V(2).Info("Config is owned by a MachinePool, checking if token should be rotated")
 	remoteClient, err := r.remoteClientGetter(ctx, KubeadmConfigControllerName, r.Client, util.ObjectKey(cluster))
->>>>>>> dd8048ce
 	if err != nil {
 		return ctrl.Result{}, err
 	}
 
 	token := config.Spec.JoinConfiguration.Discovery.BootstrapToken.Token
-<<<<<<< HEAD
-	shouldRotate, err := shouldRotate(remoteClient, token)
-=======
 	shouldRotate, err := shouldRotate(ctx, remoteClient, token)
->>>>>>> dd8048ce
 	if err != nil {
 		return ctrl.Result{}, err
 	}
 	if shouldRotate {
 		log.V(2).Info("Creating new bootstrap token")
-<<<<<<< HEAD
-		token, err := createToken(remoteClient)
-=======
 		token, err := createToken(ctx, remoteClient)
->>>>>>> dd8048ce
 		if err != nil {
 			return ctrl.Result{}, errors.Wrapf(err, "failed to create new bootstrap token")
 		}
@@ -428,11 +385,7 @@
 			},
 		}
 	}
-<<<<<<< HEAD
-	initdata, err := kubeadmv1beta1.ConfigurationToYAMLForVersion(scope.Config.Spec.InitConfiguration, scope.ConfigOwner.KubernetesVersion())
-=======
 	initdata, err := kubeadmtypes.MarshalInitConfigurationForVersion(scope.Config.Spec.InitConfiguration, parsedVersion)
->>>>>>> dd8048ce
 	if err != nil {
 		scope.Error(err, "Failed to marshal init configuration")
 		return ctrl.Result{}, err
@@ -450,11 +403,7 @@
 	// injects into config.ClusterConfiguration values from top level object
 	r.reconcileTopLevelObjectSettings(ctx, scope.Cluster, machine, scope.Config)
 
-<<<<<<< HEAD
-	clusterdata, err := kubeadmv1beta1.ConfigurationToYAMLForVersion(scope.Config.Spec.ClusterConfiguration, scope.ConfigOwner.KubernetesVersion())
-=======
 	clusterdata, err := kubeadmtypes.MarshalClusterConfigurationForVersion(scope.Config.Spec.ClusterConfiguration, parsedVersion)
->>>>>>> dd8048ce
 	if err != nil {
 		scope.Error(err, "Failed to marshal cluster configuration")
 		return ctrl.Result{}, err
@@ -536,9 +485,6 @@
 		return res, nil
 	}
 
-<<<<<<< HEAD
-	joinData, err := kubeadmv1beta1.ConfigurationToYAMLForVersion(scope.Config.Spec.JoinConfiguration, scope.ConfigOwner.KubernetesVersion())
-=======
 	kubernetesVersion := scope.ConfigOwner.KubernetesVersion()
 	parsedVersion, err := semver.ParseTolerant(kubernetesVersion)
 	if err != nil {
@@ -546,7 +492,6 @@
 	}
 
 	joinData, err := kubeadmtypes.MarshalJoinConfigurationForVersion(scope.Config.Spec.JoinConfiguration, parsedVersion)
->>>>>>> dd8048ce
 	if err != nil {
 		scope.Error(err, "Failed to marshal join configuration")
 		return ctrl.Result{}, err
@@ -627,9 +572,6 @@
 		return res, nil
 	}
 
-<<<<<<< HEAD
-	joinData, err := kubeadmv1beta1.ConfigurationToYAMLForVersion(scope.Config.Spec.JoinConfiguration, scope.ConfigOwner.KubernetesVersion())
-=======
 	kubernetesVersion := scope.ConfigOwner.KubernetesVersion()
 	parsedVersion, err := semver.ParseTolerant(kubernetesVersion)
 	if err != nil {
@@ -637,7 +579,6 @@
 	}
 
 	joinData, err := kubeadmtypes.MarshalJoinConfigurationForVersion(scope.Config.Spec.JoinConfiguration, parsedVersion)
->>>>>>> dd8048ce
 	if err != nil {
 		scope.Error(err, "Failed to marshal join configuration")
 		return ctrl.Result{}, err
@@ -948,11 +889,7 @@
 		if !apierrors.IsAlreadyExists(err) {
 			return errors.Wrapf(err, "failed to create bootstrap data secret for KubeadmConfig %s/%s", scope.Config.Namespace, scope.Config.Name)
 		}
-<<<<<<< HEAD
-		r.Log.Info("bootstrap data secret for KubeadmConfig already exists, updating", "secret", secret.Name, "KubeadmConfig", scope.Config.Name)
-=======
 		log.Info("bootstrap data secret for KubeadmConfig already exists, updating", "secret", secret.Name, "KubeadmConfig", scope.Config.Name)
->>>>>>> dd8048ce
 		if err := r.Client.Update(ctx, secret); err != nil {
 			return errors.Wrapf(err, "failed to update bootstrap data secret for KubeadmConfig %s/%s", scope.Config.Namespace, scope.Config.Name)
 		}
