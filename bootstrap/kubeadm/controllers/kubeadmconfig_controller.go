/*
Copyright 2019 The Kubernetes Authors.

Licensed under the Apache License, Version 2.0 (the "License");
you may not use this file except in compliance with the License.
You may obtain a copy of the License at

    http://www.apache.org/licenses/LICENSE-2.0

Unless required by applicable law or agreed to in writing, software
distributed under the License is distributed on an "AS IS" BASIS,
WITHOUT WARRANTIES OR CONDITIONS OF ANY KIND, either express or implied.
See the License for the specific language governing permissions and
limitations under the License.
*/

package controllers

import (
	"context"
	"fmt"
	"strconv"
	"time"

	"github.com/go-logr/logr"
	"github.com/pkg/errors"
	corev1 "k8s.io/api/core/v1"
	apierrors "k8s.io/apimachinery/pkg/api/errors"
	metav1 "k8s.io/apimachinery/pkg/apis/meta/v1"
	"k8s.io/apimachinery/pkg/runtime"
	"k8s.io/apimachinery/pkg/types"
	kerrors "k8s.io/apimachinery/pkg/util/errors"
	"k8s.io/utils/pointer"
	clusterv1 "sigs.k8s.io/cluster-api/api/v1alpha3"
	bootstrapv1 "sigs.k8s.io/cluster-api/bootstrap/kubeadm/api/v1alpha3"
	"sigs.k8s.io/cluster-api/bootstrap/kubeadm/internal/cloudinit"
	"sigs.k8s.io/cluster-api/bootstrap/kubeadm/internal/locking"
	kubeadmv1beta1 "sigs.k8s.io/cluster-api/bootstrap/kubeadm/types/v1beta1"
	bsutil "sigs.k8s.io/cluster-api/bootstrap/util"
	"sigs.k8s.io/cluster-api/controllers/remote"
	expv1 "sigs.k8s.io/cluster-api/exp/api/v1alpha3"
	"sigs.k8s.io/cluster-api/feature"
	"sigs.k8s.io/cluster-api/util"
	"sigs.k8s.io/cluster-api/util/annotations"
	"sigs.k8s.io/cluster-api/util/conditions"
	"sigs.k8s.io/cluster-api/util/patch"
	"sigs.k8s.io/cluster-api/util/predicates"
	"sigs.k8s.io/cluster-api/util/secret"
	ctrl "sigs.k8s.io/controller-runtime"
	"sigs.k8s.io/controller-runtime/pkg/client"
	"sigs.k8s.io/controller-runtime/pkg/controller"
	"sigs.k8s.io/controller-runtime/pkg/handler"
	"sigs.k8s.io/controller-runtime/pkg/source"
)

// InitLocker is a lock that is used around kubeadm init
type InitLocker interface {
	Lock(ctx context.Context, cluster *clusterv1.Cluster, machine *clusterv1.Machine) bool
	Unlock(ctx context.Context, cluster *clusterv1.Cluster) bool
}

// +kubebuilder:rbac:groups=bootstrap.cluster.x-k8s.io,resources=kubeadmconfigs;kubeadmconfigs/status,verbs=get;list;watch;create;update;patch;delete
// +kubebuilder:rbac:groups=cluster.x-k8s.io,resources=clusters;clusters/status;machines;machines/status,verbs=get;list;watch
// +kubebuilder:rbac:groups=exp.cluster.x-k8s.io,resources=machinepools;machinepools/status,verbs=get;list;watch
// +kubebuilder:rbac:groups="",resources=secrets;events;configmaps,verbs=get;list;watch;create;update;patch;delete

// KubeadmConfigReconciler reconciles a KubeadmConfig object
type KubeadmConfigReconciler struct {
	Client          client.Client
	Log             logr.Logger
	KubeadmInitLock InitLocker
	scheme          *runtime.Scheme

	remoteClientGetter remote.ClusterClientGetter
}

type Scope struct {
	logr.Logger
	Config      *bootstrapv1.KubeadmConfig
	ConfigOwner *bsutil.ConfigOwner
	Cluster     *clusterv1.Cluster
}

// SetupWithManager sets up the reconciler with the Manager.
func (r *KubeadmConfigReconciler) SetupWithManager(mgr ctrl.Manager, option controller.Options) error {
	if r.KubeadmInitLock == nil {
		r.KubeadmInitLock = locking.NewControlPlaneInitMutex(ctrl.Log.WithName("init-locker"), mgr.GetClient())
	}
	if r.remoteClientGetter == nil {
		r.remoteClientGetter = remote.NewClusterClient
	}

	r.scheme = mgr.GetScheme()

	b := ctrl.NewControllerManagedBy(mgr).
		For(&bootstrapv1.KubeadmConfig{}).
		WithOptions(option).
		WithEventFilter(predicates.ResourceNotPaused(r.Log)).
		Watches(
			&source.Kind{Type: &clusterv1.Machine{}},
			&handler.EnqueueRequestsFromMapFunc{
				ToRequests: handler.ToRequestsFunc(r.MachineToBootstrapMapFunc),
			},
		)

	if feature.Gates.Enabled(feature.MachinePool) {
		b = b.Watches(
			&source.Kind{Type: &expv1.MachinePool{}},
			&handler.EnqueueRequestsFromMapFunc{
				ToRequests: handler.ToRequestsFunc(r.MachinePoolToBootstrapMapFunc),
			},
		)
	}

	c, err := b.Build(r)
	if err != nil {
		return errors.Wrap(err, "failed setting up with a controller manager")
	}

	err = c.Watch(
		&source.Kind{Type: &clusterv1.Cluster{}},
		&handler.EnqueueRequestsFromMapFunc{
			ToRequests: handler.ToRequestsFunc(r.ClusterToKubeadmConfigs),
		},
		predicates.ClusterUnpausedAndInfrastructureReady(r.Log),
	)
	if err != nil {
		return errors.Wrap(err, "failed adding Watch for Clusters to controller manager")
	}

	return nil
}

// Reconcile handles KubeadmConfig events.
func (r *KubeadmConfigReconciler) Reconcile(req ctrl.Request) (_ ctrl.Result, rerr error) {
	ctx := context.Background()
	log := r.Log.WithValues("kubeadmconfig", req.NamespacedName)

	// Lookup the kubeadm config
	config := &bootstrapv1.KubeadmConfig{}
	if err := r.Client.Get(ctx, req.NamespacedName, config); err != nil {
		if apierrors.IsNotFound(err) {
			return ctrl.Result{}, nil
		}
		log.Error(err, "Failed to get config")
		return ctrl.Result{}, err
	}

	// Look up the owner of this KubeConfig if there is one
	configOwner, err := bsutil.GetConfigOwner(ctx, r.Client, config)
	if apierrors.IsNotFound(err) {
		// Could not find the owner yet, this is not an error and will rereconcile when the owner gets set.
		return ctrl.Result{}, nil
	}
	if err != nil {
		log.Error(err, "Failed to get owner")
		return ctrl.Result{}, err
	}
	if configOwner == nil {
		return ctrl.Result{}, nil
	}
	log = log.WithValues("kind", configOwner.GetKind(), "version", configOwner.GetResourceVersion(), "name", configOwner.GetName())

	// Lookup the cluster the config owner is associated with
	cluster, err := util.GetClusterByName(ctx, r.Client, configOwner.GetNamespace(), configOwner.ClusterName())
	if err != nil {
		if errors.Cause(err) == util.ErrNoCluster {
			log.Info(fmt.Sprintf("%s does not belong to a cluster yet, waiting until it's part of a cluster", configOwner.GetKind()))
			return ctrl.Result{}, nil
		}

		if apierrors.IsNotFound(err) {
			log.Info("Cluster does not exist yet, waiting until it is created")
			return ctrl.Result{}, nil
		}
		log.Error(err, "Could not get cluster with metadata")
		return ctrl.Result{}, err
	}

	if annotations.IsPaused(cluster, config) {
		log.Info("Reconciliation is paused for this object")
		return ctrl.Result{}, nil
	}

	scope := &Scope{
		Logger:      log,
		Config:      config,
		ConfigOwner: configOwner,
		Cluster:     cluster,
	}

	// Initialize the patch helper.
	patchHelper, err := patch.NewHelper(config, r.Client)
	if err != nil {
		return ctrl.Result{}, err
	}

	// Attempt to Patch the KubeadmConfig object and status after each reconciliation if no error occurs.
	defer func() {
		// always update the readyCondition; the summary is represented using the "1 of x completed" notation.
		conditions.SetSummary(config,
			conditions.WithConditions(
				bootstrapv1.DataSecretAvailableCondition,
				bootstrapv1.CertificatesAvailableCondition,
			),
		)
		// Patch ObservedGeneration only if the reconciliation completed successfully
		patchOpts := []patch.Option{}
		if rerr == nil {
			patchOpts = append(patchOpts, patch.WithStatusObservedGeneration{})
		}
		if err := patchHelper.Patch(ctx, config, patchOpts...); err != nil {
			log.Error(rerr, "Failed to patch config")
			if rerr == nil {
				rerr = err
			}
		}
	}()

	switch {
	// Wait for the infrastructure to be ready.
	case !cluster.Status.InfrastructureReady:
		log.Info("Cluster infrastructure is not ready, waiting")
		conditions.MarkFalse(config, bootstrapv1.DataSecretAvailableCondition, bootstrapv1.WaitingForClusterInfrastructureReason, clusterv1.ConditionSeverityInfo, "")
		return ctrl.Result{}, nil
	// Migrate plaintext data to secret.
	case config.Status.BootstrapData != nil && config.Status.DataSecretName == nil:
		if err := r.storeBootstrapData(ctx, scope, config.Status.BootstrapData); err != nil {
			return ctrl.Result{}, err
		}
		return ctrl.Result{}, nil
	// Reconcile status for machines that already have a secret reference, but our status isn't up to date.
	// This case solves the pivoting scenario (or a backup restore) which doesn't preserve the status subresource on objects.
	case configOwner.DataSecretName() != nil && (!config.Status.Ready || config.Status.DataSecretName == nil):
		config.Status.Ready = true
		config.Status.DataSecretName = configOwner.DataSecretName()
		conditions.MarkTrue(config, bootstrapv1.DataSecretAvailableCondition)
		return ctrl.Result{}, nil
	// Status is ready means a config has been generated.
	case config.Status.Ready:
		// If the BootstrapToken has been generated for a join and the infrastructure is not ready.
		// This indicates the token in the join config has not been consumed and it may need a refresh.
		if (config.Spec.JoinConfiguration != nil && config.Spec.JoinConfiguration.Discovery.BootstrapToken != nil) && !configOwner.IsInfrastructureReady() {

			token := config.Spec.JoinConfiguration.Discovery.BootstrapToken.Token

			remoteClient, err := r.remoteClientGetter(ctx, r.Client, util.ObjectKey(cluster), r.scheme)
			if err != nil {
				log.Error(err, "Error creating remote cluster client")
				return ctrl.Result{}, err
			}

			log.Info("Refreshing token until the infrastructure has a chance to consume it")
			err = refreshToken(remoteClient, token)
			if err != nil {
				// It would be nice to re-create the bootstrap token if the error was "not found", but we have no way to update the Machine's bootstrap data
				return ctrl.Result{}, errors.Wrapf(err, "failed to refresh bootstrap token")
			}
			// NB: this may not be sufficient to keep the token live if we don't see it before it expires, but when we generate a config we will set the status to "ready" which should generate an update event
			return ctrl.Result{
				RequeueAfter: DefaultTokenTTL / 2,
			}, nil
		}
		// In any other case just return as the config is already generated and need not be generated again.
		return ctrl.Result{}, nil
	}

	if !cluster.Status.ControlPlaneInitialized {
		return r.handleClusterNotInitialized(ctx, scope)
	}

	// Every other case it's a join scenario
	// Nb. in this case ClusterConfiguration and InitConfiguration should not be defined by users, but in case of misconfigurations, CABPK simply ignore them

	// Unlock any locks that might have been set during init process
	r.KubeadmInitLock.Unlock(ctx, cluster)

	// if the JoinConfiguration is missing, create a default one
	if config.Spec.JoinConfiguration == nil {
		log.Info("Creating default JoinConfiguration")
		config.Spec.JoinConfiguration = &kubeadmv1beta1.JoinConfiguration{}
	}

	// it's a control plane join
	if configOwner.IsControlPlaneMachine() {
		return r.joinControlplane(ctx, scope)
	}

	// It's a worker join
	return r.joinWorker(ctx, scope)
}

func (r *KubeadmConfigReconciler) handleClusterNotInitialized(ctx context.Context, scope *Scope) (_ ctrl.Result, reterr error) {
	// initialize the DataSecretAvailableCondition if missing.
	// this is required in order to avoid the condition's LastTransitionTime to flicker in case of errors surfacing
	// using the DataSecretGeneratedFailedReason
	if conditions.GetReason(scope.Config, bootstrapv1.DataSecretAvailableCondition) != bootstrapv1.DataSecretGenerationFailedReason {
		conditions.MarkFalse(scope.Config, bootstrapv1.DataSecretAvailableCondition, clusterv1.WaitingForControlPlaneAvailableReason, clusterv1.ConditionSeverityInfo, "")
	}

	// if it's NOT a control plane machine, requeue
	if !scope.ConfigOwner.IsControlPlaneMachine() {
		return ctrl.Result{RequeueAfter: 30 * time.Second}, nil
	}

	// if the machine has not ClusterConfiguration and InitConfiguration, requeue
	if scope.Config.Spec.InitConfiguration == nil && scope.Config.Spec.ClusterConfiguration == nil {
		scope.Info("Control plane is not ready, requeing joining control planes until ready.")
		return ctrl.Result{RequeueAfter: 30 * time.Second}, nil
	}

	machine := &clusterv1.Machine{}
	if err := runtime.DefaultUnstructuredConverter.FromUnstructured(scope.ConfigOwner.Object, machine); err != nil {
		return ctrl.Result{}, errors.Wrapf(err, "cannot convert %s to Machine", scope.ConfigOwner.GetKind())
	}

	// acquire the init lock so that only the first machine configured
	// as control plane get processed here
	// if not the first, requeue
	if !r.KubeadmInitLock.Lock(ctx, scope.Cluster, machine) {
		scope.Info("A control plane is already being initialized, requeing until control plane is ready")
		return ctrl.Result{RequeueAfter: 30 * time.Second}, nil
	}

	defer func() {
		if reterr != nil {
			if !r.KubeadmInitLock.Unlock(ctx, scope.Cluster) {
				reterr = kerrors.NewAggregate([]error{reterr, errors.New("failed to unlock the kubeadm init lock")})
			}
		}
	}()

	scope.Info("Creating BootstrapData for the init control plane")

	// Nb. in this case JoinConfiguration should not be defined by users, but in case of misconfigurations, CABPK simply ignore it

	// get both of ClusterConfiguration and InitConfiguration strings to pass to the cloud init control plane generator
	// kubeadm allows one of these values to be empty; CABPK replace missing values with an empty config, so the cloud init generation
	// should not handle special cases.

	if scope.Config.Spec.InitConfiguration == nil {
		scope.Config.Spec.InitConfiguration = &kubeadmv1beta1.InitConfiguration{
			TypeMeta: metav1.TypeMeta{
				APIVersion: "kubeadm.k8s.io/v1beta1",
				Kind:       "InitConfiguration",
			},
		}
	}
	initdata, err := kubeadmv1beta1.ConfigurationToYAML(scope.Config.Spec.InitConfiguration)
	if err != nil {
		scope.Error(err, "Failed to marshal init configuration")
		return ctrl.Result{}, err
	}

	if scope.Config.Spec.ClusterConfiguration == nil {
		scope.Config.Spec.ClusterConfiguration = &kubeadmv1beta1.ClusterConfiguration{
			TypeMeta: metav1.TypeMeta{
				APIVersion: "kubeadm.k8s.io/v1beta1",
				Kind:       "ClusterConfiguration",
			},
		}
	}

	// injects into config.ClusterConfiguration values from top level object
	r.reconcileTopLevelObjectSettings(scope.Cluster, machine, scope.Config)

	clusterdata, err := kubeadmv1beta1.ConfigurationToYAML(scope.Config.Spec.ClusterConfiguration)
	if err != nil {
		scope.Error(err, "Failed to marshal cluster configuration")
		return ctrl.Result{}, err
	}

	certificates := secret.NewCertificatesForInitialControlPlane(scope.Config.Spec.ClusterConfiguration)
	err = certificates.LookupOrGenerate(
		ctx,
		r.Client,
		util.ObjectKey(scope.Cluster),
		*metav1.NewControllerRef(scope.Config, bootstrapv1.GroupVersion.WithKind("KubeadmConfig")),
	)
	if err != nil {
		conditions.MarkFalse(scope.Config, bootstrapv1.CertificatesAvailableCondition, bootstrapv1.CertificatesGenerationFailedReason, clusterv1.ConditionSeverityWarning, err.Error())
		return ctrl.Result{}, err
	}
	conditions.MarkTrue(scope.Config, bootstrapv1.CertificatesAvailableCondition)

	verbosityFlag := ""
	if scope.Config.Spec.Verbosity != nil {
		verbosityFlag = fmt.Sprintf("--v %s", strconv.Itoa(int(*scope.Config.Spec.Verbosity)))
	}

	files, err := r.resolveFiles(ctx, scope.Config)
	if err != nil {
		conditions.MarkFalse(scope.Config, bootstrapv1.DataSecretAvailableCondition, bootstrapv1.DataSecretGenerationFailedReason, clusterv1.ConditionSeverityWarning, err.Error())
		return ctrl.Result{}, err
	}

	cloudInitData, err := cloudinit.NewInitControlPlane(&cloudinit.ControlPlaneInput{
		BaseUserData: cloudinit.BaseUserData{
			AdditionalFiles:     files,
			NTP:                 scope.Config.Spec.NTP,
			PreKubeadmCommands:  scope.Config.Spec.PreKubeadmCommands,
			PostKubeadmCommands: scope.Config.Spec.PostKubeadmCommands,
			Users:               scope.Config.Spec.Users,
			Mounts:              scope.Config.Spec.Mounts,
			DiskSetup:           scope.Config.Spec.DiskSetup,
			KubeadmVerbosity:    verbosityFlag,
		},
		InitConfiguration:    initdata,
		ClusterConfiguration: clusterdata,
		Certificates:         certificates,
	})
	if err != nil {
		scope.Error(err, "Failed to generate cloud init for bootstrap control plane")
		return ctrl.Result{}, err
	}

	if err := r.storeBootstrapData(ctx, scope, cloudInitData); err != nil {
		scope.Error(err, "Failed to store bootstrap data")
		return ctrl.Result{}, err
	}

	return ctrl.Result{}, nil
}

func (r *KubeadmConfigReconciler) joinWorker(ctx context.Context, scope *Scope) (ctrl.Result, error) {
	certificates := secret.NewCertificatesForWorker(scope.Config.Spec.JoinConfiguration.CACertPath)
	err := certificates.Lookup(
		ctx,
		r.Client,
		util.ObjectKey(scope.Cluster),
	)
	if err != nil {
		conditions.MarkFalse(scope.Config, bootstrapv1.CertificatesAvailableCondition, bootstrapv1.CertificatesCorruptedReason, clusterv1.ConditionSeverityError, err.Error())
		return ctrl.Result{}, err
	}
	if err := certificates.EnsureAllExist(); err != nil {
		conditions.MarkFalse(scope.Config, bootstrapv1.CertificatesAvailableCondition, bootstrapv1.CertificatesCorruptedReason, clusterv1.ConditionSeverityError, err.Error())
		return ctrl.Result{}, err
	}
	conditions.MarkTrue(scope.Config, bootstrapv1.CertificatesAvailableCondition)

	// Ensure that joinConfiguration.Discovery is properly set for joining node on the current cluster.
	if res, err := r.reconcileDiscovery(ctx, scope.Cluster, scope.Config, certificates); err != nil {
		return ctrl.Result{}, err
	} else if !res.IsZero() {
		return res, nil
	}

	joinData, err := kubeadmv1beta1.ConfigurationToYAML(scope.Config.Spec.JoinConfiguration)
	if err != nil {
		scope.Error(err, "Failed to marshal join configuration")
		return ctrl.Result{}, err
	}

	if scope.Config.Spec.JoinConfiguration.ControlPlane != nil {
		return ctrl.Result{}, errors.New("Machine is a Worker, but JoinConfiguration.ControlPlane is set in the KubeadmConfig object")
	}

	scope.Info("Creating BootstrapData for the worker node")

	verbosityFlag := ""
	if scope.Config.Spec.Verbosity != nil {
		verbosityFlag = fmt.Sprintf("--v %s", strconv.Itoa(int(*scope.Config.Spec.Verbosity)))
	}

	files, err := r.resolveFiles(ctx, scope.Config)
	if err != nil {
		conditions.MarkFalse(scope.Config, bootstrapv1.DataSecretAvailableCondition, bootstrapv1.DataSecretGenerationFailedReason, clusterv1.ConditionSeverityWarning, err.Error())
		return ctrl.Result{}, err
	}

	cloudJoinData, err := cloudinit.NewNode(&cloudinit.NodeInput{
		BaseUserData: cloudinit.BaseUserData{
			AdditionalFiles:      files,
			NTP:                  scope.Config.Spec.NTP,
			PreKubeadmCommands:   scope.Config.Spec.PreKubeadmCommands,
			PostKubeadmCommands:  scope.Config.Spec.PostKubeadmCommands,
			Users:                scope.Config.Spec.Users,
			Mounts:               scope.Config.Spec.Mounts,
			DiskSetup:            scope.Config.Spec.DiskSetup,
			KubeadmVerbosity:     verbosityFlag,
			UseExperimentalRetry: scope.Config.Spec.UseExperimentalRetryJoin,
		},
		JoinConfiguration: joinData,
	})
	if err != nil {
		scope.Error(err, "Failed to create a worker join configuration")
		return ctrl.Result{}, err
	}

	if err := r.storeBootstrapData(ctx, scope, cloudJoinData); err != nil {
		scope.Error(err, "Failed to store bootstrap data")
		return ctrl.Result{}, err
	}
	return ctrl.Result{}, nil
}

func (r *KubeadmConfigReconciler) joinControlplane(ctx context.Context, scope *Scope) (ctrl.Result, error) {
	if !scope.ConfigOwner.IsControlPlaneMachine() {
		return ctrl.Result{}, fmt.Errorf("%s is not a valid control plane kind, only Machine is supported", scope.ConfigOwner.GetKind())
	}

	if scope.Config.Spec.JoinConfiguration.ControlPlane == nil {
		scope.Config.Spec.JoinConfiguration.ControlPlane = &kubeadmv1beta1.JoinControlPlane{}
	}

	certificates := secret.NewControlPlaneJoinCerts(scope.Config.Spec.ClusterConfiguration)
	err := certificates.Lookup(
		ctx,
		r.Client,
		util.ObjectKey(scope.Cluster),
	)
	if err != nil {
		conditions.MarkFalse(scope.Config, bootstrapv1.CertificatesAvailableCondition, bootstrapv1.CertificatesCorruptedReason, clusterv1.ConditionSeverityError, err.Error())
		return ctrl.Result{}, err
	}
	if err := certificates.EnsureAllExist(); err != nil {
		conditions.MarkFalse(scope.Config, bootstrapv1.CertificatesAvailableCondition, bootstrapv1.CertificatesCorruptedReason, clusterv1.ConditionSeverityError, err.Error())
		return ctrl.Result{}, err
	}
	conditions.MarkTrue(scope.Config, bootstrapv1.CertificatesAvailableCondition)

	// Ensure that joinConfiguration.Discovery is properly set for joining node on the current cluster.
	if res, err := r.reconcileDiscovery(ctx, scope.Cluster, scope.Config, certificates); err != nil {
		return ctrl.Result{}, err
	} else if !res.IsZero() {
		return res, nil
	}

	joinData, err := kubeadmv1beta1.ConfigurationToYAML(scope.Config.Spec.JoinConfiguration)
	if err != nil {
		scope.Error(err, "Failed to marshal join configuration")
		return ctrl.Result{}, err
	}

	scope.Info("Creating BootstrapData for the join control plane")

	verbosityFlag := ""
	if scope.Config.Spec.Verbosity != nil {
		verbosityFlag = fmt.Sprintf("--v %s", strconv.Itoa(int(*scope.Config.Spec.Verbosity)))
	}

	files, err := r.resolveFiles(ctx, scope.Config)
	if err != nil {
		conditions.MarkFalse(scope.Config, bootstrapv1.DataSecretAvailableCondition, bootstrapv1.DataSecretGenerationFailedReason, clusterv1.ConditionSeverityWarning, err.Error())
		return ctrl.Result{}, err
	}

	cloudJoinData, err := cloudinit.NewJoinControlPlane(&cloudinit.ControlPlaneJoinInput{
		JoinConfiguration: joinData,
		Certificates:      certificates,
		BaseUserData: cloudinit.BaseUserData{
			AdditionalFiles:      files,
			NTP:                  scope.Config.Spec.NTP,
			PreKubeadmCommands:   scope.Config.Spec.PreKubeadmCommands,
			PostKubeadmCommands:  scope.Config.Spec.PostKubeadmCommands,
			Users:                scope.Config.Spec.Users,
			Mounts:               scope.Config.Spec.Mounts,
			DiskSetup:            scope.Config.Spec.DiskSetup,
			KubeadmVerbosity:     verbosityFlag,
			UseExperimentalRetry: scope.Config.Spec.UseExperimentalRetryJoin,
		},
	})
	if err != nil {
		scope.Error(err, "Failed to create a control plane join configuration")
		return ctrl.Result{}, err
	}

	if err := r.storeBootstrapData(ctx, scope, cloudJoinData); err != nil {
		scope.Error(err, "Failed to store bootstrap data")
		return ctrl.Result{}, err
	}

	return ctrl.Result{}, nil
}

// resolveFiles maps .Spec.Files into cloudinit.Files, resolving any object references
// along the way.
func (r *KubeadmConfigReconciler) resolveFiles(ctx context.Context, cfg *bootstrapv1.KubeadmConfig) ([]bootstrapv1.File, error) {
	collected := make([]bootstrapv1.File, 0, len(cfg.Spec.Files))

	for i := range cfg.Spec.Files {
		in := cfg.Spec.Files[i]
		if in.ContentFrom != nil {
			data, err := r.resolveSecretFileContent(ctx, cfg.Namespace, in)
			if err != nil {
				return nil, errors.Wrapf(err, "failed to resolve file source")
			}
			in.ContentFrom = nil
			in.Content = string(data)
		}
		collected = append(collected, in)
	}

	return collected, nil
}

// resolveSecretFileContent returns file content fetched from a referenced secret object.
func (r *KubeadmConfigReconciler) resolveSecretFileContent(ctx context.Context, ns string, source bootstrapv1.File) ([]byte, error) {
	secret := &corev1.Secret{}
	key := types.NamespacedName{Namespace: ns, Name: source.ContentFrom.Secret.Name}
	if err := r.Client.Get(ctx, key, secret); err != nil {
		if apierrors.IsNotFound(err) {
			return nil, errors.Wrapf(err, "secret not found: %s", key)
		}
		return nil, errors.Wrapf(err, "failed to retrieve Secret %q", key)
	}
	data, ok := secret.Data[source.ContentFrom.Secret.Key]
	if !ok {
		return nil, errors.Errorf("secret references non-existent secret key: %q", source.ContentFrom.Secret.Key)
	}
	return data, nil
}

// ClusterToKubeadmConfigs is a handler.ToRequestsFunc to be used to enqeue
// requests for reconciliation of KubeadmConfigs.
func (r *KubeadmConfigReconciler) ClusterToKubeadmConfigs(o handler.MapObject) []ctrl.Request {
	result := []ctrl.Request{}

	c, ok := o.Object.(*clusterv1.Cluster)
	if !ok {
		r.Log.Error(errors.Errorf("expected a Cluster but got a %T", o.Object), "failed to get KubeadmConfigs for Cluster")
		return nil
	}

	selectors := []client.ListOption{
		client.InNamespace(c.Namespace),
		client.MatchingLabels{
			clusterv1.ClusterLabelName: c.Name,
		},
	}

	machineList := &clusterv1.MachineList{}
	if err := r.Client.List(context.Background(), machineList, selectors...); err != nil {
		r.Log.Error(err, "failed to list Machines", "Cluster", c.Name, "Namespace", c.Namespace)
		return nil
	}

	for _, m := range machineList.Items {
		if m.Spec.Bootstrap.ConfigRef != nil &&
			m.Spec.Bootstrap.ConfigRef.GroupVersionKind().GroupKind() == bootstrapv1.GroupVersion.WithKind("KubeadmConfig").GroupKind() {
			name := client.ObjectKey{Namespace: m.Namespace, Name: m.Spec.Bootstrap.ConfigRef.Name}
			result = append(result, ctrl.Request{NamespacedName: name})
		}
	}

	if feature.Gates.Enabled(feature.MachinePool) {
		machinePoolList := &expv1.MachinePoolList{}
		if err := r.Client.List(context.Background(), machinePoolList, selectors...); err != nil {
			r.Log.Error(err, "failed to list MachinePools", "Cluster", c.Name, "Namespace", c.Namespace)
			return nil
		}

		for _, mp := range machinePoolList.Items {
			if mp.Spec.Template.Spec.Bootstrap.ConfigRef != nil &&
				mp.Spec.Template.Spec.Bootstrap.ConfigRef.GroupVersionKind().GroupKind() == bootstrapv1.GroupVersion.WithKind("KubeadmConfig").GroupKind() {
				name := client.ObjectKey{Namespace: mp.Namespace, Name: mp.Spec.Template.Spec.Bootstrap.ConfigRef.Name}
				result = append(result, ctrl.Request{NamespacedName: name})
			}
		}
	}

	return result
}

// MachineToBootstrapMapFunc is a handler.ToRequestsFunc to be used to enqeue
// request for reconciliation of KubeadmConfig.
func (r *KubeadmConfigReconciler) MachineToBootstrapMapFunc(o handler.MapObject) []ctrl.Request {
	result := []ctrl.Request{}

	m, ok := o.Object.(*clusterv1.Machine)
	if !ok {
		return nil
	}
	if m.Spec.Bootstrap.ConfigRef != nil && m.Spec.Bootstrap.ConfigRef.GroupVersionKind() == bootstrapv1.GroupVersion.WithKind("KubeadmConfig") {
		name := client.ObjectKey{Namespace: m.Namespace, Name: m.Spec.Bootstrap.ConfigRef.Name}
		result = append(result, ctrl.Request{NamespacedName: name})
	}
	return result
}

// MachinePoolToBootstrapMapFunc is a handler.ToRequestsFunc to be used to enqueue
// request for reconciliation of KubeadmConfig.
func (r *KubeadmConfigReconciler) MachinePoolToBootstrapMapFunc(o handler.MapObject) []ctrl.Request {
	result := []ctrl.Request{}

	m, ok := o.Object.(*expv1.MachinePool)
	if !ok {
		return nil
	}
	configRef := m.Spec.Template.Spec.Bootstrap.ConfigRef
	if configRef != nil && configRef.GroupVersionKind().GroupKind() == bootstrapv1.GroupVersion.WithKind("KubeadmConfig").GroupKind() {
		name := client.ObjectKey{Namespace: m.Namespace, Name: configRef.Name}
		result = append(result, ctrl.Request{NamespacedName: name})
	}
	return result
}

// reconcileDiscovery ensures that config.JoinConfiguration.Discovery is properly set for the joining node.
// The implementation func respect user provided discovery configurations, but in case some of them are missing, a valid BootstrapToken object
// is automatically injected into config.JoinConfiguration.Discovery.
// This allows to simplify configuration UX, by providing the option to delegate to CABPK the configuration of kubeadm join discovery.
func (r *KubeadmConfigReconciler) reconcileDiscovery(ctx context.Context, cluster *clusterv1.Cluster, config *bootstrapv1.KubeadmConfig, certificates secret.Certificates) (ctrl.Result, error) {
	log := r.Log.WithValues("kubeadmconfig", fmt.Sprintf("%s/%s", config.Namespace, config.Name))

	// if config already contains a file discovery configuration, respect it without further validations
	if config.Spec.JoinConfiguration.Discovery.File != nil {
		return ctrl.Result{}, nil
	}

	// otherwise it is necessary to ensure token discovery is properly configured
	if config.Spec.JoinConfiguration.Discovery.BootstrapToken == nil {
		config.Spec.JoinConfiguration.Discovery.BootstrapToken = &kubeadmv1beta1.BootstrapTokenDiscovery{}
	}

	// calculate the ca cert hashes if they are not already set
	if len(config.Spec.JoinConfiguration.Discovery.BootstrapToken.CACertHashes) == 0 {
		hashes, err := certificates.GetByPurpose(secret.ClusterCA).Hashes()
		if err != nil {
			log.Error(err, "Unable to generate Cluster CA certificate hashes")
			return ctrl.Result{}, err
		}
		config.Spec.JoinConfiguration.Discovery.BootstrapToken.CACertHashes = hashes
	}

	// if BootstrapToken already contains an APIServerEndpoint, respect it; otherwise inject the APIServerEndpoint endpoint defined in cluster status
	apiServerEndpoint := config.Spec.JoinConfiguration.Discovery.BootstrapToken.APIServerEndpoint
	if apiServerEndpoint == "" {
		if !cluster.Spec.ControlPlaneEndpoint.IsValid() {
<<<<<<< HEAD
			return errors.Wrap(&capierrors.RequeueAfterError{RequeueAfter: 10 * time.Second}, "Waiting for Cluster Controller to set Cluster.Spec.ControlPlaneEndpoint")
=======
			log.V(1).Info("Waiting for Cluster Controller to set Cluster.Spec.ControlPlaneEndpoint")
			return ctrl.Result{RequeueAfter: 10 * time.Second}, nil
>>>>>>> e9cf6846
		}

		apiServerEndpoint = cluster.Spec.ControlPlaneEndpoint.String()
		config.Spec.JoinConfiguration.Discovery.BootstrapToken.APIServerEndpoint = apiServerEndpoint
		log.Info("Altering JoinConfiguration.Discovery.BootstrapToken", "APIServerEndpoint", apiServerEndpoint)
	}

	// if BootstrapToken already contains a token, respect it; otherwise create a new bootstrap token for the node to join
	if config.Spec.JoinConfiguration.Discovery.BootstrapToken.Token == "" {
		remoteClient, err := r.remoteClientGetter(ctx, r.Client, util.ObjectKey(cluster), r.scheme)
		if err != nil {
			return ctrl.Result{}, err
		}

		token, err := createToken(remoteClient)
		if err != nil {
			return ctrl.Result{}, errors.Wrapf(err, "failed to create new bootstrap token")
		}

		config.Spec.JoinConfiguration.Discovery.BootstrapToken.Token = token
		log.Info("Altering JoinConfiguration.Discovery.BootstrapToken", "Token", token)
	}

	// If the BootstrapToken does not contain any CACertHashes then force skip CA Verification
	if len(config.Spec.JoinConfiguration.Discovery.BootstrapToken.CACertHashes) == 0 {
		log.Info("No CAs were provided. Falling back to insecure discover method by skipping CA Cert validation")
		config.Spec.JoinConfiguration.Discovery.BootstrapToken.UnsafeSkipCAVerification = true
	}

	return ctrl.Result{}, nil
}

// reconcileTopLevelObjectSettings injects into config.ClusterConfiguration values from top level objects like cluster and machine.
// The implementation func respect user provided config values, but in case some of them are missing, values from top level objects are used.
func (r *KubeadmConfigReconciler) reconcileTopLevelObjectSettings(cluster *clusterv1.Cluster, machine *clusterv1.Machine, config *bootstrapv1.KubeadmConfig) {
	log := r.Log.WithValues("kubeadmconfig", fmt.Sprintf("%s/%s", config.Namespace, config.Name))

	// If there is no ControlPlaneEndpoint defined in ClusterConfiguration but
	// there is a ControlPlaneEndpoint defined at Cluster level (e.g. the load balancer endpoint),
	// then use Cluster's ControlPlaneEndpoint as a control plane endpoint for the Kubernetes cluster.
	if config.Spec.ClusterConfiguration.ControlPlaneEndpoint == "" && cluster.Spec.ControlPlaneEndpoint.IsValid() {
		config.Spec.ClusterConfiguration.ControlPlaneEndpoint = cluster.Spec.ControlPlaneEndpoint.String()
		log.Info("Altering ClusterConfiguration", "ControlPlaneEndpoint", config.Spec.ClusterConfiguration.ControlPlaneEndpoint)
	}

	// If there are no ClusterName defined in ClusterConfiguration, use Cluster.Name
	if config.Spec.ClusterConfiguration.ClusterName == "" {
		config.Spec.ClusterConfiguration.ClusterName = cluster.Name
		log.Info("Altering ClusterConfiguration", "ClusterName", config.Spec.ClusterConfiguration.ClusterName)
	}

	// If there are no Network settings defined in ClusterConfiguration, use ClusterNetwork settings, if defined
	if cluster.Spec.ClusterNetwork != nil {
		if config.Spec.ClusterConfiguration.Networking.DNSDomain == "" && cluster.Spec.ClusterNetwork.ServiceDomain != "" {
			config.Spec.ClusterConfiguration.Networking.DNSDomain = cluster.Spec.ClusterNetwork.ServiceDomain
			log.Info("Altering ClusterConfiguration", "DNSDomain", config.Spec.ClusterConfiguration.Networking.DNSDomain)
		}
		if config.Spec.ClusterConfiguration.Networking.ServiceSubnet == "" &&
			cluster.Spec.ClusterNetwork.Services != nil &&
			len(cluster.Spec.ClusterNetwork.Services.CIDRBlocks) > 0 {
			config.Spec.ClusterConfiguration.Networking.ServiceSubnet = cluster.Spec.ClusterNetwork.Services.String()
			log.Info("Altering ClusterConfiguration", "ServiceSubnet", config.Spec.ClusterConfiguration.Networking.ServiceSubnet)
		}
		if config.Spec.ClusterConfiguration.Networking.PodSubnet == "" &&
			cluster.Spec.ClusterNetwork.Pods != nil &&
			len(cluster.Spec.ClusterNetwork.Pods.CIDRBlocks) > 0 {
			config.Spec.ClusterConfiguration.Networking.PodSubnet = cluster.Spec.ClusterNetwork.Pods.String()
			log.Info("Altering ClusterConfiguration", "PodSubnet", config.Spec.ClusterConfiguration.Networking.PodSubnet)
		}
	}

	// If there are no KubernetesVersion settings defined in ClusterConfiguration, use Version from machine, if defined
	if config.Spec.ClusterConfiguration.KubernetesVersion == "" && machine.Spec.Version != nil {
		config.Spec.ClusterConfiguration.KubernetesVersion = *machine.Spec.Version
		log.Info("Altering ClusterConfiguration", "KubernetesVersion", config.Spec.ClusterConfiguration.KubernetesVersion)
	}
}

// storeBootstrapData creates a new secret with the data passed in as input,
// sets the reference in the configuration status and ready to true.
func (r *KubeadmConfigReconciler) storeBootstrapData(ctx context.Context, scope *Scope, data []byte) error {
	secret := &corev1.Secret{
		ObjectMeta: metav1.ObjectMeta{
			Name:      scope.Config.Name,
			Namespace: scope.Config.Namespace,
			Labels: map[string]string{
				clusterv1.ClusterLabelName: scope.Cluster.Name,
			},
			OwnerReferences: []metav1.OwnerReference{
				{
					APIVersion: bootstrapv1.GroupVersion.String(),
					Kind:       "KubeadmConfig",
					Name:       scope.Config.Name,
					UID:        scope.Config.UID,
					Controller: pointer.BoolPtr(true),
				},
			},
		},
		Data: map[string][]byte{
			"value": data,
		},
		Type: clusterv1.ClusterSecretType,
	}

	// as secret creation and scope.Config status patch are not atomic operations
	// it is possible that secret creation happens but the config.Status patches are not applied
	if err := r.Client.Create(ctx, secret); err != nil {
		if !apierrors.IsAlreadyExists(err) {
			return errors.Wrapf(err, "failed to create bootstrap data secret for KubeadmConfig %s/%s", scope.Config.Namespace, scope.Config.Name)
		}
		r.Log.Info("bootstrap data secret for KubeadmConfig already exists", "secret", secret.Name, "KubeadmConfig", scope.Config.Name)
	}
	scope.Config.Status.DataSecretName = pointer.StringPtr(secret.Name)
	scope.Config.Status.Ready = true
	conditions.MarkTrue(scope.Config, bootstrapv1.DataSecretAvailableCondition)
	return nil
}<|MERGE_RESOLUTION|>--- conflicted
+++ resolved
@@ -727,12 +727,8 @@
 	apiServerEndpoint := config.Spec.JoinConfiguration.Discovery.BootstrapToken.APIServerEndpoint
 	if apiServerEndpoint == "" {
 		if !cluster.Spec.ControlPlaneEndpoint.IsValid() {
-<<<<<<< HEAD
-			return errors.Wrap(&capierrors.RequeueAfterError{RequeueAfter: 10 * time.Second}, "Waiting for Cluster Controller to set Cluster.Spec.ControlPlaneEndpoint")
-=======
 			log.V(1).Info("Waiting for Cluster Controller to set Cluster.Spec.ControlPlaneEndpoint")
 			return ctrl.Result{RequeueAfter: 10 * time.Second}, nil
->>>>>>> e9cf6846
 		}
 
 		apiServerEndpoint = cluster.Spec.ControlPlaneEndpoint.String()
