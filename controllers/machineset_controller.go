/*
Copyright 2019 The Kubernetes Authors.

Licensed under the Apache License, Version 2.0 (the "License");
you may not use this file except in compliance with the License.
You may obtain a copy of the License at

    http://www.apache.org/licenses/LICENSE-2.0

Unless required by applicable law or agreed to in writing, software
distributed under the License is distributed on an "AS IS" BASIS,
WITHOUT WARRANTIES OR CONDITIONS OF ANY KIND, either express or implied.
See the License for the specific language governing permissions and
limitations under the License.
*/

package controllers

import (
	"context"
	"fmt"
	"strings"
	"time"

	"github.com/pkg/errors"
	corev1 "k8s.io/api/core/v1"
	apierrors "k8s.io/apimachinery/pkg/api/errors"
	metav1 "k8s.io/apimachinery/pkg/apis/meta/v1"
	"k8s.io/apimachinery/pkg/labels"
	kerrors "k8s.io/apimachinery/pkg/util/errors"
	"k8s.io/client-go/rest"
	"k8s.io/client-go/tools/record"
	clusterv1 "sigs.k8s.io/cluster-api/api/v1alpha4"
	"sigs.k8s.io/cluster-api/controllers/external"
	"sigs.k8s.io/cluster-api/controllers/noderefutil"
	"sigs.k8s.io/cluster-api/controllers/remote"
	"sigs.k8s.io/cluster-api/util"
	"sigs.k8s.io/cluster-api/util/annotations"
	"sigs.k8s.io/cluster-api/util/conditions"
	utilconversion "sigs.k8s.io/cluster-api/util/conversion"
	"sigs.k8s.io/cluster-api/util/patch"
	"sigs.k8s.io/cluster-api/util/predicates"
	ctrl "sigs.k8s.io/controller-runtime"
	"sigs.k8s.io/controller-runtime/pkg/client"
	"sigs.k8s.io/controller-runtime/pkg/controller"
	"sigs.k8s.io/controller-runtime/pkg/handler"
	"sigs.k8s.io/controller-runtime/pkg/source"
)

var (
	// machineSetKind contains the schema.GroupVersionKind for the MachineSet type.
	machineSetKind = clusterv1.GroupVersion.WithKind("MachineSet")

	// stateConfirmationTimeout is the amount of time allowed to wait for desired state.
	stateConfirmationTimeout = 10 * time.Second

	// stateConfirmationInterval is the amount of time between polling for the desired state.
	// The polling is against a local memory cache.
	stateConfirmationInterval = 100 * time.Millisecond
)

// +kubebuilder:rbac:groups=core,resources=events,verbs=get;list;watch;create;patch
// +kubebuilder:rbac:groups=core,resources=secrets,verbs=get;list;watch
// +kubebuilder:rbac:groups=core,resources=nodes,verbs=get;list;watch;create;update;patch;delete
// +kubebuilder:rbac:groups=infrastructure.cluster.x-k8s.io;bootstrap.cluster.x-k8s.io,resources=*,verbs=get;list;watch;create;update;patch;delete
// +kubebuilder:rbac:groups=cluster.x-k8s.io,resources=machinesets;machinesets/status;machinesets/finalizers,verbs=get;list;watch;create;update;patch;delete

// MachineSetReconciler reconciles a MachineSet object.
type MachineSetReconciler struct {
	Client           client.Client
	Tracker          *remote.ClusterCacheTracker
	WatchFilterValue string

	recorder   record.EventRecorder
	restConfig *rest.Config
}

func (r *MachineSetReconciler) SetupWithManager(ctx context.Context, mgr ctrl.Manager, options controller.Options) error {
	clusterToMachineSets, err := util.ClusterToObjectsMapper(mgr.GetClient(), &clusterv1.MachineSetList{}, mgr.GetScheme())
	if err != nil {
		return err
	}

	c, err := ctrl.NewControllerManagedBy(mgr).
		For(&clusterv1.MachineSet{}).
		Owns(&clusterv1.Machine{}).
		Watches(
			&source.Kind{Type: &clusterv1.Machine{}},
			handler.EnqueueRequestsFromMapFunc(r.MachineToMachineSets),
		).
		WithOptions(options).
		WithEventFilter(predicates.ResourceNotPausedAndHasFilterLabel(ctrl.LoggerFrom(ctx), r.WatchFilterValue)).
		Build(r)
	if err != nil {
		return errors.Wrap(err, "failed setting up with a controller manager")
	}

	err = c.Watch(
		&source.Kind{Type: &clusterv1.Cluster{}},
		handler.EnqueueRequestsFromMapFunc(clusterToMachineSets),
		// TODO: should this wait for Cluster.Status.InfrastructureReady similar to Infra Machine resources?
		predicates.ClusterUnpaused(ctrl.LoggerFrom(ctx)),
	)
	if err != nil {
		return errors.Wrap(err, "failed to add Watch for Clusters to controller manager")
	}

	r.recorder = mgr.GetEventRecorderFor("machineset-controller")
	r.restConfig = mgr.GetConfig()
	return nil
}

func (r *MachineSetReconciler) Reconcile(ctx context.Context, req ctrl.Request) (_ ctrl.Result, reterr error) {
	log := ctrl.LoggerFrom(ctx)

	machineSet := &clusterv1.MachineSet{}
	if err := r.Client.Get(ctx, req.NamespacedName, machineSet); err != nil {
		if apierrors.IsNotFound(err) {
			// Object not found, return. Created objects are automatically garbage collected.
			// For additional cleanup logic use finalizers.
			return ctrl.Result{}, nil
		}
		// Error reading the object - requeue the request.
		return ctrl.Result{}, err
	}

	cluster, err := util.GetClusterByName(ctx, r.Client, machineSet.ObjectMeta.Namespace, machineSet.Spec.ClusterName)
	if err != nil {
		return ctrl.Result{}, err
	}

	// Return early if the object or Cluster is paused.
	if annotations.IsPaused(cluster, machineSet) {
		log.Info("Reconciliation is paused for this object")
		return ctrl.Result{}, nil
	}

	// Initialize the patch helper
	patchHelper, err := patch.NewHelper(machineSet, r.Client)
	if err != nil {
		return ctrl.Result{}, err
	}

	defer func() {
		// Always attempt to patch the object and status after each reconciliation.
		if err := patchHelper.Patch(ctx, machineSet); err != nil {
			reterr = kerrors.NewAggregate([]error{reterr, err})
		}
	}()

	// Ignore deleted MachineSets, this can happen when foregroundDeletion
	// is enabled
	if !machineSet.DeletionTimestamp.IsZero() {
		return ctrl.Result{}, nil
	}

	result, err := r.reconcile(ctx, cluster, machineSet)
	if err != nil {
		log.Error(err, "Failed to reconcile MachineSet")
		r.recorder.Eventf(machineSet, corev1.EventTypeWarning, "ReconcileError", "%v", err)
	}
	return result, err
}

func (r *MachineSetReconciler) reconcile(ctx context.Context, cluster *clusterv1.Cluster, machineSet *clusterv1.MachineSet) (ctrl.Result, error) {
	log := ctrl.LoggerFrom(ctx)
	log.V(4).Info("Reconcile MachineSet")

	// Reconcile and retrieve the Cluster object.
	if machineSet.Labels == nil {
		machineSet.Labels = make(map[string]string)
	}
	machineSet.Labels[clusterv1.ClusterLabelName] = machineSet.Spec.ClusterName

	if r.shouldAdopt(machineSet) {
		machineSet.OwnerReferences = util.EnsureOwnerRef(machineSet.OwnerReferences, metav1.OwnerReference{
			APIVersion: clusterv1.GroupVersion.String(),
			Kind:       "Cluster",
			Name:       cluster.Name,
			UID:        cluster.UID,
		})
	}

	// Make sure to reconcile the external infrastructure reference.
	if err := reconcileExternalTemplateReference(ctx, r.Client, r.restConfig, cluster, &machineSet.Spec.Template.Spec.InfrastructureRef); err != nil {
		return ctrl.Result{}, err
	}
	// Make sure to reconcile the external bootstrap reference, if any.
	if machineSet.Spec.Template.Spec.Bootstrap.ConfigRef != nil {
		if err := reconcileExternalTemplateReference(ctx, r.Client, r.restConfig, cluster, machineSet.Spec.Template.Spec.Bootstrap.ConfigRef); err != nil {
			return ctrl.Result{}, err
		}
	}

	// Make sure selector and template to be in the same cluster.
	if machineSet.Spec.Selector.MatchLabels == nil {
		machineSet.Spec.Selector.MatchLabels = make(map[string]string)
	}

	if machineSet.Spec.Template.Labels == nil {
		machineSet.Spec.Template.Labels = make(map[string]string)
	}

	machineSet.Spec.Selector.MatchLabels[clusterv1.ClusterLabelName] = machineSet.Spec.ClusterName
	machineSet.Spec.Template.Labels[clusterv1.ClusterLabelName] = machineSet.Spec.ClusterName

	selectorMap, err := metav1.LabelSelectorAsMap(&machineSet.Spec.Selector)
	if err != nil {
		return ctrl.Result{}, errors.Wrapf(err, "failed to convert MachineSet %q label selector to a map", machineSet.Name)
	}

	// Get all Machines linked to this MachineSet.
	allMachines := &clusterv1.MachineList{}
	err = r.Client.List(ctx,
		allMachines,
		client.InNamespace(machineSet.Namespace),
		client.MatchingLabels(selectorMap),
	)
	if err != nil {
		return ctrl.Result{}, errors.Wrap(err, "failed to list machines")
	}

	// Filter out irrelevant machines (deleting/mismatch labels) and claim orphaned machines.
	filteredMachines := make([]*clusterv1.Machine, 0, len(allMachines.Items))
	for idx := range allMachines.Items {
		machine := &allMachines.Items[idx]
		if shouldExcludeMachine(machineSet, machine) {
			continue
		}

		// Attempt to adopt machine if it meets previous conditions and it has no controller references.
		if metav1.GetControllerOf(machine) == nil {
			if err := r.adoptOrphan(ctx, machineSet, machine); err != nil {
				log.Error(err, "Failed to adopt Machine", "machine", machine.Name)
				r.recorder.Eventf(machineSet, corev1.EventTypeWarning, "FailedAdopt", "Failed to adopt Machine %q: %v", machine.Name, err)
				continue
			}
			log.Info("Adopted Machine", "machine", machine.Name)
			r.recorder.Eventf(machineSet, corev1.EventTypeNormal, "SuccessfulAdopt", "Adopted Machine %q", machine.Name)
		}

		filteredMachines = append(filteredMachines, machine)
	}

	var errs []error
	for _, machine := range filteredMachines {
<<<<<<< HEAD
		// filteredMachines contains machines in deleting status to calculate correct status
		// skip remidiation for those in deleting status
=======
		// filteredMachines contains machines in deleting status to calculate correct status.
		// skip remediation for those in deleting status.
>>>>>>> dd8048ce
		if !machine.DeletionTimestamp.IsZero() {
			continue
		}
		if conditions.IsFalse(machine, clusterv1.MachineOwnerRemediatedCondition) {
			log.Info("Deleting unhealthy machine", "machine", machine.GetName())
			patch := client.MergeFrom(machine.DeepCopy())
			if err := r.Client.Delete(ctx, machine); err != nil {
				errs = append(errs, errors.Wrap(err, "failed to delete"))
				continue
			}
			conditions.MarkTrue(machine, clusterv1.MachineOwnerRemediatedCondition)
			if err := r.Client.Status().Patch(ctx, machine, patch); err != nil && !apierrors.IsNotFound(err) {
				errs = append(errs, errors.Wrap(err, "failed to update status"))
			}
		}
	}

	err = kerrors.NewAggregate(errs)
	if err != nil {
		log.Info("Failed while deleting unhealthy machines", "err", err)
		return ctrl.Result{}, errors.Wrap(err, "failed to remediate machines")
	}

	syncErr := r.syncReplicas(ctx, machineSet, filteredMachines)

	// Always updates status as machines come up or die.
	if err := r.updateStatus(ctx, cluster, machineSet, filteredMachines); err != nil {
		return ctrl.Result{}, errors.Wrapf(kerrors.NewAggregate([]error{err, syncErr}), "failed to update MachineSet's Status")
	}

	if syncErr != nil {
		return ctrl.Result{}, errors.Wrapf(syncErr, "failed to sync MachineSet replicas")
	}

	var replicas int32
	if machineSet.Spec.Replicas != nil {
		replicas = *machineSet.Spec.Replicas
	}

	// Resync the MachineSet after MinReadySeconds as a last line of defense to guard against clock-skew.
	// Clock-skew is an issue as it may impact whether an available replica is counted as a ready replica.
	// A replica is available if the amount of time since last transition exceeds MinReadySeconds.
	// If there was a clock skew, checking whether the amount of time since last transition to ready state
	// exceeds MinReadySeconds could be incorrect.
	// To avoid an available replica stuck in the ready state, we force a reconcile after MinReadySeconds,
	// at which point it should confirm any available replica to be available.
	if machineSet.Spec.MinReadySeconds > 0 &&
		machineSet.Status.ReadyReplicas == replicas &&
		machineSet.Status.AvailableReplicas != replicas {
		return ctrl.Result{RequeueAfter: time.Duration(machineSet.Spec.MinReadySeconds) * time.Second}, nil
	}

	// Quickly reconcile until the nodes become Ready.
	if machineSet.Status.ReadyReplicas != replicas {
		log.V(4).Info("Some nodes are not ready yet, requeuing until they are ready")
		return ctrl.Result{RequeueAfter: 15 * time.Second}, nil
	}

	return ctrl.Result{}, nil
}

// syncReplicas scales Machine resources up or down.
func (r *MachineSetReconciler) syncReplicas(ctx context.Context, ms *clusterv1.MachineSet, machines []*clusterv1.Machine) error {
	log := ctrl.LoggerFrom(ctx)
	if ms.Spec.Replicas == nil {
		return errors.Errorf("the Replicas field in Spec for machineset %v is nil, this should not be allowed", ms.Name)
	}
	diff := len(machines) - int(*(ms.Spec.Replicas))
	switch {
	case diff < 0:
		diff *= -1
		log.Info("Too few replicas", "need", *(ms.Spec.Replicas), "creating", diff)
		if ms.Annotations != nil {
			if _, ok := ms.Annotations[clusterv1.DisableMachineCreate]; ok {
				log.V(2).Info("Automatic creation of new machines disabled for machine set")
				return nil
			}
		}
		var (
			machineList []*clusterv1.Machine
			errs        []error
		)

		for i := 0; i < diff; i++ {
			log.Info(fmt.Sprintf("Creating machine %d of %d, ( spec.replicas(%d) > currentMachineCount(%d) )",
				i+1, diff, *(ms.Spec.Replicas), len(machines)))

			machine := r.getNewMachine(ms)

			// Clone and set the infrastructure and bootstrap references.
			var (
				infraRef, bootstrapRef *corev1.ObjectReference
				err                    error
			)

			if machine.Spec.Bootstrap.ConfigRef != nil {
				bootstrapRef, err = external.CloneTemplate(ctx, &external.CloneTemplateInput{
					Client:      r.Client,
					TemplateRef: machine.Spec.Bootstrap.ConfigRef,
					Namespace:   machine.Namespace,
					ClusterName: machine.Spec.ClusterName,
					Labels:      machine.Labels,
				})
				if err != nil {
					return errors.Wrapf(err, "failed to clone bootstrap configuration for MachineSet %q in namespace %q", ms.Name, ms.Namespace)
				}
				machine.Spec.Bootstrap.ConfigRef = bootstrapRef
			}

			infraRef, err = external.CloneTemplate(ctx, &external.CloneTemplateInput{
				Client:      r.Client,
				TemplateRef: &machine.Spec.InfrastructureRef,
				Namespace:   machine.Namespace,
				ClusterName: machine.Spec.ClusterName,
				Labels:      machine.Labels,
				Annotations: machine.Annotations,
			})
			if err != nil {
				return errors.Wrapf(err, "failed to clone infrastructure configuration for MachineSet %q in namespace %q", ms.Name, ms.Namespace)
			}
			machine.Spec.InfrastructureRef = *infraRef

			if err := r.Client.Create(ctx, machine); err != nil {
				log.Error(err, "Unable to create Machine", "machine", machine.Name)
				r.recorder.Eventf(ms, corev1.EventTypeWarning, "FailedCreate", "Failed to create machine %q: %v", machine.Name, err)
				errs = append(errs, err)

				// Try to cleanup the external objects if the Machine creation failed.
				if err := r.Client.Delete(ctx, util.ObjectReferenceToUnstructured(*infraRef)); !apierrors.IsNotFound(err) {
					log.Error(err, "Failed to cleanup infrastructure configuration object after Machine creation error")
				}
				if bootstrapRef != nil {
					if err := r.Client.Delete(ctx, util.ObjectReferenceToUnstructured(*bootstrapRef)); !apierrors.IsNotFound(err) {
						log.Error(err, "Failed to cleanup bootstrap configuration object after Machine creation error")
					}
				}
				continue
			}

			log.Info(fmt.Sprintf("Created machine %d of %d with name %q", i+1, diff, machine.Name))
			r.recorder.Eventf(ms, corev1.EventTypeNormal, "SuccessfulCreate", "Created machine %q", machine.Name)
			machineList = append(machineList, machine)
		}

		if len(errs) > 0 {
			return kerrors.NewAggregate(errs)
		}
		return r.waitForMachineCreation(ctx, machineList)
	case diff > 0:
		log.Info("Too many replicas", "need", *(ms.Spec.Replicas), "deleting", diff)

		deletePriorityFunc, err := getDeletePriorityFunc(ms)
		if err != nil {
			return err
		}
		log.Info("Found delete policy", "delete-policy", ms.Spec.DeletePolicy)

		var errs []error
		machinesToDelete := getMachinesToDeletePrioritized(machines, diff, deletePriorityFunc)
		for _, machine := range machinesToDelete {
			if err := r.Client.Delete(ctx, machine); err != nil {
				log.Error(err, "Unable to delete Machine", "machine", machine.Name)
				r.recorder.Eventf(ms, corev1.EventTypeWarning, "FailedDelete", "Failed to delete machine %q: %v", machine.Name, err)
				errs = append(errs, err)
				continue
			}
			log.Info("Deleted machine", "machine", machine.Name)
			r.recorder.Eventf(ms, corev1.EventTypeNormal, "SuccessfulDelete", "Deleted machine %q", machine.Name)
		}

		if len(errs) > 0 {
			return kerrors.NewAggregate(errs)
		}
		return r.waitForMachineDeletion(ctx, machinesToDelete)
	}

	return nil
}

// getNewMachine creates a new Machine object. The name of the newly created resource is going
// to be created by the API server, we set the generateName field.
func (r *MachineSetReconciler) getNewMachine(machineSet *clusterv1.MachineSet) *clusterv1.Machine {
	gv := clusterv1.GroupVersion
	machine := &clusterv1.Machine{
		ObjectMeta: metav1.ObjectMeta{
			GenerateName:    fmt.Sprintf("%s-", machineSet.Name),
			OwnerReferences: []metav1.OwnerReference{*metav1.NewControllerRef(machineSet, machineSetKind)},
			Namespace:       machineSet.Namespace,
			Labels:          machineSet.Spec.Template.Labels,
			Annotations:     machineSet.Spec.Template.Annotations,
		},
		TypeMeta: metav1.TypeMeta{
			Kind:       gv.WithKind("Machine").Kind,
			APIVersion: gv.String(),
		},
		Spec: machineSet.Spec.Template.Spec,
	}
	machine.Spec.ClusterName = machineSet.Spec.ClusterName
	if machine.Labels == nil {
		machine.Labels = make(map[string]string)
	}
	return machine
}

// shouldExcludeMachine returns true if the machine should be filtered out, false otherwise.
func shouldExcludeMachine(machineSet *clusterv1.MachineSet, machine *clusterv1.Machine) bool {
	if metav1.GetControllerOf(machine) != nil && !metav1.IsControlledBy(machine, machineSet) {
		return true
	}

	return false
}

// adoptOrphan sets the MachineSet as a controller OwnerReference to the Machine.
func (r *MachineSetReconciler) adoptOrphan(ctx context.Context, machineSet *clusterv1.MachineSet, machine *clusterv1.Machine) error {
	patch := client.MergeFrom(machine.DeepCopy())
	newRef := *metav1.NewControllerRef(machineSet, machineSetKind)
	machine.OwnerReferences = append(machine.OwnerReferences, newRef)
	return r.Client.Patch(ctx, machine, patch)
}

func (r *MachineSetReconciler) waitForMachineCreation(ctx context.Context, machineList []*clusterv1.Machine) error {
	log := ctrl.LoggerFrom(ctx)

	for i := 0; i < len(machineList); i++ {
		machine := machineList[i]
		pollErr := util.PollImmediate(stateConfirmationInterval, stateConfirmationTimeout, func() (bool, error) {
			key := client.ObjectKey{Namespace: machine.Namespace, Name: machine.Name}
			if err := r.Client.Get(ctx, key, &clusterv1.Machine{}); err != nil {
				if apierrors.IsNotFound(err) {
					return false, nil
				}
				return false, err
			}

			return true, nil
		})

		if pollErr != nil {
			log.Error(pollErr, "Failed waiting for machine object to be created")
			return errors.Wrap(pollErr, "failed waiting for machine object to be created")
		}
	}

	return nil
}

func (r *MachineSetReconciler) waitForMachineDeletion(ctx context.Context, machineList []*clusterv1.Machine) error {
	log := ctrl.LoggerFrom(ctx)

	for i := 0; i < len(machineList); i++ {
		machine := machineList[i]
		pollErr := util.PollImmediate(stateConfirmationInterval, stateConfirmationTimeout, func() (bool, error) {
			m := &clusterv1.Machine{}
			key := client.ObjectKey{Namespace: machine.Namespace, Name: machine.Name}
			err := r.Client.Get(ctx, key, m)
			if apierrors.IsNotFound(err) || !m.DeletionTimestamp.IsZero() {
				return true, nil
			}
			return false, err
		})

		if pollErr != nil {
			log.Error(pollErr, "Failed waiting for machine object to be deleted")
			return errors.Wrap(pollErr, "failed waiting for machine object to be deleted")
		}
	}
	return nil
}

// MachineToMachineSets is a handler.ToRequestsFunc to be used to enqeue requests for reconciliation
// for MachineSets that might adopt an orphaned Machine.
func (r *MachineSetReconciler) MachineToMachineSets(o client.Object) []ctrl.Request {
	ctx := context.Background()
	// This won't log unless the global logger is set
	log := ctrl.LoggerFrom(ctx, "object", client.ObjectKeyFromObject(o))
	result := []ctrl.Request{}

	m, ok := o.(*clusterv1.Machine)
	if !ok {
		panic(fmt.Sprintf("Expected a Machine but got a %T", o))
	}

	// Check if the controller reference is already set and
	// return an empty result when one is found.
	for _, ref := range m.ObjectMeta.OwnerReferences {
		if ref.Controller != nil && *ref.Controller {
			return result
		}
	}

	mss, err := r.getMachineSetsForMachine(ctx, m)
	if err != nil {
		log.Error(err, "Failed getting MachineSets for Machine")
		return nil
	}
	if len(mss) == 0 {
		return nil
	}

	for _, ms := range mss {
		name := client.ObjectKey{Namespace: ms.Namespace, Name: ms.Name}
		result = append(result, ctrl.Request{NamespacedName: name})
	}

	return result
}

func (r *MachineSetReconciler) getMachineSetsForMachine(ctx context.Context, m *clusterv1.Machine) ([]*clusterv1.MachineSet, error) {
	if len(m.Labels) == 0 {
		return nil, fmt.Errorf("machine %v has no labels, this is unexpected", client.ObjectKeyFromObject(m))
	}

	msList := &clusterv1.MachineSetList{}
	if err := r.Client.List(ctx, msList, client.InNamespace(m.Namespace)); err != nil {
		return nil, errors.Wrapf(err, "failed to list MachineSets")
	}

	var mss []*clusterv1.MachineSet
	for idx := range msList.Items {
		ms := &msList.Items[idx]
		if hasMatchingLabels(ms.Spec.Selector, m.Labels) {
			mss = append(mss, ms)
		}
	}

	return mss, nil
}

func (r *MachineSetReconciler) shouldAdopt(ms *clusterv1.MachineSet) bool {
	return !util.HasOwner(ms.OwnerReferences, clusterv1.GroupVersion.String(), []string{"MachineDeployment", "Cluster"})
}

// updateStatus updates the Status field for the MachineSet
// It checks for the current state of the replicas and updates the Status of the MachineSet.
func (r *MachineSetReconciler) updateStatus(ctx context.Context, cluster *clusterv1.Cluster, ms *clusterv1.MachineSet, filteredMachines []*clusterv1.Machine) error {
	log := ctrl.LoggerFrom(ctx)
	newStatus := ms.Status.DeepCopy()

	// Copy label selector to its status counterpart in string format.
	// This is necessary for CRDs including scale subresources.
	selector, err := metav1.LabelSelectorAsSelector(&ms.Spec.Selector)
	if err != nil {
		return errors.Wrapf(err, "failed to update status for MachineSet %s/%s", ms.Namespace, ms.Name)
	}
	newStatus.Selector = selector.String()

	// Count the number of machines that have labels matching the labels of the machine
	// template of the replica set, the matching machines may have more
	// labels than are in the template. Because the label of machineTemplateSpec is
	// a superset of the selector of the replica set, so the possible
	// matching machines must be part of the filteredMachines.
	fullyLabeledReplicasCount := 0
	readyReplicasCount := 0
	availableReplicasCount := 0
	templateLabel := labels.Set(ms.Spec.Template.Labels).AsSelectorPreValidated()

	for _, machine := range filteredMachines {
		if templateLabel.Matches(labels.Set(machine.Labels)) {
			fullyLabeledReplicasCount++
		}

		if machine.Status.NodeRef == nil {
			log.V(2).Info("Unable to retrieve Node status, missing NodeRef", "machine", machine.Name)
			continue
		}

		node, err := r.getMachineNode(ctx, cluster, machine)
		if err != nil {
			log.Error(err, "Unable to retrieve Node status")
			continue
		}

		if noderefutil.IsNodeReady(node) {
			readyReplicasCount++
			if noderefutil.IsNodeAvailable(node, ms.Spec.MinReadySeconds, metav1.Now()) {
				availableReplicasCount++
			}
		}
	}

	newStatus.Replicas = int32(len(filteredMachines))
	newStatus.FullyLabeledReplicas = int32(fullyLabeledReplicasCount)
	newStatus.ReadyReplicas = int32(readyReplicasCount)
	newStatus.AvailableReplicas = int32(availableReplicasCount)

	// Copy the newly calculated status into the machineset
	if ms.Status.Replicas != newStatus.Replicas ||
		ms.Status.FullyLabeledReplicas != newStatus.FullyLabeledReplicas ||
		ms.Status.ReadyReplicas != newStatus.ReadyReplicas ||
		ms.Status.AvailableReplicas != newStatus.AvailableReplicas ||
		ms.Generation != ms.Status.ObservedGeneration {
		// Save the generation number we acted on, otherwise we might wrongfully indicate
		// that we've seen a spec update when we retry.
		newStatus.ObservedGeneration = ms.Generation
		newStatus.DeepCopyInto(&ms.Status)

		log.V(4).Info(fmt.Sprintf("Updating status for %v: %s/%s, ", ms.Kind, ms.Namespace, ms.Name) +
			fmt.Sprintf("replicas %d->%d (need %d), ", ms.Status.Replicas, newStatus.Replicas, *ms.Spec.Replicas) +
			fmt.Sprintf("fullyLabeledReplicas %d->%d, ", ms.Status.FullyLabeledReplicas, newStatus.FullyLabeledReplicas) +
			fmt.Sprintf("readyReplicas %d->%d, ", ms.Status.ReadyReplicas, newStatus.ReadyReplicas) +
			fmt.Sprintf("availableReplicas %d->%d, ", ms.Status.AvailableReplicas, newStatus.AvailableReplicas) +
			fmt.Sprintf("sequence No: %v->%v", ms.Status.ObservedGeneration, newStatus.ObservedGeneration))
	}

	return nil
}

func (r *MachineSetReconciler) getMachineNode(ctx context.Context, cluster *clusterv1.Cluster, machine *clusterv1.Machine) (*corev1.Node, error) {
	remoteClient, err := r.Tracker.GetClient(ctx, util.ObjectKey(cluster))
	if err != nil {
		return nil, err
	}
	node := &corev1.Node{}
	if err := remoteClient.Get(ctx, client.ObjectKey{Name: machine.Status.NodeRef.Name}, node); err != nil {
		return nil, errors.Wrapf(err, "error retrieving node %s for machine %s/%s", machine.Status.NodeRef.Name, machine.Namespace, machine.Name)
	}
	return node, nil
}

func reconcileExternalTemplateReference(ctx context.Context, c client.Client, restConfig *rest.Config, cluster *clusterv1.Cluster, ref *corev1.ObjectReference) error {
	if !strings.HasSuffix(ref.Kind, clusterv1.TemplateSuffix) {
		return nil
	}

	if err := utilconversion.ConvertReferenceAPIContract(ctx, c, restConfig, ref); err != nil {
		return err
	}

	obj, err := external.Get(ctx, c, ref, cluster.Namespace)
	if err != nil {
		return err
	}

	patchHelper, err := patch.NewHelper(obj, c)
	if err != nil {
		return err
	}

	obj.SetOwnerReferences(util.EnsureOwnerRef(obj.GetOwnerReferences(), metav1.OwnerReference{
		APIVersion: clusterv1.GroupVersion.String(),
		Kind:       "Cluster",
		Name:       cluster.Name,
		UID:        cluster.UID,
	}))

	return patchHelper.Patch(ctx, obj)
}<|MERGE_RESOLUTION|>--- conflicted
+++ resolved
@@ -244,13 +244,8 @@
 
 	var errs []error
 	for _, machine := range filteredMachines {
-<<<<<<< HEAD
-		// filteredMachines contains machines in deleting status to calculate correct status
-		// skip remidiation for those in deleting status
-=======
 		// filteredMachines contains machines in deleting status to calculate correct status.
 		// skip remediation for those in deleting status.
->>>>>>> dd8048ce
 		if !machine.DeletionTimestamp.IsZero() {
 			continue
 		}
