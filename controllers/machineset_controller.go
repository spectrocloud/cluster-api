--- conflicted
+++ resolved
@@ -30,7 +30,6 @@
 	"k8s.io/apimachinery/pkg/labels"
 	"k8s.io/apimachinery/pkg/runtime"
 	kerrors "k8s.io/apimachinery/pkg/util/errors"
-	"k8s.io/client-go/rest"
 	"k8s.io/client-go/tools/record"
 	clusterv1 "sigs.k8s.io/cluster-api/api/v1alpha3"
 	"sigs.k8s.io/cluster-api/controllers/external"
@@ -73,9 +72,8 @@
 	Log     logr.Logger
 	Tracker *remote.ClusterCacheTracker
 
-	recorder   record.EventRecorder
-	scheme     *runtime.Scheme
-	restConfig *rest.Config
+	recorder record.EventRecorder
+	scheme   *runtime.Scheme
 }
 
 func (r *MachineSetReconciler) SetupWithManager(mgr ctrl.Manager, options controller.Options) error {
@@ -110,7 +108,6 @@
 
 	r.recorder = mgr.GetEventRecorderFor("machineset-controller")
 	r.scheme = mgr.GetScheme()
-	r.restConfig = mgr.GetConfig()
 	return nil
 }
 
@@ -179,12 +176,12 @@
 	}
 
 	// Make sure to reconcile the external infrastructure reference.
-	if err := reconcileExternalTemplateReference(ctx, logger, r.Client, r.restConfig, cluster, &machineSet.Spec.Template.Spec.InfrastructureRef); err != nil {
+	if err := reconcileExternalTemplateReference(ctx, r.Client, cluster, &machineSet.Spec.Template.Spec.InfrastructureRef); err != nil {
 		return ctrl.Result{}, err
 	}
 	// Make sure to reconcile the external bootstrap reference, if any.
 	if machineSet.Spec.Template.Spec.Bootstrap.ConfigRef != nil {
-		if err := reconcileExternalTemplateReference(ctx, logger, r.Client, r.restConfig, cluster, machineSet.Spec.Template.Spec.Bootstrap.ConfigRef); err != nil {
+		if err := reconcileExternalTemplateReference(ctx, r.Client, cluster, machineSet.Spec.Template.Spec.Bootstrap.ConfigRef); err != nil {
 			return ctrl.Result{}, err
 		}
 	}
@@ -233,16 +230,12 @@
 
 	var errs []error
 	for _, machine := range filteredMachines {
-<<<<<<< HEAD
-		if machine.DeletionTimestamp.IsZero() && conditions.IsFalse(machine, clusterv1.MachineOwnerRemediatedCondition) {
-=======
 		// filteredMachines contains machines in deleting status to calculate correct status
 		// skip remidiation for those in deleting status
 		if !machine.DeletionTimestamp.IsZero() {
 			continue
 		}
 		if conditions.IsFalse(machine, clusterv1.MachineOwnerRemediatedCondition) {
->>>>>>> 0746078c
 			logger.Info("Deleting unhealthy machine", "machine", machine.GetName())
 			patch := client.MergeFrom(machine.DeepCopy())
 			if err := r.Client.Delete(ctx, machine); err != nil {
@@ -702,12 +695,12 @@
 	return node, nil
 }
 
-func reconcileExternalTemplateReference(ctx context.Context, logger logr.Logger, c client.Client, restConfig *rest.Config, cluster *clusterv1.Cluster, ref *corev1.ObjectReference) error {
+func reconcileExternalTemplateReference(ctx context.Context, c client.Client, cluster *clusterv1.Cluster, ref *corev1.ObjectReference) error {
 	if !strings.HasSuffix(ref.Kind, external.TemplateSuffix) {
 		return nil
 	}
 
-	if err := utilconversion.ConvertReferenceAPIContract(ctx, logger, c, restConfig, ref); err != nil {
+	if err := utilconversion.ConvertReferenceAPIContract(ctx, c, ref); err != nil {
 		return err
 	}
 
