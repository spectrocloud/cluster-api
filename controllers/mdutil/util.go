/*
Copyright 2018 The Kubernetes Authors.

Licensed under the Apache License, Version 2.0 (the "License");
you may not use this file except in compliance with the License.
You may obtain a copy of the License at

    http://www.apache.org/licenses/LICENSE-2.0

Unless required by applicable law or agreed to in writing, software
distributed under the License is distributed on an "AS IS" BASIS,
WITHOUT WARRANTIES OR CONDITIONS OF ANY KIND, either express or implied.
See the License for the specific language governing permissions and
limitations under the License.
*/

package mdutil

import (
	"fmt"
	"hash"
	"hash/fnv"
	"sort"
	"strconv"
	"strings"

	"github.com/davecgh/go-spew/spew"
	"github.com/go-logr/logr"
	corev1 "k8s.io/api/core/v1"
	apiequality "k8s.io/apimachinery/pkg/api/equality"
	"k8s.io/apimachinery/pkg/api/meta"
	metav1 "k8s.io/apimachinery/pkg/apis/meta/v1"
	"k8s.io/apimachinery/pkg/runtime"
	intstrutil "k8s.io/apimachinery/pkg/util/intstr"
	"k8s.io/utils/integer"
	clusterv1 "sigs.k8s.io/cluster-api/api/v1alpha3"
	"sigs.k8s.io/cluster-api/util/conversion"
)

const (
	DefaultMachineDeploymentUniqueLabelKey = "machine-template-hash"

	// FailedMSCreateReason is added in a machine deployment when it cannot create a new machine set.
	FailedMSCreateReason = "MachineSetCreateError"
	// FoundNewMSReason is added in a machine deployment when it adopts an existing machine set.
	FoundNewMSReason = "FoundNewMachineSet"
	// PausedDeployReason is added in a deployment when it is paused. Lack of progress shouldn't be
	// estimated once a deployment is paused.
	PausedDeployReason = "DeploymentPaused"

	//
	// Available:
	//
	// MinimumReplicasAvailable is added in a deployment when it has its minimum replicas required available.
	MinimumReplicasAvailable = "MinimumReplicasAvailable"
	// MinimumReplicasUnavailable is added in a deployment when it doesn't have the minimum required replicas
	// available.
	MinimumReplicasUnavailable = "MinimumReplicasUnavailable"
)

// MachineSetsByCreationTimestamp sorts a list of MachineSet by creation timestamp, using their names as a tie breaker.
type MachineSetsByCreationTimestamp []*clusterv1.MachineSet

func (o MachineSetsByCreationTimestamp) Len() int      { return len(o) }
func (o MachineSetsByCreationTimestamp) Swap(i, j int) { o[i], o[j] = o[j], o[i] }
func (o MachineSetsByCreationTimestamp) Less(i, j int) bool {
	if o[i].CreationTimestamp.Equal(&o[j].CreationTimestamp) {
		return o[i].Name < o[j].Name
	}
	return o[i].CreationTimestamp.Before(&o[j].CreationTimestamp)
}

// MachineSetsBySizeOlder sorts a list of MachineSet by size in descending order, using their creation timestamp or name as a tie breaker.
// By using the creation timestamp, this sorts from old to new machine sets.
type MachineSetsBySizeOlder []*clusterv1.MachineSet

func (o MachineSetsBySizeOlder) Len() int      { return len(o) }
func (o MachineSetsBySizeOlder) Swap(i, j int) { o[i], o[j] = o[j], o[i] }
func (o MachineSetsBySizeOlder) Less(i, j int) bool {
	if *(o[i].Spec.Replicas) == *(o[j].Spec.Replicas) {
		return o[i].CreationTimestamp.Before(&o[j].CreationTimestamp)
	}
	return *(o[i].Spec.Replicas) > *(o[j].Spec.Replicas)
}

// MachineSetsBySizeNewer sorts a list of MachineSet by size in descending order, using their creation timestamp or name as a tie breaker.
// By using the creation timestamp, this sorts from new to old machine sets.
type MachineSetsBySizeNewer []*clusterv1.MachineSet

func (o MachineSetsBySizeNewer) Len() int      { return len(o) }
func (o MachineSetsBySizeNewer) Swap(i, j int) { o[i], o[j] = o[j], o[i] }
func (o MachineSetsBySizeNewer) Less(i, j int) bool {
	if *(o[i].Spec.Replicas) == *(o[j].Spec.Replicas) {
		return o[j].CreationTimestamp.Before(&o[i].CreationTimestamp)
	}
	return *(o[i].Spec.Replicas) > *(o[j].Spec.Replicas)
}

// SetDeploymentRevision updates the revision for a deployment.
func SetDeploymentRevision(deployment *clusterv1.MachineDeployment, revision string) bool {
	updated := false

	if deployment.Annotations == nil {
		deployment.Annotations = make(map[string]string)
	}
	if deployment.Annotations[clusterv1.RevisionAnnotation] != revision {
		deployment.Annotations[clusterv1.RevisionAnnotation] = revision
		updated = true
	}

	return updated
}

// MaxRevision finds the highest revision in the machine sets
func MaxRevision(allMSs []*clusterv1.MachineSet, logger logr.Logger) int64 {
	max := int64(0)
	for _, ms := range allMSs {
		if v, err := Revision(ms); err != nil {
			// Skip the machine sets when it failed to parse their revision information
			logger.Error(err, "Couldn't parse revision for machine set, deployment controller will skip it when reconciling revisions",
				"machineset", ms.Name)
		} else if v > max {
			max = v
		}
	}
	return max
}

// Revision returns the revision number of the input object.
func Revision(obj runtime.Object) (int64, error) {
	acc, err := meta.Accessor(obj)
	if err != nil {
		return 0, err
	}
	v, ok := acc.GetAnnotations()[clusterv1.RevisionAnnotation]
	if !ok {
		return 0, nil
	}
	return strconv.ParseInt(v, 10, 64)
}

var annotationsToSkip = map[string]bool{
	corev1.LastAppliedConfigAnnotation:  true,
	clusterv1.RevisionAnnotation:        true,
	clusterv1.RevisionHistoryAnnotation: true,
	clusterv1.DesiredReplicasAnnotation: true,
	clusterv1.MaxReplicasAnnotation:     true,

	// Exclude the conversion annotation, to avoid infinite loops between the conversion webhook
	// and the MachineDeployment controller syncing the annotations between a MachineDeployment
	// and its linked MachineSets.
	//
	// See https://github.com/kubernetes-sigs/cluster-api/pull/3010#issue-413767831 for more details.
	conversion.DataAnnotation: true,
}

// skipCopyAnnotation returns true if we should skip copying the annotation with the given annotation key
// TODO(tbd): How to decide which annotations should / should not be copied?
//       See https://github.com/kubernetes/kubernetes/pull/20035#issuecomment-179558615
func skipCopyAnnotation(key string) bool {
	return annotationsToSkip[key]
}

// copyDeploymentAnnotationsToMachineSet copies deployment's annotations to machine set's annotations,
// and returns true if machine set's annotation is changed.
// Note that apply and revision annotations are not copied.
func copyDeploymentAnnotationsToMachineSet(deployment *clusterv1.MachineDeployment, ms *clusterv1.MachineSet) bool {
	msAnnotationsChanged := false
	if ms.Annotations == nil {
		ms.Annotations = make(map[string]string)
	}
	for k, v := range deployment.Annotations {
		// newMS revision is updated automatically in getNewMachineSet, and the deployment's revision number is then updated
		// by copying its newMS revision number. We should not copy deployment's revision to its newMS, since the update of
		// deployment revision number may fail (revision becomes stale) and the revision number in newMS is more reliable.
		if skipCopyAnnotation(k) || ms.Annotations[k] == v {
			continue
		}
		ms.Annotations[k] = v
		msAnnotationsChanged = true
	}
	return msAnnotationsChanged
}

func getMaxReplicasAnnotation(ms *clusterv1.MachineSet, logger logr.Logger) (int32, bool) {
	return getIntFromAnnotation(ms, clusterv1.MaxReplicasAnnotation, logger)
}

func getIntFromAnnotation(ms *clusterv1.MachineSet, annotationKey string, logger logr.Logger) (int32, bool) {
	logger = logger.WithValues("machineset", ms.Name, "annotationKey", annotationKey)

	annotationValue, ok := ms.Annotations[annotationKey]
	if !ok {
		return int32(0), false
	}
	intValue, err := strconv.ParseInt(annotationValue, 10, 32)
	if err != nil {
		logger.V(2).Info("Cannot convert the value to integer", "annotationValue", annotationValue)
		return int32(0), false
	}
	return int32(intValue), true
}

// SetNewMachineSetAnnotations sets new machine set's annotations appropriately by updating its revision and
// copying required deployment annotations to it; it returns true if machine set's annotation is changed.
func SetNewMachineSetAnnotations(deployment *clusterv1.MachineDeployment, newMS *clusterv1.MachineSet, newRevision string, exists bool, logger logr.Logger) bool {
	logger = logger.WithValues("machineset", newMS.Name)

	// First, copy deployment's annotations (except for apply and revision annotations)
	annotationChanged := copyDeploymentAnnotationsToMachineSet(deployment, newMS)
	// Then, update machine set's revision annotation
	if newMS.Annotations == nil {
		newMS.Annotations = make(map[string]string)
	}
	oldRevision, ok := newMS.Annotations[clusterv1.RevisionAnnotation]
	// The newMS's revision should be the greatest among all MSes. Usually, its revision number is newRevision (the max revision number
	// of all old MSes + 1). However, it's possible that some of the old MSes are deleted after the newMS revision being updated, and
	// newRevision becomes smaller than newMS's revision. We should only update newMS revision when it's smaller than newRevision.

	oldRevisionInt, err := strconv.ParseInt(oldRevision, 10, 64)
	if err != nil {
		if oldRevision != "" {
			logger.Error(err, "Updating machine set revision OldRevision not int")
			return false
		}
		//If the MS annotation is empty then initialise it to 0
		oldRevisionInt = 0
	}
	newRevisionInt, err := strconv.ParseInt(newRevision, 10, 64)
	if err != nil {
		logger.Error(err, "Updating machine set revision NewRevision not int")
		return false
	}
	if oldRevisionInt < newRevisionInt {
		newMS.Annotations[clusterv1.RevisionAnnotation] = newRevision
		annotationChanged = true
		logger.V(4).Info("Updating machine set revision", "revision", newRevision)
	}
	// If a revision annotation already existed and this machine set was updated with a new revision
	// then that means we are rolling back to this machine set. We need to preserve the old revisions
	// for historical information.
	if ok && annotationChanged {
		revisionHistoryAnnotation := newMS.Annotations[clusterv1.RevisionHistoryAnnotation]
		oldRevisions := strings.Split(revisionHistoryAnnotation, ",")
		if len(oldRevisions[0]) == 0 {
			newMS.Annotations[clusterv1.RevisionHistoryAnnotation] = oldRevision
		} else {
			oldRevisions = append(oldRevisions, oldRevision)
			newMS.Annotations[clusterv1.RevisionHistoryAnnotation] = strings.Join(oldRevisions, ",")
		}
	}
	// If the new machine set is about to be created, we need to add replica annotations to it.
	if !exists && SetReplicasAnnotations(newMS, *(deployment.Spec.Replicas), *(deployment.Spec.Replicas)+MaxSurge(*deployment)) {
		annotationChanged = true
	}
	return annotationChanged
}

// FindOneActiveOrLatest returns the only active or the latest machine set in case there is at most one active
// machine set. If there are more than one active machine sets, return nil so machine sets can be scaled down
// to the point where there is only one active machine set.
func FindOneActiveOrLatest(newMS *clusterv1.MachineSet, oldMSs []*clusterv1.MachineSet) *clusterv1.MachineSet {
	if newMS == nil && len(oldMSs) == 0 {
		return nil
	}

	sort.Sort(sort.Reverse(MachineSetsByCreationTimestamp(oldMSs)))
	allMSs := FilterActiveMachineSets(append(oldMSs, newMS))

	switch len(allMSs) {
	case 0:
		// If there is no active machine set then we should return the newest.
		if newMS != nil {
			return newMS
		}
		return oldMSs[0]
	case 1:
		return allMSs[0]
	default:
		return nil
	}
}

// SetReplicasAnnotations sets the desiredReplicas and maxReplicas into the annotations
func SetReplicasAnnotations(ms *clusterv1.MachineSet, desiredReplicas, maxReplicas int32) bool {
	updated := false
	if ms.Annotations == nil {
		ms.Annotations = make(map[string]string)
	}
	desiredString := fmt.Sprintf("%d", desiredReplicas)
	if hasString := ms.Annotations[clusterv1.DesiredReplicasAnnotation]; hasString != desiredString {
		ms.Annotations[clusterv1.DesiredReplicasAnnotation] = desiredString
		updated = true
	}
	maxString := fmt.Sprintf("%d", maxReplicas)
	if hasString := ms.Annotations[clusterv1.MaxReplicasAnnotation]; hasString != maxString {
		ms.Annotations[clusterv1.MaxReplicasAnnotation] = maxString
		updated = true
	}
	return updated
}

// AnnotationsNeedUpdate return true if ReplicasAnnotations need to be updated
func ReplicasAnnotationsNeedUpdate(ms *clusterv1.MachineSet, desiredReplicas, maxReplicas int32) bool {
	if ms.Annotations == nil {
		return true
	}
	desiredString := fmt.Sprintf("%d", desiredReplicas)
	if hasString := ms.Annotations[clusterv1.DesiredReplicasAnnotation]; hasString != desiredString {
		return true
	}
	maxString := fmt.Sprintf("%d", maxReplicas)
	if hasString := ms.Annotations[clusterv1.MaxReplicasAnnotation]; hasString != maxString {
		return true
	}
	return false
}

// MaxUnavailable returns the maximum unavailable machines a rolling deployment can take.
func MaxUnavailable(deployment clusterv1.MachineDeployment) int32 {
	if !IsRollingUpdate(&deployment) || *(deployment.Spec.Replicas) == 0 {
		return int32(0)
	}
	// Error caught by validation
	_, maxUnavailable, _ := ResolveFenceposts(deployment.Spec.Strategy.RollingUpdate.MaxSurge, deployment.Spec.Strategy.RollingUpdate.MaxUnavailable, *(deployment.Spec.Replicas))
	if maxUnavailable > *deployment.Spec.Replicas {
		return *deployment.Spec.Replicas
	}
	return maxUnavailable
}

// MaxSurge returns the maximum surge machines a rolling deployment can take.
func MaxSurge(deployment clusterv1.MachineDeployment) int32 {
	if !IsRollingUpdate(&deployment) {
		return int32(0)
	}
	// Error caught by validation
	maxSurge, _, _ := ResolveFenceposts(deployment.Spec.Strategy.RollingUpdate.MaxSurge, deployment.Spec.Strategy.RollingUpdate.MaxUnavailable, *(deployment.Spec.Replicas))
	return maxSurge
}

// GetProportion will estimate the proportion for the provided machine set using 1. the current size
// of the parent deployment, 2. the replica count that needs be added on the machine sets of the
// deployment, and 3. the total replicas added in the machine sets of the deployment so far.
func GetProportion(ms *clusterv1.MachineSet, d clusterv1.MachineDeployment, deploymentReplicasToAdd, deploymentReplicasAdded int32, logger logr.Logger) int32 {
	if ms == nil || *(ms.Spec.Replicas) == 0 || deploymentReplicasToAdd == 0 || deploymentReplicasToAdd == deploymentReplicasAdded {
		return int32(0)
	}

	msFraction := getMachineSetFraction(*ms, d, logger)
	allowed := deploymentReplicasToAdd - deploymentReplicasAdded

	if deploymentReplicasToAdd > 0 {
		// Use the minimum between the machine set fraction and the maximum allowed replicas
		// when scaling up. This way we ensure we will not scale up more than the allowed
		// replicas we can add.
		return integer.Int32Min(msFraction, allowed)
	}
	// Use the maximum between the machine set fraction and the maximum allowed replicas
	// when scaling down. This way we ensure we will not scale down more than the allowed
	// replicas we can remove.
	return integer.Int32Max(msFraction, allowed)
}

// getMachineSetFraction estimates the fraction of replicas a machine set can have in
// 1. a scaling event during a rollout or 2. when scaling a paused deployment.
func getMachineSetFraction(ms clusterv1.MachineSet, d clusterv1.MachineDeployment, logger logr.Logger) int32 {
	// If we are scaling down to zero then the fraction of this machine set is its whole size (negative)
	if *(d.Spec.Replicas) == int32(0) {
		return -*(ms.Spec.Replicas)
	}

	deploymentReplicas := *(d.Spec.Replicas) + MaxSurge(d)
	annotatedReplicas, ok := getMaxReplicasAnnotation(&ms, logger)
	if !ok {
		// If we cannot find the annotation then fallback to the current deployment size. Note that this
		// will not be an accurate proportion estimation in case other machine sets have different values
		// which means that the deployment was scaled at some point but we at least will stay in limits
		// due to the min-max comparisons in getProportion.
		annotatedReplicas = d.Status.Replicas
	}

	// We should never proportionally scale up from zero which means ms.spec.replicas and annotatedReplicas
	// will never be zero here.
	newMSsize := (float64(*(ms.Spec.Replicas) * deploymentReplicas)) / float64(annotatedReplicas)
	return integer.RoundToInt32(newMSsize) - *(ms.Spec.Replicas)
}

// EqualMachineTemplate returns true if two given machineTemplateSpec are equal,
// ignoring the diff in value of Labels["machine-template-hash"], and the version from external references.
func EqualMachineTemplate(template1, template2 *clusterv1.MachineTemplateSpec) bool {
	t1Copy := template1.DeepCopy()
	t2Copy := template2.DeepCopy()

	// Remove `machine-template-hash` from the comparison:
	// 1. The hash result would be different upon machineTemplateSpec API changes
	//    (e.g. the addition of a new field will cause the hash code to change)
	// 2. The deployment template won't have hash labels
	delete(t1Copy.Labels, DefaultMachineDeploymentUniqueLabelKey)
	delete(t2Copy.Labels, DefaultMachineDeploymentUniqueLabelKey)

	// Remove the version part from the references APIVersion field,
	// for more details see issue #2183 and #2140.
	t1Copy.Spec.InfrastructureRef.APIVersion = t1Copy.Spec.InfrastructureRef.GroupVersionKind().Group
	if t1Copy.Spec.Bootstrap.ConfigRef != nil {
		t1Copy.Spec.Bootstrap.ConfigRef.APIVersion = t1Copy.Spec.Bootstrap.ConfigRef.GroupVersionKind().Group
	}
	t2Copy.Spec.InfrastructureRef.APIVersion = t2Copy.Spec.InfrastructureRef.GroupVersionKind().Group
	if t2Copy.Spec.Bootstrap.ConfigRef != nil {
		t2Copy.Spec.Bootstrap.ConfigRef.APIVersion = t2Copy.Spec.Bootstrap.ConfigRef.GroupVersionKind().Group
	}

	return apiequality.Semantic.DeepEqual(t1Copy, t2Copy)
}

// FindNewMachineSet returns the new MS this given deployment targets (the one with the same machine template).
func FindNewMachineSet(deployment *clusterv1.MachineDeployment, msList []*clusterv1.MachineSet) *clusterv1.MachineSet {
	sort.Sort(MachineSetsByCreationTimestamp(msList))
	for i := range msList {
		if EqualMachineTemplate(&msList[i].Spec.Template, &deployment.Spec.Template) {
			// In rare cases, such as after cluster upgrades, Deployment may end up with
			// having more than one new MachineSets that have the same template,
			// see https://github.com/kubernetes/kubernetes/issues/40415
			// We deterministically choose the oldest new MachineSet with matching template hash.
			return msList[i]
		}
	}
	// new MachineSet does not exist.
	return nil
}

// FindOldMachineSets returns the old machine sets targeted by the given Deployment, with the given slice of MSes.
// Returns two list of machine sets
//  - the first contains all old machine sets with all non-zero replicas
//  - the second contains all old machine sets
func FindOldMachineSets(deployment *clusterv1.MachineDeployment, msList []*clusterv1.MachineSet) ([]*clusterv1.MachineSet, []*clusterv1.MachineSet) {
	var requiredMSs []*clusterv1.MachineSet
	allMSs := make([]*clusterv1.MachineSet, 0, len(msList))
	newMS := FindNewMachineSet(deployment, msList)
	for _, ms := range msList {
		// Filter out new machine set
		if newMS != nil && ms.UID == newMS.UID {
			continue
		}
		allMSs = append(allMSs, ms)
		if *(ms.Spec.Replicas) != 0 {
			requiredMSs = append(requiredMSs, ms)
		}
	}
	return requiredMSs, allMSs
}

// GetReplicaCountForMachineSets returns the sum of Replicas of the given machine sets.
func GetReplicaCountForMachineSets(machineSets []*clusterv1.MachineSet) int32 {
	totalReplicas := int32(0)
	for _, ms := range machineSets {
		if ms != nil {
			totalReplicas += *(ms.Spec.Replicas)
		}
	}
	return totalReplicas
}

// GetActualReplicaCountForMachineSets returns the sum of actual replicas of the given machine sets.
func GetActualReplicaCountForMachineSets(machineSets []*clusterv1.MachineSet) int32 {
	totalActualReplicas := int32(0)
	for _, ms := range machineSets {
		if ms != nil {
			totalActualReplicas += ms.Status.Replicas
		}
	}
	return totalActualReplicas
}

<<<<<<< HEAD
// GetTotalReplicaCountForMachineSets returns sum of max(ms.Spec.Replicas, ms.Status.Replicas) across all the machine sets.
// This is used to guarantee that the total number of machines will not exceed md.Spec.Replicas + maxSurge
// Use max(spec.Replicas,status.Replicas) to cover the cases that:
// 1. Scale up, where spec.Replicas increased but no machine created yet, so spec.Replicas > status.Replicas
// 2. Scale down, where spec.Replicas decreased but machine not deleted yet, so spec.Replicas < status.Replicas
func GetTotalReplicaCountForMachineSets(machineSets []*clusterv1.MachineSet) int32 {
	totalReplicas := int32(0)
	for _, ms := range machineSets {
		if ms != nil {
			totalReplicas += max(*(ms.Spec.Replicas), ms.Status.Replicas)
=======
// TotalMachineSetsReplicaSum returns sum of max(ms.Spec.Replicas, ms.Status.Replicas) across all the machine sets.
//
// This is used to guarantee that the total number of machines will not exceed md.Spec.Replicas + maxSurge.
// Use max(spec.Replicas,status.Replicas) to cover the cases that:
// 1. Scale up, where spec.Replicas increased but no machine created yet, so spec.Replicas > status.Replicas
// 2. Scale down, where spec.Replicas decreased but machine not deleted yet, so spec.Replicas < status.Replicas
func TotalMachineSetsReplicaSum(machineSets []*clusterv1.MachineSet) int32 {
	totalReplicas := int32(0)
	for _, ms := range machineSets {
		if ms != nil {
			totalReplicas += integer.Int32Max(*(ms.Spec.Replicas), ms.Status.Replicas)
>>>>>>> 0746078c
		}
	}
	return totalReplicas
}

// GetReadyReplicaCountForMachineSets returns the number of ready machines corresponding to the given machine sets.
func GetReadyReplicaCountForMachineSets(machineSets []*clusterv1.MachineSet) int32 {
	totalReadyReplicas := int32(0)
	for _, ms := range machineSets {
		if ms != nil {
			totalReadyReplicas += ms.Status.ReadyReplicas
		}
	}
	return totalReadyReplicas
}

// GetAvailableReplicaCountForMachineSets returns the number of available machines corresponding to the given machine sets.
func GetAvailableReplicaCountForMachineSets(machineSets []*clusterv1.MachineSet) int32 {
	totalAvailableReplicas := int32(0)
	for _, ms := range machineSets {
		if ms != nil {
			totalAvailableReplicas += ms.Status.AvailableReplicas
		}
	}
	return totalAvailableReplicas
}

// IsRollingUpdate returns true if the strategy type is a rolling update.
func IsRollingUpdate(deployment *clusterv1.MachineDeployment) bool {
	return deployment.Spec.Strategy.Type == clusterv1.RollingUpdateMachineDeploymentStrategyType
}

// DeploymentComplete considers a deployment to be complete once all of its desired replicas
// are updated and available, and no old machines are running.
func DeploymentComplete(deployment *clusterv1.MachineDeployment, newStatus *clusterv1.MachineDeploymentStatus) bool {
	return newStatus.UpdatedReplicas == *(deployment.Spec.Replicas) &&
		newStatus.Replicas == *(deployment.Spec.Replicas) &&
		newStatus.AvailableReplicas == *(deployment.Spec.Replicas) &&
		newStatus.ObservedGeneration >= deployment.Generation
}

// NewMSNewReplicas calculates the number of replicas a deployment's new MS should have.
// When one of the following is true, we're rolling out the deployment; otherwise, we're scaling it.
// 1) The new MS is saturated: newMS's replicas == deployment's replicas
// 2) Max number of machines allowed is reached: deployment's replicas + maxSurge == all MSs' replicas
func NewMSNewReplicas(deployment *clusterv1.MachineDeployment, allMSs []*clusterv1.MachineSet, newMS *clusterv1.MachineSet) (int32, error) {
	switch deployment.Spec.Strategy.Type {
	case clusterv1.RollingUpdateMachineDeploymentStrategyType:
		// Check if we can scale up.
		maxSurge, err := intstrutil.GetValueFromIntOrPercent(deployment.Spec.Strategy.RollingUpdate.MaxSurge, int(*(deployment.Spec.Replicas)), true)
		if err != nil {
			return 0, err
		}
		// Find the total number of machines
<<<<<<< HEAD
		currentMachineCount := GetTotalReplicaCountForMachineSets(allMSs)
=======
		currentMachineCount := TotalMachineSetsReplicaSum(allMSs)
>>>>>>> 0746078c
		maxTotalMachines := *(deployment.Spec.Replicas) + int32(maxSurge)
		if currentMachineCount >= maxTotalMachines {
			// Cannot scale up.
			return *(newMS.Spec.Replicas), nil
		}
		// Scale up.
		scaleUpCount := maxTotalMachines - currentMachineCount
		// Do not exceed the number of desired replicas.
		scaleUpCount = integer.Int32Min(scaleUpCount, *(deployment.Spec.Replicas)-*(newMS.Spec.Replicas))
		return *(newMS.Spec.Replicas) + scaleUpCount, nil
	default:
		return 0, fmt.Errorf("deployment type %v isn't supported", deployment.Spec.Strategy.Type)
	}
}

// IsSaturated checks if the new machine set is saturated by comparing its size with its deployment size.
// Both the deployment and the machine set have to believe this machine set can own all of the desired
// replicas in the deployment and the annotation helps in achieving that. All machines of the MachineSet
// need to be available.
func IsSaturated(deployment *clusterv1.MachineDeployment, ms *clusterv1.MachineSet) bool {
	if ms == nil {
		return false
	}
	desiredString := ms.Annotations[clusterv1.DesiredReplicasAnnotation]
	desired, err := strconv.ParseInt(desiredString, 10, 32)
	if err != nil {
		return false
	}
	return *(ms.Spec.Replicas) == *(deployment.Spec.Replicas) &&
		int32(desired) == *(deployment.Spec.Replicas) &&
		ms.Status.AvailableReplicas == *(deployment.Spec.Replicas)
}

// ResolveFenceposts resolves both maxSurge and maxUnavailable. This needs to happen in one
// step. For example:
//
// 2 desired, max unavailable 1%, surge 0% - should scale old(-1), then new(+1), then old(-1), then new(+1)
// 1 desired, max unavailable 1%, surge 0% - should scale old(-1), then new(+1)
// 2 desired, max unavailable 25%, surge 1% - should scale new(+1), then old(-1), then new(+1), then old(-1)
// 1 desired, max unavailable 25%, surge 1% - should scale new(+1), then old(-1)
// 2 desired, max unavailable 0%, surge 1% - should scale new(+1), then old(-1), then new(+1), then old(-1)
// 1 desired, max unavailable 0%, surge 1% - should scale new(+1), then old(-1)
func ResolveFenceposts(maxSurge, maxUnavailable *intstrutil.IntOrString, desired int32) (int32, int32, error) {
	surge, err := intstrutil.GetValueFromIntOrPercent(maxSurge, int(desired), true)
	if err != nil {
		return 0, 0, err
	}
	unavailable, err := intstrutil.GetValueFromIntOrPercent(maxUnavailable, int(desired), false)
	if err != nil {
		return 0, 0, err
	}

	if surge == 0 && unavailable == 0 {
		// Validation should never allow the user to explicitly use zero values for both maxSurge
		// maxUnavailable. Due to rounding down maxUnavailable though, it may resolve to zero.
		// If both fenceposts resolve to zero, then we should set maxUnavailable to 1 on the
		// theory that surge might not work due to quota.
		unavailable = 1
	}

	return int32(surge), int32(unavailable), nil
}

// FilterActiveMachineSets returns machine sets that have (or at least ought to have) machines.
func FilterActiveMachineSets(machineSets []*clusterv1.MachineSet) []*clusterv1.MachineSet {
	activeFilter := func(ms *clusterv1.MachineSet) bool {
		return ms != nil && ms.Spec.Replicas != nil && *(ms.Spec.Replicas) > 0
	}
	return FilterMachineSets(machineSets, activeFilter)
}

type filterMS func(ms *clusterv1.MachineSet) bool

// FilterMachineSets returns machine sets that are filtered by filterFn (all returned ones should match filterFn).
func FilterMachineSets(mSes []*clusterv1.MachineSet, filterFn filterMS) []*clusterv1.MachineSet {
	var filtered []*clusterv1.MachineSet
	for i := range mSes {
		if filterFn(mSes[i]) {
			filtered = append(filtered, mSes[i])
		}
	}
	return filtered
}

// Clones the given map and returns a new map with the given key and value added.
// Returns the given map, if labelKey is empty.
func CloneAndAddLabel(labels map[string]string, labelKey, labelValue string) map[string]string {
	if labelKey == "" {
		// Don't need to add a label.
		return labels
	}
	// Clone.
	newLabels := map[string]string{}
	for key, value := range labels {
		newLabels[key] = value
	}
	newLabels[labelKey] = labelValue
	return newLabels
}

// Clones the given selector and returns a new selector with the given key and value added.
// Returns the given selector, if labelKey is empty.
func CloneSelectorAndAddLabel(selector *metav1.LabelSelector, labelKey, labelValue string) *metav1.LabelSelector {
	if labelKey == "" {
		// Don't need to add a label.
		return selector
	}

	// Clone.
	newSelector := new(metav1.LabelSelector)

	// TODO(madhusudancs): Check if you can use deepCopy_extensions_LabelSelector here.
	newSelector.MatchLabels = make(map[string]string)
	if selector.MatchLabels != nil {
		for key, val := range selector.MatchLabels {
			newSelector.MatchLabels[key] = val
		}
	}
	newSelector.MatchLabels[labelKey] = labelValue

	if selector.MatchExpressions != nil {
		newMExps := make([]metav1.LabelSelectorRequirement, len(selector.MatchExpressions))
		for i, me := range selector.MatchExpressions {
			newMExps[i].Key = me.Key
			newMExps[i].Operator = me.Operator
			if me.Values != nil {
				newMExps[i].Values = make([]string, len(me.Values))
				copy(newMExps[i].Values, me.Values)
			} else {
				newMExps[i].Values = nil
			}
		}
		newSelector.MatchExpressions = newMExps
	} else {
		newSelector.MatchExpressions = nil
	}

	return newSelector
}

// DeepHashObject writes specified object to hash using the spew library
// which follows pointers and prints actual values of the nested objects
// ensuring the hash does not change when a pointer changes.
func DeepHashObject(hasher hash.Hash, objectToWrite interface{}) {
	hasher.Reset()
	printer := spew.ConfigState{
		Indent:         " ",
		SortKeys:       true,
		DisableMethods: true,
		SpewKeys:       true,
	}
	printer.Fprintf(hasher, "%#v", objectToWrite)
}

func ComputeHash(template *clusterv1.MachineTemplateSpec) uint32 {
	machineTemplateSpecHasher := fnv.New32a()
	DeepHashObject(machineTemplateSpecHasher, *template)
	return machineTemplateSpecHasher.Sum32()
}

func max(a, b int32) int32 {
	if a > b {
		return a
	}
	return b
}<|MERGE_RESOLUTION|>--- conflicted
+++ resolved
@@ -472,18 +472,6 @@
 	return totalActualReplicas
 }
 
-<<<<<<< HEAD
-// GetTotalReplicaCountForMachineSets returns sum of max(ms.Spec.Replicas, ms.Status.Replicas) across all the machine sets.
-// This is used to guarantee that the total number of machines will not exceed md.Spec.Replicas + maxSurge
-// Use max(spec.Replicas,status.Replicas) to cover the cases that:
-// 1. Scale up, where spec.Replicas increased but no machine created yet, so spec.Replicas > status.Replicas
-// 2. Scale down, where spec.Replicas decreased but machine not deleted yet, so spec.Replicas < status.Replicas
-func GetTotalReplicaCountForMachineSets(machineSets []*clusterv1.MachineSet) int32 {
-	totalReplicas := int32(0)
-	for _, ms := range machineSets {
-		if ms != nil {
-			totalReplicas += max(*(ms.Spec.Replicas), ms.Status.Replicas)
-=======
 // TotalMachineSetsReplicaSum returns sum of max(ms.Spec.Replicas, ms.Status.Replicas) across all the machine sets.
 //
 // This is used to guarantee that the total number of machines will not exceed md.Spec.Replicas + maxSurge.
@@ -495,7 +483,6 @@
 	for _, ms := range machineSets {
 		if ms != nil {
 			totalReplicas += integer.Int32Max(*(ms.Spec.Replicas), ms.Status.Replicas)
->>>>>>> 0746078c
 		}
 	}
 	return totalReplicas
@@ -550,11 +537,7 @@
 			return 0, err
 		}
 		// Find the total number of machines
-<<<<<<< HEAD
-		currentMachineCount := GetTotalReplicaCountForMachineSets(allMSs)
-=======
 		currentMachineCount := TotalMachineSetsReplicaSum(allMSs)
->>>>>>> 0746078c
 		maxTotalMachines := *(deployment.Spec.Replicas) + int32(maxSurge)
 		if currentMachineCount >= maxTotalMachines {
 			// Cannot scale up.
@@ -713,11 +696,4 @@
 	machineTemplateSpecHasher := fnv.New32a()
 	DeepHashObject(machineTemplateSpecHasher, *template)
 	return machineTemplateSpecHasher.Sum32()
-}
-
-func max(a, b int32) int32 {
-	if a > b {
-		return a
-	}
-	return b
 }