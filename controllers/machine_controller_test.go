/*
Copyright 2019 The Kubernetes Authors.

Licensed under the Apache License, Version 2.0 (the "License");
you may not use this file except in compliance with the License.
You may obtain a copy of the License at

    http://www.apache.org/licenses/LICENSE-2.0

Unless required by applicable law or agreed to in writing, software
distributed under the License is distributed on an "AS IS" BASIS,
WITHOUT WARRANTIES OR CONDITIONS OF ANY KIND, either express or implied.
See the License for the specific language governing permissions and
limitations under the License.
*/

package controllers

import (
<<<<<<< HEAD
	"context"
	"sigs.k8s.io/cluster-api/controllers/remote"
=======
>>>>>>> dd8048ce
	"testing"
	"time"

	. "github.com/onsi/gomega"

	corev1 "k8s.io/api/core/v1"
	apierrors "k8s.io/apimachinery/pkg/api/errors"
	metav1 "k8s.io/apimachinery/pkg/apis/meta/v1"
	"k8s.io/apimachinery/pkg/apis/meta/v1/unstructured"
	"k8s.io/client-go/kubernetes/scheme"
	"k8s.io/utils/pointer"
<<<<<<< HEAD
	clusterv1 "sigs.k8s.io/cluster-api/api/v1alpha3"
	"sigs.k8s.io/cluster-api/controllers/external"
	"sigs.k8s.io/cluster-api/test/helpers"
	"sigs.k8s.io/cluster-api/util"
	"sigs.k8s.io/cluster-api/util/conditions"
	"sigs.k8s.io/cluster-api/util/patch"
=======
>>>>>>> dd8048ce
	ctrl "sigs.k8s.io/controller-runtime"
	"sigs.k8s.io/controller-runtime/pkg/client"
	"sigs.k8s.io/controller-runtime/pkg/client/fake"
	"sigs.k8s.io/controller-runtime/pkg/log"
	"sigs.k8s.io/controller-runtime/pkg/reconcile"

	clusterv1 "sigs.k8s.io/cluster-api/api/v1alpha4"
	"sigs.k8s.io/cluster-api/controllers/remote"
	"sigs.k8s.io/cluster-api/internal/testtypes"
	"sigs.k8s.io/cluster-api/util"
	"sigs.k8s.io/cluster-api/util/conditions"
	"sigs.k8s.io/cluster-api/util/patch"
)

func TestWatches(t *testing.T) {
	g := NewWithT(t)
<<<<<<< HEAD
	ns, err := testEnv.CreateNamespace(ctx, "test-machine-watches")
=======
	ns, err := env.CreateNamespace(ctx, "test-machine-watches")
>>>>>>> dd8048ce
	g.Expect(err).ToNot(HaveOccurred())

	infraMachine := &unstructured.Unstructured{
		Object: map[string]interface{}{
<<<<<<< HEAD
			"kind":       "InfrastructureMachine",
			"apiVersion": "infrastructure.cluster.x-k8s.io/v1alpha3",
=======
			"kind":       "GenericInfrastructureMachine",
			"apiVersion": "infrastructure.cluster.x-k8s.io/v1alpha4",
>>>>>>> dd8048ce
			"metadata": map[string]interface{}{
				"name":      "infra-config1",
				"namespace": ns.Name,
			},
			"spec": map[string]interface{}{
				"providerID": "test://id-1",
			},
			"status": map[string]interface{}{
				"ready": true,
				"addresses": []interface{}{
					map[string]interface{}{
						"type":    "InternalIP",
						"address": "10.0.0.1",
					},
				},
			},
		},
	}

	defaultBootstrap := &unstructured.Unstructured{
		Object: map[string]interface{}{
<<<<<<< HEAD
			"kind":       "BootstrapMachine",
			"apiVersion": "bootstrap.cluster.x-k8s.io/v1alpha3",
=======
			"kind":       "GenericBootstrapConfig",
			"apiVersion": "bootstrap.cluster.x-k8s.io/v1alpha4",
>>>>>>> dd8048ce
			"metadata": map[string]interface{}{
				"name":      "bootstrap-config-machinereconcile",
				"namespace": ns.Name,
			},
			"spec":   map[string]interface{}{},
			"status": map[string]interface{}{},
		},
	}

	testCluster := &clusterv1.Cluster{
		ObjectMeta: metav1.ObjectMeta{
			GenerateName: "machine-reconcile-",
			Namespace:    ns.Name,
		},
	}

	node := &corev1.Node{
		ObjectMeta: metav1.ObjectMeta{
			Name:      "node-1",
			Namespace: ns.Name,
		},
		Spec: corev1.NodeSpec{
			ProviderID: "test:///id-1",
		},
	}

<<<<<<< HEAD
	g.Expect(testEnv.Create(ctx, testCluster)).To(BeNil())
	g.Expect(testEnv.CreateKubeconfigSecret(testCluster)).To(Succeed())
	g.Expect(testEnv.Create(ctx, defaultBootstrap)).To(BeNil())
	g.Expect(testEnv.Create(ctx, node)).To(Succeed())
	g.Expect(testEnv.Create(ctx, infraMachine)).To(BeNil())

	defer func(do ...runtime.Object) {
		g.Expect(testEnv.Cleanup(ctx, do...)).To(Succeed())
	}(ns, testCluster, defaultBootstrap)

	// Patch cluster control plane initialized (this is required to start node watch)
	patchHelper, err := patch.NewHelper(testCluster, testEnv)
	g.Expect(err).ShouldNot(HaveOccurred())
	testCluster.Status.ControlPlaneInitialized = true
	g.Expect(patchHelper.Patch(ctx, testCluster, patch.WithStatusObservedGeneration{})).To(Succeed())

	// Patch infra machine ready
	patchHelper, err = patch.NewHelper(infraMachine, testEnv)
=======
	g.Expect(env.Create(ctx, testCluster)).To(BeNil())
	g.Expect(env.CreateKubeconfigSecret(ctx, testCluster)).To(Succeed())
	g.Expect(env.Create(ctx, defaultBootstrap)).To(BeNil())
	g.Expect(env.Create(ctx, node)).To(Succeed())
	g.Expect(env.Create(ctx, infraMachine)).To(BeNil())

	defer func(do ...client.Object) {
		g.Expect(env.Cleanup(ctx, do...)).To(Succeed())
	}(ns, testCluster, defaultBootstrap)

	// Patch infra machine ready
	patchHelper, err := patch.NewHelper(infraMachine, env)
>>>>>>> dd8048ce
	g.Expect(err).ShouldNot(HaveOccurred())
	g.Expect(unstructured.SetNestedField(infraMachine.Object, true, "status", "ready")).To(Succeed())
	g.Expect(patchHelper.Patch(ctx, infraMachine, patch.WithStatusObservedGeneration{})).To(Succeed())

	// Patch bootstrap ready
<<<<<<< HEAD
	patchHelper, err = patch.NewHelper(defaultBootstrap, testEnv)
=======
	patchHelper, err = patch.NewHelper(defaultBootstrap, env)
>>>>>>> dd8048ce
	g.Expect(err).ShouldNot(HaveOccurred())
	g.Expect(unstructured.SetNestedField(defaultBootstrap.Object, true, "status", "ready")).To(Succeed())
	g.Expect(unstructured.SetNestedField(defaultBootstrap.Object, "secretData", "status", "dataSecretName")).To(Succeed())
	g.Expect(patchHelper.Patch(ctx, defaultBootstrap, patch.WithStatusObservedGeneration{})).To(Succeed())

	machine := &clusterv1.Machine{
		ObjectMeta: metav1.ObjectMeta{
			GenerateName: "machine-created-",
			Namespace:    ns.Name,
<<<<<<< HEAD
=======
			Labels: map[string]string{
				clusterv1.MachineControlPlaneLabelName: "",
			},
>>>>>>> dd8048ce
		},
		Spec: clusterv1.MachineSpec{
			ClusterName: testCluster.Name,
			InfrastructureRef: corev1.ObjectReference{
<<<<<<< HEAD
				APIVersion: "infrastructure.cluster.x-k8s.io/v1alpha3",
				Kind:       "InfrastructureMachine",
=======
				APIVersion: "infrastructure.cluster.x-k8s.io/v1alpha4",
				Kind:       "GenericInfrastructureMachine",
>>>>>>> dd8048ce
				Name:       "infra-config1",
			},
			Bootstrap: clusterv1.Bootstrap{
				ConfigRef: &corev1.ObjectReference{
<<<<<<< HEAD
					APIVersion: "bootstrap.cluster.x-k8s.io/v1alpha3",
					Kind:       "BootstrapMachine",
=======
					APIVersion: "bootstrap.cluster.x-k8s.io/v1alpha4",
					Kind:       "GenericBootstrapConfig",
>>>>>>> dd8048ce
					Name:       "bootstrap-config-machinereconcile",
				},
			}},
	}

<<<<<<< HEAD
	g.Expect(testEnv.Create(ctx, machine)).To(BeNil())
	defer func() {
		g.Expect(testEnv.Cleanup(ctx, machine)).To(Succeed())
=======
	g.Expect(env.Create(ctx, machine)).To(BeNil())
	defer func() {
		g.Expect(env.Cleanup(ctx, machine)).To(Succeed())
>>>>>>> dd8048ce
	}()

	// Wait for reconciliation to happen.
	// Since infra and bootstrap objects are ready, a nodeRef will be assigned during node reconciliation.
	key := client.ObjectKey{Name: machine.Name, Namespace: machine.Namespace}
	g.Eventually(func() bool {
<<<<<<< HEAD
		if err := testEnv.Get(ctx, key, machine); err != nil {
=======
		if err := env.Get(ctx, key, machine); err != nil {
>>>>>>> dd8048ce
			return false
		}
		return machine.Status.NodeRef != nil
	}, timeout).Should(BeTrue())

	// Node deletion will trigger node watchers and a request will be added to the queue.
<<<<<<< HEAD
	g.Expect(testEnv.Delete(ctx, node)).To(Succeed())
=======
	g.Expect(env.Delete(ctx, node)).To(Succeed())
>>>>>>> dd8048ce
	// TODO: Once conditions are in place, check if node deletion triggered a reconcile.

	// Delete infra machine, external tracker will trigger reconcile
	// and machine Status.FailureReason should be non-nil after reconcileInfrastructure
<<<<<<< HEAD
	g.Expect(testEnv.Delete(ctx, infraMachine)).To(Succeed())
	g.Eventually(func() bool {
		if err := testEnv.Get(ctx, key, machine); err != nil {
=======
	g.Expect(env.Delete(ctx, infraMachine)).To(Succeed())
	g.Eventually(func() bool {
		if err := env.Get(ctx, key, machine); err != nil {
>>>>>>> dd8048ce
			return false
		}
		return machine.Status.FailureMessage != nil
	}, timeout).Should(BeTrue())
}

<<<<<<< HEAD
func TestIndexMachineByNodeName(t *testing.T) {
	r := &MachineReconciler{}
	testCases := []struct {
		name     string
		object   runtime.Object
		expected []string
	}{
		{
			name:     "when the machine has no NodeRef",
			object:   &clusterv1.Machine{},
			expected: []string{},
		},
		{
			name: "when the machine has valid a NodeRef",
			object: &clusterv1.Machine{
				Status: clusterv1.MachineStatus{
					NodeRef: &corev1.ObjectReference{
						Name: "node1",
					},
				},
			},
			expected: []string{"node1"},
		},
	}

	for _, tc := range testCases {
		t.Run(tc.name, func(t *testing.T) {
			g := NewWithT(t)
			got := r.indexMachineByNodeName(tc.object)
			g.Expect(got).To(ConsistOf(tc.expected))
		})
	}
}

func TestMachine_Reconcile(t *testing.T) {
	t.Run("reconcile create", func(t *testing.T) {
		g := NewWithT(t)
		infraMachine := &unstructured.Unstructured{
			Object: map[string]interface{}{
				"kind":       "InfrastructureMachine",
				"apiVersion": "infrastructure.cluster.x-k8s.io/v1alpha3",
				"metadata": map[string]interface{}{
					"name":      "infra-config1",
					"namespace": "default",
				},
				"spec": map[string]interface{}{
					"providerID": "test://id-1",
				},
			},
		}

		defaultBootstrap := &unstructured.Unstructured{
			Object: map[string]interface{}{
				"kind":       "BootstrapMachine",
				"apiVersion": "bootstrap.cluster.x-k8s.io/v1alpha3",
				"metadata": map[string]interface{}{
					"name":      "bootstrap-config-machinereconcile",
					"namespace": "default",
				},
				"spec":   map[string]interface{}{},
				"status": map[string]interface{}{},
			},
		}

		testCluster := &clusterv1.Cluster{
			ObjectMeta: metav1.ObjectMeta{
				GenerateName: "machine-reconcile-",
				Namespace:    "default",
			},
		}

		g.Expect(testEnv.Create(ctx, testCluster)).To(BeNil())
		g.Expect(testEnv.Create(ctx, infraMachine)).To(BeNil())
		g.Expect(testEnv.Create(ctx, defaultBootstrap)).To(BeNil())

		defer func(do ...runtime.Object) {
			g.Expect(testEnv.Cleanup(ctx, do...)).To(Succeed())
		}(testCluster)

		machine := &clusterv1.Machine{
			ObjectMeta: metav1.ObjectMeta{
				GenerateName: "machine-created-",
				Namespace:    "default",
				Finalizers:   []string{clusterv1.MachineFinalizer},
			},
			Spec: clusterv1.MachineSpec{
				ClusterName: testCluster.Name,
				InfrastructureRef: corev1.ObjectReference{
					APIVersion: "infrastructure.cluster.x-k8s.io/v1alpha3",
					Kind:       "InfrastructureMachine",
					Name:       "infra-config1",
				},
				Bootstrap: clusterv1.Bootstrap{
					ConfigRef: &corev1.ObjectReference{
						APIVersion: "bootstrap.cluster.x-k8s.io/v1alpha3",
						Kind:       "BootstrapMachine",
						Name:       "bootstrap-config-machinereconcile",
					},
				}},
			Status: clusterv1.MachineStatus{
				NodeRef: &corev1.ObjectReference{
					Name: "test",
				},
			},
		}
		g.Expect(testEnv.Create(ctx, machine)).To(BeNil())

		key := client.ObjectKey{Name: machine.Name, Namespace: machine.Namespace}

		// Wait for reconciliation to happen when infra and bootstrap objects are not ready.
		g.Eventually(func() bool {
			if err := testEnv.Get(ctx, key, machine); err != nil {
				return false
			}
			return len(machine.Finalizers) > 0
		}, timeout).Should(BeTrue())

		// Set bootstrap ready.
		bootstrapPatch := client.MergeFrom(defaultBootstrap.DeepCopy())
		g.Expect(unstructured.SetNestedField(defaultBootstrap.Object, true, "status", "ready")).NotTo(HaveOccurred())
		g.Expect(testEnv.Status().Patch(ctx, defaultBootstrap, bootstrapPatch)).To(Succeed())

		// Set infrastructure ready.
		infraMachinePatch := client.MergeFrom(infraMachine.DeepCopy())
		g.Expect(unstructured.SetNestedField(infraMachine.Object, true, "status", "ready")).To(Succeed())
		g.Expect(testEnv.Status().Patch(ctx, infraMachine, infraMachinePatch)).To(Succeed())

		// Wait for Machine Ready Condition to become True.
		g.Eventually(func() bool {
			if err := testEnv.Get(ctx, key, machine); err != nil {
				return false
			}
			if conditions.Has(machine, clusterv1.InfrastructureReadyCondition) != true {
				return false
			}
			readyCondition := conditions.Get(machine, clusterv1.ReadyCondition)
			return readyCondition.Status == corev1.ConditionTrue
		}, timeout).Should(BeTrue())

		g.Expect(testEnv.Delete(ctx, machine)).NotTo(HaveOccurred())
		// Wait for Machine to be deleted.
		g.Eventually(func() bool {
			if err := testEnv.Get(ctx, key, machine); err != nil {
				if apierrors.IsNotFound(err) {
					return true
				}
			}
			return false
		}, timeout).Should(BeTrue())

		// Check if Machine deletion successfully deleted infrastructure external reference.
		keyInfra := client.ObjectKey{Name: infraMachine.GetName(), Namespace: infraMachine.GetNamespace()}
		g.Eventually(func() bool {
			if err := testEnv.Get(ctx, keyInfra, infraMachine); err != nil {
				if apierrors.IsNotFound(err) {
					return true
				}
			}
			return false
		}, timeout).Should(BeTrue())

		// Check if Machine deletion successfully deleted bootstrap external reference.
		keyBootstrap := client.ObjectKey{Name: defaultBootstrap.GetName(), Namespace: defaultBootstrap.GetNamespace()}
		g.Eventually(func() bool {
			if err := testEnv.Get(ctx, keyBootstrap, defaultBootstrap); err != nil {
				if apierrors.IsNotFound(err) {
					return true
				}
			}
			return false
		}, timeout).Should(BeTrue())
	})
=======
func TestMachine_Reconcile(t *testing.T) {
	g := NewWithT(t)

	ns, err := env.CreateNamespace(ctx, "test-machine-reconcile")
	g.Expect(err).ToNot(HaveOccurred())

	infraMachine := &unstructured.Unstructured{
		Object: map[string]interface{}{
			"kind":       "GenericInfrastructureMachine",
			"apiVersion": "infrastructure.cluster.x-k8s.io/v1alpha4",
			"metadata": map[string]interface{}{
				"name":      "infra-config1",
				"namespace": ns.Name,
			},
			"spec": map[string]interface{}{
				"providerID": "test://id-1",
			},
		},
	}

	defaultBootstrap := &unstructured.Unstructured{
		Object: map[string]interface{}{
			"kind":       "GenericBootstrapConfig",
			"apiVersion": "bootstrap.cluster.x-k8s.io/v1alpha4",
			"metadata": map[string]interface{}{
				"name":      "bootstrap-config-machinereconcile",
				"namespace": ns.Name,
			},
			"spec":   map[string]interface{}{},
			"status": map[string]interface{}{},
		},
	}

	testCluster := &clusterv1.Cluster{
		ObjectMeta: metav1.ObjectMeta{
			GenerateName: "machine-reconcile-",
			Namespace:    ns.Name,
		},
	}

	g.Expect(env.Create(ctx, testCluster)).To(BeNil())
	g.Expect(env.Create(ctx, infraMachine)).To(BeNil())
	g.Expect(env.Create(ctx, defaultBootstrap)).To(BeNil())

	defer func(do ...client.Object) {
		g.Expect(env.Cleanup(ctx, do...)).To(Succeed())
	}(ns, testCluster, defaultBootstrap)

	machine := &clusterv1.Machine{
		ObjectMeta: metav1.ObjectMeta{
			GenerateName: "machine-created-",
			Namespace:    ns.Name,
			Finalizers:   []string{clusterv1.MachineFinalizer},
		},
		Spec: clusterv1.MachineSpec{
			ClusterName: testCluster.Name,
			InfrastructureRef: corev1.ObjectReference{
				APIVersion: "infrastructure.cluster.x-k8s.io/v1alpha4",
				Kind:       "GenericInfrastructureMachine",
				Name:       "infra-config1",
			},
			Bootstrap: clusterv1.Bootstrap{
				ConfigRef: &corev1.ObjectReference{
					APIVersion: "bootstrap.cluster.x-k8s.io/v1alpha4",
					Kind:       "GenericBootstrapConfig",
					Name:       "bootstrap-config-machinereconcile",
				},
			}},
		Status: clusterv1.MachineStatus{
			NodeRef: &corev1.ObjectReference{
				Name: "test",
			},
		},
	}
	g.Expect(env.Create(ctx, machine)).To(BeNil())

	key := client.ObjectKey{Name: machine.Name, Namespace: machine.Namespace}

	// Wait for reconciliation to happen when infra and bootstrap objects are not ready.
	g.Eventually(func() bool {
		if err := env.Get(ctx, key, machine); err != nil {
			return false
		}
		return len(machine.Finalizers) > 0
	}, timeout).Should(BeTrue())

	// Set bootstrap ready.
	bootstrapPatch := client.MergeFrom(defaultBootstrap.DeepCopy())
	g.Expect(unstructured.SetNestedField(defaultBootstrap.Object, true, "status", "ready")).NotTo(HaveOccurred())
	g.Expect(env.Status().Patch(ctx, defaultBootstrap, bootstrapPatch)).To(Succeed())

	// Set infrastructure ready.
	infraMachinePatch := client.MergeFrom(infraMachine.DeepCopy())
	g.Expect(unstructured.SetNestedField(infraMachine.Object, true, "status", "ready")).To(Succeed())
	g.Expect(env.Status().Patch(ctx, infraMachine, infraMachinePatch)).To(Succeed())

	// Wait for Machine Ready Condition to become True.
	g.Eventually(func() bool {
		if err := env.Get(ctx, key, machine); err != nil {
			return false
		}
		if conditions.Has(machine, clusterv1.InfrastructureReadyCondition) != true {
			return false
		}
		readyCondition := conditions.Get(machine, clusterv1.ReadyCondition)
		return readyCondition.Status == corev1.ConditionTrue
	}, timeout).Should(BeTrue())

	g.Expect(env.Delete(ctx, machine)).NotTo(HaveOccurred())
	// Wait for Machine to be deleted.
	g.Eventually(func() bool {
		if err := env.Get(ctx, key, machine); err != nil {
			if apierrors.IsNotFound(err) {
				return true
			}
		}
		return false
	}, timeout).Should(BeTrue())

	// Check if Machine deletion successfully deleted infrastructure external reference.
	keyInfra := client.ObjectKey{Name: infraMachine.GetName(), Namespace: infraMachine.GetNamespace()}
	g.Eventually(func() bool {
		if err := env.Get(ctx, keyInfra, infraMachine); err != nil {
			if apierrors.IsNotFound(err) {
				return true
			}
		}
		return false
	}, timeout).Should(BeTrue())

	// Check if Machine deletion successfully deleted bootstrap external reference.
	keyBootstrap := client.ObjectKey{Name: defaultBootstrap.GetName(), Namespace: defaultBootstrap.GetNamespace()}
	g.Eventually(func() bool {
		if err := env.Get(ctx, keyBootstrap, defaultBootstrap); err != nil {
			if apierrors.IsNotFound(err) {
				return true
			}
		}
		return false
	}, timeout).Should(BeTrue())
>>>>>>> dd8048ce
}

func TestMachineFinalizer(t *testing.T) {
	bootstrapData := "some valid data"
	clusterCorrectMeta := &clusterv1.Cluster{
		ObjectMeta: metav1.ObjectMeta{
			Name:      "valid-cluster",
			Namespace: metav1.NamespaceDefault,
		},
	}

	machineValidCluster := &clusterv1.Machine{
		ObjectMeta: metav1.ObjectMeta{
			Name:      "machine1",
			Namespace: metav1.NamespaceDefault,
		},
		Spec: clusterv1.MachineSpec{
			Bootstrap: clusterv1.Bootstrap{
				DataSecretName: &bootstrapData,
			},
			ClusterName: "valid-cluster",
		},
	}

	machineWithFinalizer := &clusterv1.Machine{
		ObjectMeta: metav1.ObjectMeta{
			Name:       "machine2",
			Namespace:  metav1.NamespaceDefault,
			Finalizers: []string{"some-other-finalizer"},
		},
		Spec: clusterv1.MachineSpec{
			Bootstrap: clusterv1.Bootstrap{
				DataSecretName: &bootstrapData,
			},
			ClusterName: "valid-cluster",
		},
	}

	testCases := []struct {
		name               string
		request            reconcile.Request
		m                  *clusterv1.Machine
		expectedFinalizers []string
	}{
		{
			name: "should add a machine finalizer to the machine if it doesn't have one",
			request: reconcile.Request{
				NamespacedName: util.ObjectKey(machineValidCluster),
			},
			m:                  machineValidCluster,
			expectedFinalizers: []string{clusterv1.MachineFinalizer},
		},
		{
			name: "should append the machine finalizer to the machine if it already has a finalizer",
			request: reconcile.Request{
				NamespacedName: util.ObjectKey(machineWithFinalizer),
			},
			m:                  machineWithFinalizer,
			expectedFinalizers: []string{"some-other-finalizer", clusterv1.MachineFinalizer},
		},
	}

	for _, tc := range testCases {
		t.Run(tc.name, func(t *testing.T) {
			g := NewWithT(t)

			mr := &MachineReconciler{
				Client: fake.NewClientBuilder().WithObjects(
					clusterCorrectMeta,
					machineValidCluster,
					machineWithFinalizer,
				).Build(),
			}

			_, _ = mr.Reconcile(ctx, tc.request)

			key := client.ObjectKey{Namespace: tc.m.Namespace, Name: tc.m.Name}
			var actual clusterv1.Machine
			if len(tc.expectedFinalizers) > 0 {
				g.Expect(mr.Client.Get(ctx, key, &actual)).To(Succeed())
				g.Expect(actual.Finalizers).ToNot(BeEmpty())
				g.Expect(actual.Finalizers).To(Equal(tc.expectedFinalizers))
			} else {
				g.Expect(actual.Finalizers).To(BeEmpty())
			}
		})
	}
}

func TestMachineOwnerReference(t *testing.T) {
	bootstrapData := "some valid data"
	testCluster := &clusterv1.Cluster{
		TypeMeta:   metav1.TypeMeta{Kind: "Cluster", APIVersion: clusterv1.GroupVersion.String()},
		ObjectMeta: metav1.ObjectMeta{Namespace: metav1.NamespaceDefault, Name: "test-cluster"},
	}

	machineInvalidCluster := &clusterv1.Machine{
		ObjectMeta: metav1.ObjectMeta{
			Name:      "machine1",
			Namespace: metav1.NamespaceDefault,
		},
		Spec: clusterv1.MachineSpec{
			ClusterName: "invalid",
		},
	}

	machineValidCluster := &clusterv1.Machine{
		ObjectMeta: metav1.ObjectMeta{
			Name:      "machine2",
			Namespace: metav1.NamespaceDefault,
		},
		Spec: clusterv1.MachineSpec{
			Bootstrap: clusterv1.Bootstrap{
				DataSecretName: &bootstrapData,
			},
			ClusterName: "test-cluster",
		},
	}

	machineValidMachine := &clusterv1.Machine{
		ObjectMeta: metav1.ObjectMeta{
			Name:      "machine3",
			Namespace: metav1.NamespaceDefault,
			Labels: map[string]string{
				clusterv1.ClusterLabelName: "valid-cluster",
			},
			OwnerReferences: []metav1.OwnerReference{
				{
					APIVersion: clusterv1.GroupVersion.String(),
					Kind:       "MachineSet",
					Name:       "valid-machineset",
					Controller: pointer.BoolPtr(true),
				},
			},
		},
		Spec: clusterv1.MachineSpec{
			Bootstrap: clusterv1.Bootstrap{
				DataSecretName: &bootstrapData,
			},
			ClusterName: "test-cluster",
		},
	}

	machineValidControlled := &clusterv1.Machine{
		ObjectMeta: metav1.ObjectMeta{
			Name:      "machine4",
			Namespace: metav1.NamespaceDefault,
			Labels: map[string]string{
				clusterv1.ClusterLabelName:             "valid-cluster",
				clusterv1.MachineControlPlaneLabelName: "",
			},
			OwnerReferences: []metav1.OwnerReference{
				{
					APIVersion: "test.group",
					Kind:       "KubeadmControlPlane",
					Name:       "valid-controlplane",
					Controller: pointer.BoolPtr(true),
				},
			},
		},
		Spec: clusterv1.MachineSpec{
			Bootstrap: clusterv1.Bootstrap{
				DataSecretName: &bootstrapData,
			},
			ClusterName: "test-cluster",
		},
	}

	testCases := []struct {
		name       string
		request    reconcile.Request
		m          *clusterv1.Machine
		expectedOR []metav1.OwnerReference
	}{
		{
			name: "should add owner reference to machine referencing a cluster with correct type meta",
			request: reconcile.Request{
				NamespacedName: util.ObjectKey(machineValidCluster),
			},
			m: machineValidCluster,
			expectedOR: []metav1.OwnerReference{
				{
					APIVersion: testCluster.APIVersion,
					Kind:       testCluster.Kind,
					Name:       testCluster.Name,
					UID:        testCluster.UID,
				},
			},
		},
		{
			name: "should not add cluster owner reference if machine is owned by a machine set",
			request: reconcile.Request{
				NamespacedName: util.ObjectKey(machineValidMachine),
			},
			m: machineValidMachine,
			expectedOR: []metav1.OwnerReference{
				{
					APIVersion: clusterv1.GroupVersion.String(),
					Kind:       "MachineSet",
					Name:       "valid-machineset",
					Controller: pointer.BoolPtr(true),
				},
			},
		},
		{
			name: "should not add cluster owner reference if machine has a controller owner",
			request: reconcile.Request{
				NamespacedName: util.ObjectKey(machineValidControlled),
			},
			m: machineValidControlled,
			expectedOR: []metav1.OwnerReference{
				{
					APIVersion: "test.group",
					Kind:       "KubeadmControlPlane",
					Name:       "valid-controlplane",
					Controller: pointer.BoolPtr(true),
				},
			},
		},
	}

	for _, tc := range testCases {
		t.Run(tc.name, func(t *testing.T) {
			g := NewWithT(t)

			mr := &MachineReconciler{
				Client: fake.NewClientBuilder().WithObjects(
					testCluster,
					machineInvalidCluster,
					machineValidCluster,
					machineValidMachine,
					machineValidControlled,
				).Build(),
			}

			key := client.ObjectKey{Namespace: tc.m.Namespace, Name: tc.m.Name}
			var actual clusterv1.Machine

			// this first requeue is to add finalizer
			result, err := mr.Reconcile(ctx, tc.request)
			g.Expect(err).NotTo(HaveOccurred())
			g.Expect(result).To(Equal(ctrl.Result{}))
			g.Expect(mr.Client.Get(ctx, key, &actual)).To(Succeed())
			g.Expect(actual.Finalizers).To(ContainElement(clusterv1.MachineFinalizer))

			_, _ = mr.Reconcile(ctx, tc.request)

			if len(tc.expectedOR) > 0 {
				g.Expect(mr.Client.Get(ctx, key, &actual)).To(Succeed())
				g.Expect(actual.OwnerReferences).To(Equal(tc.expectedOR))
			} else {
				g.Expect(actual.OwnerReferences).To(BeEmpty())
			}
		})
	}
}

func TestReconcileRequest(t *testing.T) {
	infraConfig := unstructured.Unstructured{
		Object: map[string]interface{}{
			"kind":       "GenericInfrastructureMachine",
			"apiVersion": "infrastructure.cluster.x-k8s.io/v1alpha4",
			"metadata": map[string]interface{}{
				"name":      "infra-config1",
				"namespace": metav1.NamespaceDefault,
			},
			"spec": map[string]interface{}{
				"providerID": "test://id-1",
			},
			"status": map[string]interface{}{
				"ready": true,
				"addresses": []interface{}{
					map[string]interface{}{
						"type":    "InternalIP",
						"address": "10.0.0.1",
					},
				},
			},
		},
	}

	time := metav1.Now()

	testCluster := clusterv1.Cluster{
		ObjectMeta: metav1.ObjectMeta{
			Name:      "test-cluster",
			Namespace: metav1.NamespaceDefault,
		},
	}

	node := &corev1.Node{
		ObjectMeta: metav1.ObjectMeta{
			Name:      "test",
<<<<<<< HEAD
			Namespace: "default",
=======
			Namespace: metav1.NamespaceDefault,
>>>>>>> dd8048ce
		},
		Spec: corev1.NodeSpec{ProviderID: "test://id-1"},
	}

	type expected struct {
		result reconcile.Result
		err    bool
	}
	testCases := []struct {
		machine  clusterv1.Machine
		expected expected
	}{
		{
			machine: clusterv1.Machine{
				ObjectMeta: metav1.ObjectMeta{
					Name:       "created",
					Namespace:  metav1.NamespaceDefault,
					Finalizers: []string{clusterv1.MachineFinalizer},
				},
				Spec: clusterv1.MachineSpec{
					ClusterName: "test-cluster",
					InfrastructureRef: corev1.ObjectReference{
						APIVersion: "infrastructure.cluster.x-k8s.io/v1alpha4",
						Kind:       "GenericInfrastructureMachine",
						Name:       "infra-config1",
					},
					Bootstrap: clusterv1.Bootstrap{DataSecretName: pointer.StringPtr("data")},
				},
				Status: clusterv1.MachineStatus{
					NodeRef: &corev1.ObjectReference{
						Name: "test",
					},
					ObservedGeneration: 1,
				},
			},
			expected: expected{
				result: reconcile.Result{},
				err:    false,
			},
		},
		{
			machine: clusterv1.Machine{
				ObjectMeta: metav1.ObjectMeta{
					Name:       "updated",
					Namespace:  metav1.NamespaceDefault,
					Finalizers: []string{clusterv1.MachineFinalizer},
				},
				Spec: clusterv1.MachineSpec{
					ClusterName: "test-cluster",
					InfrastructureRef: corev1.ObjectReference{
						APIVersion: "infrastructure.cluster.x-k8s.io/v1alpha4",
						Kind:       "GenericInfrastructureMachine",
						Name:       "infra-config1",
					},
					Bootstrap: clusterv1.Bootstrap{DataSecretName: pointer.StringPtr("data")},
				},
				Status: clusterv1.MachineStatus{
					NodeRef: &corev1.ObjectReference{
						Name: "test",
					},
					ObservedGeneration: 1,
				},
			},
			expected: expected{
				result: reconcile.Result{},
				err:    false,
			},
		},
		{
			machine: clusterv1.Machine{
				ObjectMeta: metav1.ObjectMeta{
					Name:      "deleted",
					Namespace: metav1.NamespaceDefault,
					Labels: map[string]string{
						clusterv1.MachineControlPlaneLabelName: "",
					},
					Finalizers:        []string{clusterv1.MachineFinalizer},
					DeletionTimestamp: &time,
				},
				Spec: clusterv1.MachineSpec{
					ClusterName: "test-cluster",
					InfrastructureRef: corev1.ObjectReference{
						APIVersion: "infrastructure.cluster.x-k8s.io/v1alpha4",
						Kind:       "GenericInfrastructureMachine",
						Name:       "infra-config1",
					},
					Bootstrap: clusterv1.Bootstrap{DataSecretName: pointer.StringPtr("data")},
				},
			},
			expected: expected{
				result: reconcile.Result{},
				err:    false,
			},
		},
	}

	for _, tc := range testCases {
		t.Run("machine should be "+tc.machine.Name, func(t *testing.T) {
			g := NewWithT(t)

<<<<<<< HEAD
			clientFake := helpers.NewFakeClientWithScheme(
				scheme.Scheme,
=======
			clientFake := fake.NewClientBuilder().WithObjects(
>>>>>>> dd8048ce
				node,
				&testCluster,
				&tc.machine,
				testtypes.GenericInfrastructureMachineCRD.DeepCopy(),
				&infraConfig,
			).Build()

			r := &MachineReconciler{
				Client:  clientFake,
<<<<<<< HEAD
				Log:     log.Log,
				scheme:  scheme.Scheme,
				Tracker: remote.NewTestClusterCacheTracker(clientFake, scheme.Scheme, client.ObjectKey{Name: testCluster.Name, Namespace: testCluster.Namespace}),
=======
				Tracker: remote.NewTestClusterCacheTracker(log.NullLogger{}, clientFake, scheme.Scheme, client.ObjectKey{Name: testCluster.Name, Namespace: testCluster.Namespace}),
>>>>>>> dd8048ce
			}

			result, err := r.Reconcile(ctx, reconcile.Request{NamespacedName: util.ObjectKey(&tc.machine)})
			if tc.expected.err {
				g.Expect(err).To(HaveOccurred())
			} else {
				g.Expect(err).NotTo(HaveOccurred())
			}

			g.Expect(result).To(Equal(tc.expected.result))
		})
	}
}

func TestMachineConditions(t *testing.T) {
	infraConfig := func(ready bool) *unstructured.Unstructured {
		return &unstructured.Unstructured{
			Object: map[string]interface{}{
				"kind":       "GenericInfrastructureMachine",
				"apiVersion": "infrastructure.cluster.x-k8s.io/v1alpha4",
				"metadata": map[string]interface{}{
					"name":      "infra-config1",
					"namespace": metav1.NamespaceDefault,
				},
				"spec": map[string]interface{}{
					"providerID": "test://id-1",
				},
				"status": map[string]interface{}{
					"ready": ready,
					"addresses": []interface{}{
						map[string]interface{}{
							"type":    "InternalIP",
							"address": "10.0.0.1",
						},
					},
				},
			},
		}
	}

	boostrapConfig := func(ready bool) *unstructured.Unstructured {
		status := map[string]interface{}{
			"ready": ready,
		}
		if ready {
			status["dataSecretName"] = "data"
		}
		return &unstructured.Unstructured{
			Object: map[string]interface{}{
				"kind":       "GenericBootstrapConfig",
				"apiVersion": "bootstrap.cluster.x-k8s.io/v1alpha4",
				"metadata": map[string]interface{}{
					"name":      "bootstrap-config1",
					"namespace": metav1.NamespaceDefault,
				},
				"status": status,
			},
		}
	}

	testCluster := clusterv1.Cluster{
		ObjectMeta: metav1.ObjectMeta{
			Name:      "test-cluster",
			Namespace: metav1.NamespaceDefault,
		},
	}

	machine := clusterv1.Machine{
		ObjectMeta: metav1.ObjectMeta{
			Name:      "blah",
			Namespace: metav1.NamespaceDefault,
			Labels: map[string]string{
				clusterv1.MachineControlPlaneLabelName: "",
			},
			Finalizers: []string{clusterv1.MachineFinalizer},
		},
		Spec: clusterv1.MachineSpec{
			ProviderID:  pointer.StringPtr("test://id-1"),
			ClusterName: "test-cluster",
			InfrastructureRef: corev1.ObjectReference{
				APIVersion: "infrastructure.cluster.x-k8s.io/v1alpha4",
				Kind:       "GenericInfrastructureMachine",
				Name:       "infra-config1",
			},
			Bootstrap: clusterv1.Bootstrap{
				ConfigRef: &corev1.ObjectReference{
					APIVersion: "bootstrap.cluster.x-k8s.io/v1alpha4",
					Kind:       "GenericBootstrapConfig",
					Name:       "bootstrap-config1",
				},
			},
		},
		Status: clusterv1.MachineStatus{
			NodeRef: &corev1.ObjectReference{
				Name: "test",
			},
			ObservedGeneration: 1,
		},
	}

	node := &corev1.Node{
		ObjectMeta: metav1.ObjectMeta{
			Name:      "test",
			Namespace: metav1.NamespaceDefault,
		},
		Spec: corev1.NodeSpec{ProviderID: "test://id-1"},
	}

	testcases := []struct {
		name               string
		infraReady         bool
		bootstrapReady     bool
		beforeFunc         func(bootstrap, infra *unstructured.Unstructured, m *clusterv1.Machine)
		conditionsToAssert []*clusterv1.Condition
	}{
		{
			name:           "all conditions true",
			infraReady:     true,
			bootstrapReady: true,
			beforeFunc: func(bootstrap, infra *unstructured.Unstructured, m *clusterv1.Machine) {
				// since these conditions are set by an external controller
				conditions.MarkTrue(m, clusterv1.MachineHealthCheckSuccededCondition)
				conditions.MarkTrue(m, clusterv1.MachineOwnerRemediatedCondition)
			},
			conditionsToAssert: []*clusterv1.Condition{
				conditions.TrueCondition(clusterv1.InfrastructureReadyCondition),
				conditions.TrueCondition(clusterv1.BootstrapReadyCondition),
				conditions.TrueCondition(clusterv1.MachineOwnerRemediatedCondition),
				conditions.TrueCondition(clusterv1.MachineHealthCheckSuccededCondition),
				conditions.TrueCondition(clusterv1.ReadyCondition),
			},
		},
		{
			name:           "infra condition consumes reason from the infra config",
			infraReady:     false,
			bootstrapReady: true,
			beforeFunc: func(bootstrap, infra *unstructured.Unstructured, m *clusterv1.Machine) {
				addConditionsToExternal(infra, clusterv1.Conditions{
					{
						Type:     clusterv1.ReadyCondition,
						Status:   corev1.ConditionFalse,
						Severity: clusterv1.ConditionSeverityInfo,
						Reason:   "Custom reason",
					},
				})
			},
			conditionsToAssert: []*clusterv1.Condition{
				conditions.FalseCondition(clusterv1.InfrastructureReadyCondition, "Custom reason", clusterv1.ConditionSeverityInfo, ""),
			},
		},
		{
			name:           "infra condition consumes the fallback reason",
			infraReady:     false,
			bootstrapReady: true,
			conditionsToAssert: []*clusterv1.Condition{
				conditions.FalseCondition(clusterv1.InfrastructureReadyCondition, clusterv1.WaitingForInfrastructureFallbackReason, clusterv1.ConditionSeverityInfo, ""),
				conditions.FalseCondition(clusterv1.ReadyCondition, clusterv1.WaitingForInfrastructureFallbackReason, clusterv1.ConditionSeverityInfo, ""),
			},
		},
		{
			name:           "bootstrap condition consumes reason from the bootstrap config",
			infraReady:     true,
			bootstrapReady: false,
			beforeFunc: func(bootstrap, infra *unstructured.Unstructured, m *clusterv1.Machine) {
				addConditionsToExternal(bootstrap, clusterv1.Conditions{
					{
						Type:     clusterv1.ReadyCondition,
						Status:   corev1.ConditionFalse,
						Severity: clusterv1.ConditionSeverityInfo,
						Reason:   "Custom reason",
					},
				})
			},
			conditionsToAssert: []*clusterv1.Condition{
				conditions.FalseCondition(clusterv1.BootstrapReadyCondition, "Custom reason", clusterv1.ConditionSeverityInfo, ""),
			},
		},
		{
			name:           "bootstrap condition consumes the fallback reason",
			infraReady:     true,
			bootstrapReady: false,
			conditionsToAssert: []*clusterv1.Condition{
				conditions.FalseCondition(clusterv1.BootstrapReadyCondition, clusterv1.WaitingForDataSecretFallbackReason, clusterv1.ConditionSeverityInfo, ""),
				conditions.FalseCondition(clusterv1.ReadyCondition, clusterv1.WaitingForDataSecretFallbackReason, clusterv1.ConditionSeverityInfo, ""),
			},
		},
		// Assert summary conditions
		// infra condition takes precedence over bootstrap condition in generating summary
		{
			name:           "ready condition summary consumes reason from the infra condition",
			infraReady:     false,
			bootstrapReady: false,
			conditionsToAssert: []*clusterv1.Condition{
				conditions.FalseCondition(clusterv1.ReadyCondition, clusterv1.WaitingForInfrastructureFallbackReason, clusterv1.ConditionSeverityInfo, ""),
			},
		},
		{
			name:           "ready condition summary consumes reason from the machine owner remediated condition",
			infraReady:     true,
			bootstrapReady: true,
			beforeFunc: func(bootstrap, infra *unstructured.Unstructured, m *clusterv1.Machine) {
				conditions.MarkFalse(m, clusterv1.MachineOwnerRemediatedCondition, clusterv1.WaitingForRemediationReason, clusterv1.ConditionSeverityWarning, "MHC failed")
			},
			conditionsToAssert: []*clusterv1.Condition{
				conditions.FalseCondition(clusterv1.ReadyCondition, clusterv1.WaitingForRemediationReason, clusterv1.ConditionSeverityWarning, "MHC failed"),
			},
		},
		{
			name:           "ready condition summary consumes reason from the MHC succeeded condition",
			infraReady:     true,
			bootstrapReady: true,
			beforeFunc: func(bootstrap, infra *unstructured.Unstructured, m *clusterv1.Machine) {
				conditions.MarkFalse(m, clusterv1.MachineHealthCheckSuccededCondition, clusterv1.NodeNotFoundReason, clusterv1.ConditionSeverityWarning, "")
			},
			conditionsToAssert: []*clusterv1.Condition{
				conditions.FalseCondition(clusterv1.ReadyCondition, clusterv1.NodeNotFoundReason, clusterv1.ConditionSeverityWarning, ""),
			},
		},
	}

	for _, tt := range testcases {
		t.Run(tt.name, func(t *testing.T) {
			g := NewWithT(t)

			// setup objects
			bootstrap := boostrapConfig(tt.bootstrapReady)
			infra := infraConfig(tt.infraReady)
			m := machine.DeepCopy()
			if tt.beforeFunc != nil {
				tt.beforeFunc(bootstrap, infra, m)
			}

			clientFake := fake.NewClientBuilder().WithObjects(
				&testCluster,
				m,
				testtypes.GenericInfrastructureMachineCRD.DeepCopy(),
				infra,
				testtypes.GenericBootstrapConfigCRD.DeepCopy(),
				bootstrap,
				node,
<<<<<<< HEAD
			)

			r := &MachineReconciler{
				Client:  clientFake,
				Log:     log.Log,
				scheme:  scheme.Scheme,
				Tracker: remote.NewTestClusterCacheTracker(clientFake, scheme.Scheme, client.ObjectKey{Name: testCluster.Name, Namespace: testCluster.Namespace}),
=======
			).Build()

			r := &MachineReconciler{
				Client:  clientFake,
				Tracker: remote.NewTestClusterCacheTracker(log.NullLogger{}, clientFake, scheme.Scheme, client.ObjectKey{Name: testCluster.Name, Namespace: testCluster.Namespace}),
>>>>>>> dd8048ce
			}

			_, err := r.Reconcile(ctx, reconcile.Request{NamespacedName: util.ObjectKey(&machine)})
			g.Expect(err).NotTo(HaveOccurred())

			m = &clusterv1.Machine{}
			g.Expect(r.Client.Get(ctx, client.ObjectKeyFromObject(&machine), m)).NotTo(HaveOccurred())

			assertConditions(t, m, tt.conditionsToAssert...)
		})
	}
}

func TestReconcileDeleteExternal(t *testing.T) {
	testCluster := &clusterv1.Cluster{
		ObjectMeta: metav1.ObjectMeta{Namespace: metav1.NamespaceDefault, Name: "test-cluster"},
	}

	bootstrapConfig := &unstructured.Unstructured{
		Object: map[string]interface{}{
			"kind":       "BootstrapConfig",
			"apiVersion": "bootstrap.cluster.x-k8s.io/v1alpha4",
			"metadata": map[string]interface{}{
				"name":      "delete-bootstrap",
				"namespace": metav1.NamespaceDefault,
			},
		},
	}

	machine := &clusterv1.Machine{
		ObjectMeta: metav1.ObjectMeta{
			Name:      "delete",
			Namespace: metav1.NamespaceDefault,
		},
		Spec: clusterv1.MachineSpec{
			ClusterName: "test-cluster",
			Bootstrap: clusterv1.Bootstrap{
				ConfigRef: &corev1.ObjectReference{
					APIVersion: "bootstrap.cluster.x-k8s.io/v1alpha4",
					Kind:       "BootstrapConfig",
					Name:       "delete-bootstrap",
				},
			},
		},
	}

	testCases := []struct {
		name            string
		bootstrapExists bool
		expectError     bool
		expected        *unstructured.Unstructured
	}{
		{
<<<<<<< HEAD
=======
			name:            "should continue to reconcile delete of external refs if exists",
			bootstrapExists: true,
			expected: &unstructured.Unstructured{
				Object: map[string]interface{}{
					"apiVersion": "bootstrap.cluster.x-k8s.io/v1alpha4",
					"kind":       "BootstrapConfig",
					"metadata": map[string]interface{}{
						"name":            "delete-bootstrap",
						"namespace":       metav1.NamespaceDefault,
						"resourceVersion": "999",
					},
				},
			},
			expectError: false,
		},
		{
>>>>>>> dd8048ce
			name:            "should no longer reconcile deletion of external refs since it doesn't exist",
			bootstrapExists: false,
			expected:        nil,
			expectError:     false,
		},
	}

	for _, tc := range testCases {
		t.Run(tc.name, func(t *testing.T) {
			g := NewWithT(t)

			objs := []client.Object{testCluster, machine}

			if tc.bootstrapExists {
				objs = append(objs, bootstrapConfig)
			}

			r := &MachineReconciler{
				Client: fake.NewClientBuilder().WithObjects(objs...).Build(),
			}

			obj, err := r.reconcileDeleteExternal(ctx, machine, machine.Spec.Bootstrap.ConfigRef)
			g.Expect(obj).To(Equal(tc.expected))
			if tc.expectError {
				g.Expect(err).To(HaveOccurred())
			} else {
				g.Expect(err).NotTo(HaveOccurred())
			}
		})
	}
}

func TestRemoveMachineFinalizerAfterDeleteReconcile(t *testing.T) {
	g := NewWithT(t)

	dt := metav1.Now()

	testCluster := &clusterv1.Cluster{
		ObjectMeta: metav1.ObjectMeta{Namespace: metav1.NamespaceDefault, Name: "test-cluster"},
	}

	m := &clusterv1.Machine{
		ObjectMeta: metav1.ObjectMeta{
			Name:              "delete123",
			Namespace:         metav1.NamespaceDefault,
			Finalizers:        []string{clusterv1.MachineFinalizer, "test"},
			DeletionTimestamp: &dt,
		},
		Spec: clusterv1.MachineSpec{
			ClusterName: "test-cluster",
			InfrastructureRef: corev1.ObjectReference{
				APIVersion: "infrastructure.cluster.x-k8s.io/v1alpha4",
				Kind:       "GenericInfrastructureMachine",
				Name:       "infra-config1",
			},
			Bootstrap: clusterv1.Bootstrap{DataSecretName: pointer.StringPtr("data")},
		},
	}
	key := client.ObjectKey{Namespace: m.Namespace, Name: m.Name}
	mr := &MachineReconciler{
		Client: fake.NewClientBuilder().WithObjects(testCluster, m).Build(),
	}
	_, err := mr.Reconcile(ctx, reconcile.Request{NamespacedName: key})
	g.Expect(err).ToNot(HaveOccurred())

	var actual clusterv1.Machine
	g.Expect(mr.Client.Get(ctx, key, &actual)).To(Succeed())
	g.Expect(actual.ObjectMeta.Finalizers).To(Equal([]string{"test"}))
}

func TestIsNodeDrainedAllowed(t *testing.T) {
	testCluster := &clusterv1.Cluster{
		TypeMeta:   metav1.TypeMeta{Kind: "Cluster", APIVersion: clusterv1.GroupVersion.String()},
		ObjectMeta: metav1.ObjectMeta{Namespace: metav1.NamespaceDefault, Name: "test-cluster"},
	}

	tests := []struct {
		name     string
		machine  *clusterv1.Machine
		expected bool
	}{
		{
			name: "Exclude node draining annotation exists",
			machine: &clusterv1.Machine{
				ObjectMeta: metav1.ObjectMeta{
					Name:        "test-machine",
					Namespace:   metav1.NamespaceDefault,
					Finalizers:  []string{clusterv1.MachineFinalizer},
					Annotations: map[string]string{clusterv1.ExcludeNodeDrainingAnnotation: "existed!!"},
				},
				Spec: clusterv1.MachineSpec{
					ClusterName:       "test-cluster",
					InfrastructureRef: corev1.ObjectReference{},
					Bootstrap:         clusterv1.Bootstrap{DataSecretName: pointer.StringPtr("data")},
				},
				Status: clusterv1.MachineStatus{},
			},
			expected: false,
		},
		{
			name: "Node draining timeout is over",
			machine: &clusterv1.Machine{
				ObjectMeta: metav1.ObjectMeta{
					Name:       "test-machine",
					Namespace:  metav1.NamespaceDefault,
					Finalizers: []string{clusterv1.MachineFinalizer},
				},
				Spec: clusterv1.MachineSpec{
					ClusterName:       "test-cluster",
					InfrastructureRef: corev1.ObjectReference{},
					Bootstrap:         clusterv1.Bootstrap{DataSecretName: pointer.StringPtr("data")},
					NodeDrainTimeout:  &metav1.Duration{Duration: time.Second * 60},
				},

				Status: clusterv1.MachineStatus{
					Conditions: clusterv1.Conditions{
						{
							Type:               clusterv1.DrainingSucceededCondition,
							Status:             corev1.ConditionFalse,
							LastTransitionTime: metav1.Time{Time: time.Now().Add(-(time.Second * 70)).UTC()},
						},
					},
				},
			},
			expected: false,
		},
		{
			name: "Node draining timeout is not yet over",
			machine: &clusterv1.Machine{
				ObjectMeta: metav1.ObjectMeta{
					Name:       "test-machine",
					Namespace:  metav1.NamespaceDefault,
					Finalizers: []string{clusterv1.MachineFinalizer},
				},
				Spec: clusterv1.MachineSpec{
					ClusterName:       "test-cluster",
					InfrastructureRef: corev1.ObjectReference{},
					Bootstrap:         clusterv1.Bootstrap{DataSecretName: pointer.StringPtr("data")},
					NodeDrainTimeout:  &metav1.Duration{Duration: time.Second * 60},
				},
				Status: clusterv1.MachineStatus{
					Conditions: clusterv1.Conditions{
						{
							Type:               clusterv1.DrainingSucceededCondition,
							Status:             corev1.ConditionFalse,
							LastTransitionTime: metav1.Time{Time: time.Now().Add(-(time.Second * 30)).UTC()},
						},
					},
				},
			},
			expected: true,
		},
		{
			name: "NodeDrainTimeout option is set to its default value 0",
			machine: &clusterv1.Machine{
				ObjectMeta: metav1.ObjectMeta{
					Name:       "test-machine",
					Namespace:  metav1.NamespaceDefault,
					Finalizers: []string{clusterv1.MachineFinalizer},
				},
				Spec: clusterv1.MachineSpec{
					ClusterName:       "test-cluster",
					InfrastructureRef: corev1.ObjectReference{},
					Bootstrap:         clusterv1.Bootstrap{DataSecretName: pointer.StringPtr("data")},
				},
				Status: clusterv1.MachineStatus{
					Conditions: clusterv1.Conditions{
						{
							Type:               clusterv1.DrainingSucceededCondition,
							Status:             corev1.ConditionFalse,
							LastTransitionTime: metav1.Time{Time: time.Now().Add(-(time.Second * 1000)).UTC()},
						},
					},
				},
			},
			expected: true,
		},
	}
	for _, tt := range tests {
		t.Run(tt.name, func(t *testing.T) {
			g := NewWithT(t)

			var objs []client.Object
			objs = append(objs, testCluster, tt.machine)

			r := &MachineReconciler{
				Client: fake.NewClientBuilder().WithObjects(objs...).Build(),
			}

			got := r.isNodeDrainAllowed(tt.machine)
			g.Expect(got).To(Equal(tt.expected))
		})
	}
}

func TestIsDeleteNodeAllowed(t *testing.T) {
	deletionts := metav1.Now()

	testCases := []struct {
		name          string
		cluster       *clusterv1.Cluster
		machine       *clusterv1.Machine
		expectedError error
	}{
		{
			name: "machine without nodeRef",
			cluster: &clusterv1.Cluster{
				ObjectMeta: metav1.ObjectMeta{
					Name:      "test-cluster",
					Namespace: metav1.NamespaceDefault,
				},
			},
			machine: &clusterv1.Machine{
				ObjectMeta: metav1.ObjectMeta{
					Name:      "created",
					Namespace: metav1.NamespaceDefault,
					Labels: map[string]string{
						clusterv1.ClusterLabelName: "test-cluster",
					},
					Finalizers: []string{clusterv1.MachineFinalizer},
				},
				Spec: clusterv1.MachineSpec{
					ClusterName:       "test-cluster",
					InfrastructureRef: corev1.ObjectReference{},
					Bootstrap:         clusterv1.Bootstrap{DataSecretName: pointer.StringPtr("data")},
				},
				Status: clusterv1.MachineStatus{},
			},
			expectedError: errNilNodeRef,
		},
		{
			name: "no control plane members",
			cluster: &clusterv1.Cluster{
				ObjectMeta: metav1.ObjectMeta{
					Name:      "test-cluster",
					Namespace: metav1.NamespaceDefault,
				},
			},
			machine: &clusterv1.Machine{
				ObjectMeta: metav1.ObjectMeta{
					Name:      "created",
					Namespace: metav1.NamespaceDefault,
					Labels: map[string]string{
						clusterv1.ClusterLabelName: "test-cluster",
					},
					Finalizers: []string{clusterv1.MachineFinalizer},
				},
				Spec: clusterv1.MachineSpec{
					ClusterName:       "test-cluster",
					InfrastructureRef: corev1.ObjectReference{},
					Bootstrap:         clusterv1.Bootstrap{DataSecretName: pointer.StringPtr("data")},
				},
				Status: clusterv1.MachineStatus{
					NodeRef: &corev1.ObjectReference{
						Name: "test",
					},
				},
			},
			expectedError: errNoControlPlaneNodes,
		},
		{
			name: "is last control plane member",
			cluster: &clusterv1.Cluster{
				ObjectMeta: metav1.ObjectMeta{
					Name:      "test-cluster",
					Namespace: metav1.NamespaceDefault,
				},
			},
			machine: &clusterv1.Machine{
				ObjectMeta: metav1.ObjectMeta{
					Name:      "created",
					Namespace: metav1.NamespaceDefault,
					Labels: map[string]string{
						clusterv1.ClusterLabelName:             "test-cluster",
						clusterv1.MachineControlPlaneLabelName: "",
					},
					Finalizers:        []string{clusterv1.MachineFinalizer},
					DeletionTimestamp: &metav1.Time{Time: time.Now().UTC()},
				},
				Spec: clusterv1.MachineSpec{
					ClusterName:       "test-cluster",
					InfrastructureRef: corev1.ObjectReference{},
					Bootstrap:         clusterv1.Bootstrap{DataSecretName: pointer.StringPtr("data")},
				},
				Status: clusterv1.MachineStatus{
					NodeRef: &corev1.ObjectReference{
						Name: "test",
					},
				},
			},
			expectedError: errNoControlPlaneNodes,
		},
		{
			name: "has nodeRef and control plane is healthy",
			cluster: &clusterv1.Cluster{
				ObjectMeta: metav1.ObjectMeta{
					Name:      "test-cluster",
					Namespace: metav1.NamespaceDefault,
				},
			},
			machine: &clusterv1.Machine{
				ObjectMeta: metav1.ObjectMeta{
					Name:      "created",
					Namespace: metav1.NamespaceDefault,
					Labels: map[string]string{
						clusterv1.ClusterLabelName: "test-cluster",
					},
					Finalizers: []string{clusterv1.MachineFinalizer},
				},
				Spec: clusterv1.MachineSpec{
					ClusterName:       "test-cluster",
					InfrastructureRef: corev1.ObjectReference{},
					Bootstrap:         clusterv1.Bootstrap{DataSecretName: pointer.StringPtr("data")},
				},
				Status: clusterv1.MachineStatus{
					NodeRef: &corev1.ObjectReference{
						Name: "test",
					},
				},
			},
			expectedError: nil,
		},
		{
			name: "has nodeRef and cluster is being deleted",
			cluster: &clusterv1.Cluster{
				ObjectMeta: metav1.ObjectMeta{
					Name:              "test-cluster",
					Namespace:         metav1.NamespaceDefault,
					DeletionTimestamp: &deletionts,
				},
			},
			machine:       &clusterv1.Machine{},
			expectedError: errClusterIsBeingDeleted,
		},
		{
			name: "has nodeRef and control plane is healthy and externally managed",
			cluster: &clusterv1.Cluster{
				ObjectMeta: metav1.ObjectMeta{
					Name:      "test-cluster",
					Namespace: metav1.NamespaceDefault,
				},
				Spec: clusterv1.ClusterSpec{
					ControlPlaneRef: &corev1.ObjectReference{
						APIVersion: "controlplane.cluster.x-k8s.io/v1alpha4",
						Kind:       "AWSManagedControlPlane",
						Name:       "test-cluster",
						Namespace:  "test-cluster",
					},
				},
			},
			machine: &clusterv1.Machine{
				ObjectMeta: metav1.ObjectMeta{
					Name:      "created",
					Namespace: metav1.NamespaceDefault,
					Labels: map[string]string{
						clusterv1.ClusterLabelName: "test-cluster",
					},
					Finalizers: []string{clusterv1.MachineFinalizer},
				},
				Spec: clusterv1.MachineSpec{
					ClusterName:       "test-cluster",
					InfrastructureRef: corev1.ObjectReference{},
					Bootstrap:         clusterv1.Bootstrap{DataSecretName: pointer.StringPtr("data")},
				},
				Status: clusterv1.MachineStatus{
					NodeRef: &corev1.ObjectReference{
						Name: "test",
					},
				},
			},
			expectedError: nil,
		},
		{
			name: "has nodeRef, control plane is being deleted and not externally managed",
			cluster: &clusterv1.Cluster{
				ObjectMeta: metav1.ObjectMeta{
					Name:      "test-cluster",
					Namespace: metav1.NamespaceDefault,
				},
				Spec: clusterv1.ClusterSpec{
					ControlPlaneRef: &corev1.ObjectReference{
						APIVersion: "controlplane.cluster.x-k8s.io/v1alpha4",
						Kind:       "AWSManagedControlPlane",
						Name:       "test-cluster-2",
						Namespace:  "test-cluster",
					},
				},
			},
			machine: &clusterv1.Machine{
				ObjectMeta: metav1.ObjectMeta{
					Name:      "created",
					Namespace: metav1.NamespaceDefault,
					Labels: map[string]string{
						clusterv1.ClusterLabelName: "test-cluster",
					},
					Finalizers: []string{clusterv1.MachineFinalizer},
				},
				Spec: clusterv1.MachineSpec{
					ClusterName:       "test-cluster",
					InfrastructureRef: corev1.ObjectReference{},
					Bootstrap:         clusterv1.Bootstrap{DataSecretName: pointer.StringPtr("data")},
				},
				Status: clusterv1.MachineStatus{
					NodeRef: &corev1.ObjectReference{
						Name: "test",
					},
				},
			},
			expectedError: errControlPlaneIsBeingDeleted,
		},
		{
			name: "has nodeRef, control plane is being deleted and is externally managed",
			cluster: &clusterv1.Cluster{
				ObjectMeta: metav1.ObjectMeta{
					Name:      "test-cluster",
					Namespace: metav1.NamespaceDefault,
				},
				Spec: clusterv1.ClusterSpec{
					ControlPlaneRef: &corev1.ObjectReference{
						APIVersion: "controlplane.cluster.x-k8s.io/v1alpha4",
						Kind:       "AWSManagedControlPlane",
						Name:       "test-cluster-3",
						Namespace:  "test-cluster",
					},
				},
			},
			machine: &clusterv1.Machine{
				ObjectMeta: metav1.ObjectMeta{
					Name:      "created",
					Namespace: metav1.NamespaceDefault,
					Labels: map[string]string{
						clusterv1.ClusterLabelName: "test-cluster",
					},
					Finalizers: []string{clusterv1.MachineFinalizer},
				},
				Spec: clusterv1.MachineSpec{
					ClusterName:       "test-cluster",
					InfrastructureRef: corev1.ObjectReference{},
					Bootstrap:         clusterv1.Bootstrap{DataSecretName: pointer.StringPtr("data")},
				},
				Status: clusterv1.MachineStatus{
					NodeRef: &corev1.ObjectReference{
						Name: "test",
					},
				},
			},
			expectedError: errControlPlaneIsBeingDeleted,
		},
	}

	emp := &unstructured.Unstructured{
		Object: map[string]interface{}{
			"status": map[string]interface{}{
				"externalManagedControlPlane": true,
			},
		},
	}
	emp.SetAPIVersion("controlplane.cluster.x-k8s.io/v1alpha4")
	emp.SetKind("AWSManagedControlPlane")
	emp.SetName("test-cluster")
	emp.SetNamespace("test-cluster")

	mcpBeingDeleted := &unstructured.Unstructured{
		Object: map[string]interface{}{},
	}
	mcpBeingDeleted.SetAPIVersion("controlplane.cluster.x-k8s.io/v1alpha4")
	mcpBeingDeleted.SetKind("AWSManagedControlPlane")
	mcpBeingDeleted.SetName("test-cluster-2")
	mcpBeingDeleted.SetNamespace("test-cluster")
	mcpBeingDeleted.SetDeletionTimestamp(&metav1.Time{Time: time.Now()})

	empBeingDeleted := &unstructured.Unstructured{
		Object: map[string]interface{}{
			"status": map[string]interface{}{
				"externalManagedControlPlane": true,
			},
		},
	}
	empBeingDeleted.SetAPIVersion("controlplane.cluster.x-k8s.io/v1alpha4")
	empBeingDeleted.SetKind("AWSManagedControlPlane")
	empBeingDeleted.SetName("test-cluster-3")
	empBeingDeleted.SetNamespace("test-cluster")
	empBeingDeleted.SetDeletionTimestamp(&metav1.Time{Time: time.Now()})

	for _, tc := range testCases {
		t.Run(tc.name, func(t *testing.T) {
			g := NewWithT(t)

			m1 := &clusterv1.Machine{
				ObjectMeta: metav1.ObjectMeta{
					Name:      "cp1",
					Namespace: metav1.NamespaceDefault,
					Labels: map[string]string{
						clusterv1.ClusterLabelName: "test-cluster",
					},
					Finalizers: []string{clusterv1.MachineFinalizer},
				},
				Spec: clusterv1.MachineSpec{
					ClusterName:       "test-cluster",
					InfrastructureRef: corev1.ObjectReference{},
					Bootstrap:         clusterv1.Bootstrap{DataSecretName: pointer.StringPtr("data")},
				},
				Status: clusterv1.MachineStatus{
					NodeRef: &corev1.ObjectReference{
						Name: "test1",
					},
				},
			}
			m2 := &clusterv1.Machine{
				ObjectMeta: metav1.ObjectMeta{
					Name:      "cp2",
					Namespace: metav1.NamespaceDefault,
					Labels: map[string]string{
						clusterv1.ClusterLabelName: "test-cluster",
					},
					Finalizers: []string{clusterv1.MachineFinalizer},
				},
				Spec: clusterv1.MachineSpec{
					ClusterName:       "test-cluster",
					InfrastructureRef: corev1.ObjectReference{},
					Bootstrap:         clusterv1.Bootstrap{DataSecretName: pointer.StringPtr("data")},
				},
				Status: clusterv1.MachineStatus{
					NodeRef: &corev1.ObjectReference{
						Name: "test2",
					},
				},
			}
			// For isDeleteNodeAllowed to be true we assume a healthy control plane.
			if tc.expectedError == nil {
				m1.Labels[clusterv1.MachineControlPlaneLabelName] = ""
				m2.Labels[clusterv1.MachineControlPlaneLabelName] = ""
			}

			mr := &MachineReconciler{
				Client: fake.NewClientBuilder().WithObjects(
					tc.cluster,
					tc.machine,
					m1,
					m2,
					emp,
					mcpBeingDeleted,
					empBeingDeleted,
				).Build(),
			}

			err := mr.isDeleteNodeAllowed(ctx, tc.cluster, tc.machine)
			if tc.expectedError == nil {
				g.Expect(err).To(BeNil())
			} else {
				g.Expect(err).To(Equal(tc.expectedError))
			}
		})
	}
}

func TestNodeToMachine(t *testing.T) {
	g := NewWithT(t)
	ns, err := env.CreateNamespace(ctx, "test-node-to-machine")
	g.Expect(err).ToNot(HaveOccurred())

	// Set up cluster, machines and nodes to test against.
	infraMachine := &unstructured.Unstructured{
		Object: map[string]interface{}{
			"kind":       "GenericInfrastructureMachine",
			"apiVersion": "infrastructure.cluster.x-k8s.io/v1alpha4",
			"metadata": map[string]interface{}{
				"name":      "infra-config1",
				"namespace": ns.Name,
			},
			"spec": map[string]interface{}{
				"providerID": "test://id-1",
			},
			"status": map[string]interface{}{
				"ready": true,
				"addresses": []interface{}{
					map[string]interface{}{
						"type":    "InternalIP",
						"address": "10.0.0.1",
					},
				},
			},
		},
	}

	infraMachine2 := &unstructured.Unstructured{
		Object: map[string]interface{}{
			"kind":       "GenericInfrastructureMachine",
			"apiVersion": "infrastructure.cluster.x-k8s.io/v1alpha4",
			"metadata": map[string]interface{}{
				"name":      "infra-config2",
				"namespace": ns.Name,
			},
			"spec": map[string]interface{}{
				"providerID": "test://id-2",
			},
			"status": map[string]interface{}{
				"ready": true,
				"addresses": []interface{}{
					map[string]interface{}{
						"type":    "InternalIP",
						"address": "10.0.0.1",
					},
				},
			},
		},
	}

	defaultBootstrap := &unstructured.Unstructured{
		Object: map[string]interface{}{
			"kind":       "GenericBootstrapConfig",
			"apiVersion": "bootstrap.cluster.x-k8s.io/v1alpha4",
			"metadata": map[string]interface{}{
				"name":      "bootstrap-config-machinereconcile",
				"namespace": ns.Name,
			},
			"spec":   map[string]interface{}{},
			"status": map[string]interface{}{},
		},
	}

	testCluster := &clusterv1.Cluster{
		ObjectMeta: metav1.ObjectMeta{
			GenerateName: "machine-reconcile-",
			Namespace:    ns.Name,
		},
	}

	targetNode := &corev1.Node{
		ObjectMeta: metav1.ObjectMeta{
			Name: "test-node-to-machine-1",
		},
		Spec: corev1.NodeSpec{
			ProviderID: "test:///id-1",
		},
	}

	randomNode := &corev1.Node{
		ObjectMeta: metav1.ObjectMeta{
			Name: "test-node-to-machine-node-2",
		},
		Spec: corev1.NodeSpec{
			ProviderID: "test:///id-2",
		},
	}

	g.Expect(env.Create(ctx, testCluster)).To(BeNil())
	g.Expect(env.CreateKubeconfigSecret(ctx, testCluster)).To(Succeed())
	g.Expect(env.Create(ctx, defaultBootstrap)).To(BeNil())
	g.Expect(env.Create(ctx, targetNode)).To(Succeed())
	g.Expect(env.Create(ctx, randomNode)).To(Succeed())
	g.Expect(env.Create(ctx, infraMachine)).To(BeNil())
	g.Expect(env.Create(ctx, infraMachine2)).To(BeNil())

	defer func(do ...client.Object) {
		g.Expect(env.Cleanup(ctx, do...)).To(Succeed())
	}(ns, testCluster, defaultBootstrap)

	// Patch infra expectedMachine ready
	patchHelper, err := patch.NewHelper(infraMachine, env)
	g.Expect(err).ShouldNot(HaveOccurred())
	g.Expect(unstructured.SetNestedField(infraMachine.Object, true, "status", "ready")).To(Succeed())
	g.Expect(patchHelper.Patch(ctx, infraMachine, patch.WithStatusObservedGeneration{})).To(Succeed())

	// Patch infra randomMachine ready
	patchHelper, err = patch.NewHelper(infraMachine2, env)
	g.Expect(err).ShouldNot(HaveOccurred())
	g.Expect(unstructured.SetNestedField(infraMachine2.Object, true, "status", "ready")).To(Succeed())
	g.Expect(patchHelper.Patch(ctx, infraMachine2, patch.WithStatusObservedGeneration{})).To(Succeed())

	// Patch bootstrap ready
	patchHelper, err = patch.NewHelper(defaultBootstrap, env)
	g.Expect(err).ShouldNot(HaveOccurred())
	g.Expect(unstructured.SetNestedField(defaultBootstrap.Object, true, "status", "ready")).To(Succeed())
	g.Expect(unstructured.SetNestedField(defaultBootstrap.Object, "secretData", "status", "dataSecretName")).To(Succeed())
	g.Expect(patchHelper.Patch(ctx, defaultBootstrap, patch.WithStatusObservedGeneration{})).To(Succeed())

	expectedMachine := &clusterv1.Machine{
		ObjectMeta: metav1.ObjectMeta{
			GenerateName: "machine-created-",
			Namespace:    ns.Name,
			Labels: map[string]string{
				clusterv1.MachineControlPlaneLabelName: "",
			},
		},
		Spec: clusterv1.MachineSpec{
			ClusterName: testCluster.Name,
			InfrastructureRef: corev1.ObjectReference{
				APIVersion: "infrastructure.cluster.x-k8s.io/v1alpha4",
				Kind:       "GenericInfrastructureMachine",
				Name:       "infra-config1",
			},
			Bootstrap: clusterv1.Bootstrap{
				ConfigRef: &corev1.ObjectReference{
					APIVersion: "bootstrap.cluster.x-k8s.io/v1alpha4",
					Kind:       "GenericBootstrapConfig",
					Name:       "bootstrap-config-machinereconcile",
				},
			}},
	}

	g.Expect(env.Create(ctx, expectedMachine)).To(BeNil())
	defer func() {
		g.Expect(env.Cleanup(ctx, expectedMachine)).To(Succeed())
	}()

	// Wait for reconciliation to happen.
	// Since infra and bootstrap objects are ready, a nodeRef will be assigned during node reconciliation.
	key := client.ObjectKey{Name: expectedMachine.Name, Namespace: expectedMachine.Namespace}
	g.Eventually(func() bool {
		if err := env.Get(ctx, key, expectedMachine); err != nil {
			return false
		}
		return expectedMachine.Status.NodeRef != nil
	}, timeout).Should(BeTrue())

	randomMachine := &clusterv1.Machine{
		ObjectMeta: metav1.ObjectMeta{
			GenerateName: "machine-created-",
			Namespace:    ns.Name,
			Labels: map[string]string{
				clusterv1.MachineControlPlaneLabelName: "",
			},
		},
		Spec: clusterv1.MachineSpec{
			ClusterName: testCluster.Name,
			InfrastructureRef: corev1.ObjectReference{
				APIVersion: "infrastructure.cluster.x-k8s.io/v1alpha4",
				Kind:       "GenericInfrastructureMachine",
				Name:       "infra-config2",
			},
			Bootstrap: clusterv1.Bootstrap{
				ConfigRef: &corev1.ObjectReference{
					APIVersion: "bootstrap.cluster.x-k8s.io/v1alpha4",
					Kind:       "GenericBootstrapConfig",
					Name:       "bootstrap-config-machinereconcile",
				},
			}},
	}

	g.Expect(env.Create(ctx, randomMachine)).To(BeNil())
	defer func() {
		g.Expect(env.Cleanup(ctx, randomMachine)).To(Succeed())
	}()

	// Wait for reconciliation to happen.
	// Since infra and bootstrap objects are ready, a nodeRef will be assigned during node reconciliation.
	key = client.ObjectKey{Name: randomMachine.Name, Namespace: randomMachine.Namespace}
	g.Eventually(func() bool {
		if err := env.Get(ctx, key, randomMachine); err != nil {
			return false
		}
		return randomMachine.Status.NodeRef != nil
	}, timeout).Should(BeTrue())

	// Fake nodes for actual test of nodeToMachine.
	fakeNodes := []*corev1.Node{
		// None annotations.
		{
			ObjectMeta: metav1.ObjectMeta{
				Name: targetNode.GetName(),
			},
			Spec: corev1.NodeSpec{
				ProviderID: targetNode.Spec.ProviderID,
			},
		},
		// ClusterNameAnnotation annotation.
		{
			ObjectMeta: metav1.ObjectMeta{
				Name: targetNode.GetName(),
				Annotations: map[string]string{
					clusterv1.ClusterNameAnnotation: testCluster.GetName(),
				},
			},
			Spec: corev1.NodeSpec{
				ProviderID: targetNode.Spec.ProviderID,
			},
		},
		// ClusterNamespaceAnnotation annotation.
		{
			ObjectMeta: metav1.ObjectMeta{
				Name: targetNode.GetName(),
				Annotations: map[string]string{
					clusterv1.ClusterNamespaceAnnotation: ns.GetName(),
				},
			},
			Spec: corev1.NodeSpec{
				ProviderID: targetNode.Spec.ProviderID,
			},
		},
		// Both annotations.
		{
			ObjectMeta: metav1.ObjectMeta{
				Name: targetNode.GetName(),
				Annotations: map[string]string{
					clusterv1.ClusterNameAnnotation:      testCluster.GetName(),
					clusterv1.ClusterNamespaceAnnotation: ns.GetName(),
				},
			},
			Spec: corev1.NodeSpec{
				ProviderID: targetNode.Spec.ProviderID,
			},
		},
	}

	r := &MachineReconciler{
		Client: env,
	}
	for _, node := range fakeNodes {
		request := r.nodeToMachine(node)
		g.Expect(request).To(BeEquivalentTo([]reconcile.Request{
			{
				NamespacedName: client.ObjectKeyFromObject(expectedMachine),
			},
		}))
	}
}

// adds a condition list to an external object.
func addConditionsToExternal(u *unstructured.Unstructured, newConditions clusterv1.Conditions) {
	existingConditions := clusterv1.Conditions{}
	if cs := conditions.UnstructuredGetter(u).GetConditions(); len(cs) != 0 {
		existingConditions = cs
	}
	existingConditions = append(existingConditions, newConditions...)
	conditions.UnstructuredSetter(u).SetConditions(existingConditions)
}

<<<<<<< HEAD
// asserts the conditions set on the Getter object
=======
// asserts the conditions set on the Getter object.
>>>>>>> dd8048ce
func assertConditions(t *testing.T, from conditions.Getter, conditions ...*clusterv1.Condition) {
	for _, condition := range conditions {
		assertCondition(t, from, condition)
	}
}

// asserts whether a condition of type is set on the Getter object
// when the condition is true, asserting the reason/severity/message
// for the condition are avoided.
func assertCondition(t *testing.T, from conditions.Getter, condition *clusterv1.Condition) {
	g := NewWithT(t)
	g.Expect(conditions.Has(from, condition.Type)).To(BeTrue())

	if condition.Status == corev1.ConditionTrue {
		conditions.IsTrue(from, condition.Type)
	} else {
		conditionToBeAsserted := conditions.Get(from, condition.Type)
		g.Expect(conditionToBeAsserted.Status).To(Equal(condition.Status))
		g.Expect(conditionToBeAsserted.Severity).To(Equal(condition.Severity))
		g.Expect(conditionToBeAsserted.Reason).To(Equal(condition.Reason))
		if condition.Message != "" {
			g.Expect(conditionToBeAsserted.Message).To(Equal(condition.Message))
		}
	}
}<|MERGE_RESOLUTION|>--- conflicted
+++ resolved
@@ -17,11 +17,6 @@
 package controllers
 
 import (
-<<<<<<< HEAD
-	"context"
-	"sigs.k8s.io/cluster-api/controllers/remote"
-=======
->>>>>>> dd8048ce
 	"testing"
 	"time"
 
@@ -33,15 +28,6 @@
 	"k8s.io/apimachinery/pkg/apis/meta/v1/unstructured"
 	"k8s.io/client-go/kubernetes/scheme"
 	"k8s.io/utils/pointer"
-<<<<<<< HEAD
-	clusterv1 "sigs.k8s.io/cluster-api/api/v1alpha3"
-	"sigs.k8s.io/cluster-api/controllers/external"
-	"sigs.k8s.io/cluster-api/test/helpers"
-	"sigs.k8s.io/cluster-api/util"
-	"sigs.k8s.io/cluster-api/util/conditions"
-	"sigs.k8s.io/cluster-api/util/patch"
-=======
->>>>>>> dd8048ce
 	ctrl "sigs.k8s.io/controller-runtime"
 	"sigs.k8s.io/controller-runtime/pkg/client"
 	"sigs.k8s.io/controller-runtime/pkg/client/fake"
@@ -58,22 +44,13 @@
 
 func TestWatches(t *testing.T) {
 	g := NewWithT(t)
-<<<<<<< HEAD
-	ns, err := testEnv.CreateNamespace(ctx, "test-machine-watches")
-=======
 	ns, err := env.CreateNamespace(ctx, "test-machine-watches")
->>>>>>> dd8048ce
 	g.Expect(err).ToNot(HaveOccurred())
 
 	infraMachine := &unstructured.Unstructured{
 		Object: map[string]interface{}{
-<<<<<<< HEAD
-			"kind":       "InfrastructureMachine",
-			"apiVersion": "infrastructure.cluster.x-k8s.io/v1alpha3",
-=======
 			"kind":       "GenericInfrastructureMachine",
 			"apiVersion": "infrastructure.cluster.x-k8s.io/v1alpha4",
->>>>>>> dd8048ce
 			"metadata": map[string]interface{}{
 				"name":      "infra-config1",
 				"namespace": ns.Name,
@@ -95,13 +72,8 @@
 
 	defaultBootstrap := &unstructured.Unstructured{
 		Object: map[string]interface{}{
-<<<<<<< HEAD
-			"kind":       "BootstrapMachine",
-			"apiVersion": "bootstrap.cluster.x-k8s.io/v1alpha3",
-=======
 			"kind":       "GenericBootstrapConfig",
 			"apiVersion": "bootstrap.cluster.x-k8s.io/v1alpha4",
->>>>>>> dd8048ce
 			"metadata": map[string]interface{}{
 				"name":      "bootstrap-config-machinereconcile",
 				"namespace": ns.Name,
@@ -128,26 +100,6 @@
 		},
 	}
 
-<<<<<<< HEAD
-	g.Expect(testEnv.Create(ctx, testCluster)).To(BeNil())
-	g.Expect(testEnv.CreateKubeconfigSecret(testCluster)).To(Succeed())
-	g.Expect(testEnv.Create(ctx, defaultBootstrap)).To(BeNil())
-	g.Expect(testEnv.Create(ctx, node)).To(Succeed())
-	g.Expect(testEnv.Create(ctx, infraMachine)).To(BeNil())
-
-	defer func(do ...runtime.Object) {
-		g.Expect(testEnv.Cleanup(ctx, do...)).To(Succeed())
-	}(ns, testCluster, defaultBootstrap)
-
-	// Patch cluster control plane initialized (this is required to start node watch)
-	patchHelper, err := patch.NewHelper(testCluster, testEnv)
-	g.Expect(err).ShouldNot(HaveOccurred())
-	testCluster.Status.ControlPlaneInitialized = true
-	g.Expect(patchHelper.Patch(ctx, testCluster, patch.WithStatusObservedGeneration{})).To(Succeed())
-
-	// Patch infra machine ready
-	patchHelper, err = patch.NewHelper(infraMachine, testEnv)
-=======
 	g.Expect(env.Create(ctx, testCluster)).To(BeNil())
 	g.Expect(env.CreateKubeconfigSecret(ctx, testCluster)).To(Succeed())
 	g.Expect(env.Create(ctx, defaultBootstrap)).To(BeNil())
@@ -160,17 +112,12 @@
 
 	// Patch infra machine ready
 	patchHelper, err := patch.NewHelper(infraMachine, env)
->>>>>>> dd8048ce
 	g.Expect(err).ShouldNot(HaveOccurred())
 	g.Expect(unstructured.SetNestedField(infraMachine.Object, true, "status", "ready")).To(Succeed())
 	g.Expect(patchHelper.Patch(ctx, infraMachine, patch.WithStatusObservedGeneration{})).To(Succeed())
 
 	// Patch bootstrap ready
-<<<<<<< HEAD
-	patchHelper, err = patch.NewHelper(defaultBootstrap, testEnv)
-=======
 	patchHelper, err = patch.NewHelper(defaultBootstrap, env)
->>>>>>> dd8048ce
 	g.Expect(err).ShouldNot(HaveOccurred())
 	g.Expect(unstructured.SetNestedField(defaultBootstrap.Object, true, "status", "ready")).To(Succeed())
 	g.Expect(unstructured.SetNestedField(defaultBootstrap.Object, "secretData", "status", "dataSecretName")).To(Succeed())
@@ -180,263 +127,56 @@
 		ObjectMeta: metav1.ObjectMeta{
 			GenerateName: "machine-created-",
 			Namespace:    ns.Name,
-<<<<<<< HEAD
-=======
 			Labels: map[string]string{
 				clusterv1.MachineControlPlaneLabelName: "",
 			},
->>>>>>> dd8048ce
 		},
 		Spec: clusterv1.MachineSpec{
 			ClusterName: testCluster.Name,
 			InfrastructureRef: corev1.ObjectReference{
-<<<<<<< HEAD
-				APIVersion: "infrastructure.cluster.x-k8s.io/v1alpha3",
-				Kind:       "InfrastructureMachine",
-=======
 				APIVersion: "infrastructure.cluster.x-k8s.io/v1alpha4",
 				Kind:       "GenericInfrastructureMachine",
->>>>>>> dd8048ce
 				Name:       "infra-config1",
 			},
 			Bootstrap: clusterv1.Bootstrap{
 				ConfigRef: &corev1.ObjectReference{
-<<<<<<< HEAD
-					APIVersion: "bootstrap.cluster.x-k8s.io/v1alpha3",
-					Kind:       "BootstrapMachine",
-=======
 					APIVersion: "bootstrap.cluster.x-k8s.io/v1alpha4",
 					Kind:       "GenericBootstrapConfig",
->>>>>>> dd8048ce
 					Name:       "bootstrap-config-machinereconcile",
 				},
 			}},
 	}
 
-<<<<<<< HEAD
-	g.Expect(testEnv.Create(ctx, machine)).To(BeNil())
-	defer func() {
-		g.Expect(testEnv.Cleanup(ctx, machine)).To(Succeed())
-=======
 	g.Expect(env.Create(ctx, machine)).To(BeNil())
 	defer func() {
 		g.Expect(env.Cleanup(ctx, machine)).To(Succeed())
->>>>>>> dd8048ce
 	}()
 
 	// Wait for reconciliation to happen.
 	// Since infra and bootstrap objects are ready, a nodeRef will be assigned during node reconciliation.
 	key := client.ObjectKey{Name: machine.Name, Namespace: machine.Namespace}
 	g.Eventually(func() bool {
-<<<<<<< HEAD
-		if err := testEnv.Get(ctx, key, machine); err != nil {
-=======
 		if err := env.Get(ctx, key, machine); err != nil {
->>>>>>> dd8048ce
 			return false
 		}
 		return machine.Status.NodeRef != nil
 	}, timeout).Should(BeTrue())
 
 	// Node deletion will trigger node watchers and a request will be added to the queue.
-<<<<<<< HEAD
-	g.Expect(testEnv.Delete(ctx, node)).To(Succeed())
-=======
 	g.Expect(env.Delete(ctx, node)).To(Succeed())
->>>>>>> dd8048ce
 	// TODO: Once conditions are in place, check if node deletion triggered a reconcile.
 
 	// Delete infra machine, external tracker will trigger reconcile
 	// and machine Status.FailureReason should be non-nil after reconcileInfrastructure
-<<<<<<< HEAD
-	g.Expect(testEnv.Delete(ctx, infraMachine)).To(Succeed())
-	g.Eventually(func() bool {
-		if err := testEnv.Get(ctx, key, machine); err != nil {
-=======
 	g.Expect(env.Delete(ctx, infraMachine)).To(Succeed())
 	g.Eventually(func() bool {
 		if err := env.Get(ctx, key, machine); err != nil {
->>>>>>> dd8048ce
 			return false
 		}
 		return machine.Status.FailureMessage != nil
 	}, timeout).Should(BeTrue())
 }
 
-<<<<<<< HEAD
-func TestIndexMachineByNodeName(t *testing.T) {
-	r := &MachineReconciler{}
-	testCases := []struct {
-		name     string
-		object   runtime.Object
-		expected []string
-	}{
-		{
-			name:     "when the machine has no NodeRef",
-			object:   &clusterv1.Machine{},
-			expected: []string{},
-		},
-		{
-			name: "when the machine has valid a NodeRef",
-			object: &clusterv1.Machine{
-				Status: clusterv1.MachineStatus{
-					NodeRef: &corev1.ObjectReference{
-						Name: "node1",
-					},
-				},
-			},
-			expected: []string{"node1"},
-		},
-	}
-
-	for _, tc := range testCases {
-		t.Run(tc.name, func(t *testing.T) {
-			g := NewWithT(t)
-			got := r.indexMachineByNodeName(tc.object)
-			g.Expect(got).To(ConsistOf(tc.expected))
-		})
-	}
-}
-
-func TestMachine_Reconcile(t *testing.T) {
-	t.Run("reconcile create", func(t *testing.T) {
-		g := NewWithT(t)
-		infraMachine := &unstructured.Unstructured{
-			Object: map[string]interface{}{
-				"kind":       "InfrastructureMachine",
-				"apiVersion": "infrastructure.cluster.x-k8s.io/v1alpha3",
-				"metadata": map[string]interface{}{
-					"name":      "infra-config1",
-					"namespace": "default",
-				},
-				"spec": map[string]interface{}{
-					"providerID": "test://id-1",
-				},
-			},
-		}
-
-		defaultBootstrap := &unstructured.Unstructured{
-			Object: map[string]interface{}{
-				"kind":       "BootstrapMachine",
-				"apiVersion": "bootstrap.cluster.x-k8s.io/v1alpha3",
-				"metadata": map[string]interface{}{
-					"name":      "bootstrap-config-machinereconcile",
-					"namespace": "default",
-				},
-				"spec":   map[string]interface{}{},
-				"status": map[string]interface{}{},
-			},
-		}
-
-		testCluster := &clusterv1.Cluster{
-			ObjectMeta: metav1.ObjectMeta{
-				GenerateName: "machine-reconcile-",
-				Namespace:    "default",
-			},
-		}
-
-		g.Expect(testEnv.Create(ctx, testCluster)).To(BeNil())
-		g.Expect(testEnv.Create(ctx, infraMachine)).To(BeNil())
-		g.Expect(testEnv.Create(ctx, defaultBootstrap)).To(BeNil())
-
-		defer func(do ...runtime.Object) {
-			g.Expect(testEnv.Cleanup(ctx, do...)).To(Succeed())
-		}(testCluster)
-
-		machine := &clusterv1.Machine{
-			ObjectMeta: metav1.ObjectMeta{
-				GenerateName: "machine-created-",
-				Namespace:    "default",
-				Finalizers:   []string{clusterv1.MachineFinalizer},
-			},
-			Spec: clusterv1.MachineSpec{
-				ClusterName: testCluster.Name,
-				InfrastructureRef: corev1.ObjectReference{
-					APIVersion: "infrastructure.cluster.x-k8s.io/v1alpha3",
-					Kind:       "InfrastructureMachine",
-					Name:       "infra-config1",
-				},
-				Bootstrap: clusterv1.Bootstrap{
-					ConfigRef: &corev1.ObjectReference{
-						APIVersion: "bootstrap.cluster.x-k8s.io/v1alpha3",
-						Kind:       "BootstrapMachine",
-						Name:       "bootstrap-config-machinereconcile",
-					},
-				}},
-			Status: clusterv1.MachineStatus{
-				NodeRef: &corev1.ObjectReference{
-					Name: "test",
-				},
-			},
-		}
-		g.Expect(testEnv.Create(ctx, machine)).To(BeNil())
-
-		key := client.ObjectKey{Name: machine.Name, Namespace: machine.Namespace}
-
-		// Wait for reconciliation to happen when infra and bootstrap objects are not ready.
-		g.Eventually(func() bool {
-			if err := testEnv.Get(ctx, key, machine); err != nil {
-				return false
-			}
-			return len(machine.Finalizers) > 0
-		}, timeout).Should(BeTrue())
-
-		// Set bootstrap ready.
-		bootstrapPatch := client.MergeFrom(defaultBootstrap.DeepCopy())
-		g.Expect(unstructured.SetNestedField(defaultBootstrap.Object, true, "status", "ready")).NotTo(HaveOccurred())
-		g.Expect(testEnv.Status().Patch(ctx, defaultBootstrap, bootstrapPatch)).To(Succeed())
-
-		// Set infrastructure ready.
-		infraMachinePatch := client.MergeFrom(infraMachine.DeepCopy())
-		g.Expect(unstructured.SetNestedField(infraMachine.Object, true, "status", "ready")).To(Succeed())
-		g.Expect(testEnv.Status().Patch(ctx, infraMachine, infraMachinePatch)).To(Succeed())
-
-		// Wait for Machine Ready Condition to become True.
-		g.Eventually(func() bool {
-			if err := testEnv.Get(ctx, key, machine); err != nil {
-				return false
-			}
-			if conditions.Has(machine, clusterv1.InfrastructureReadyCondition) != true {
-				return false
-			}
-			readyCondition := conditions.Get(machine, clusterv1.ReadyCondition)
-			return readyCondition.Status == corev1.ConditionTrue
-		}, timeout).Should(BeTrue())
-
-		g.Expect(testEnv.Delete(ctx, machine)).NotTo(HaveOccurred())
-		// Wait for Machine to be deleted.
-		g.Eventually(func() bool {
-			if err := testEnv.Get(ctx, key, machine); err != nil {
-				if apierrors.IsNotFound(err) {
-					return true
-				}
-			}
-			return false
-		}, timeout).Should(BeTrue())
-
-		// Check if Machine deletion successfully deleted infrastructure external reference.
-		keyInfra := client.ObjectKey{Name: infraMachine.GetName(), Namespace: infraMachine.GetNamespace()}
-		g.Eventually(func() bool {
-			if err := testEnv.Get(ctx, keyInfra, infraMachine); err != nil {
-				if apierrors.IsNotFound(err) {
-					return true
-				}
-			}
-			return false
-		}, timeout).Should(BeTrue())
-
-		// Check if Machine deletion successfully deleted bootstrap external reference.
-		keyBootstrap := client.ObjectKey{Name: defaultBootstrap.GetName(), Namespace: defaultBootstrap.GetNamespace()}
-		g.Eventually(func() bool {
-			if err := testEnv.Get(ctx, keyBootstrap, defaultBootstrap); err != nil {
-				if apierrors.IsNotFound(err) {
-					return true
-				}
-			}
-			return false
-		}, timeout).Should(BeTrue())
-	})
-=======
 func TestMachine_Reconcile(t *testing.T) {
 	g := NewWithT(t)
 
@@ -577,7 +317,6 @@
 		}
 		return false
 	}, timeout).Should(BeTrue())
->>>>>>> dd8048ce
 }
 
 func TestMachineFinalizer(t *testing.T) {
@@ -871,11 +610,7 @@
 	node := &corev1.Node{
 		ObjectMeta: metav1.ObjectMeta{
 			Name:      "test",
-<<<<<<< HEAD
-			Namespace: "default",
-=======
 			Namespace: metav1.NamespaceDefault,
->>>>>>> dd8048ce
 		},
 		Spec: corev1.NodeSpec{ProviderID: "test://id-1"},
 	}
@@ -976,12 +711,7 @@
 		t.Run("machine should be "+tc.machine.Name, func(t *testing.T) {
 			g := NewWithT(t)
 
-<<<<<<< HEAD
-			clientFake := helpers.NewFakeClientWithScheme(
-				scheme.Scheme,
-=======
 			clientFake := fake.NewClientBuilder().WithObjects(
->>>>>>> dd8048ce
 				node,
 				&testCluster,
 				&tc.machine,
@@ -991,13 +721,7 @@
 
 			r := &MachineReconciler{
 				Client:  clientFake,
-<<<<<<< HEAD
-				Log:     log.Log,
-				scheme:  scheme.Scheme,
-				Tracker: remote.NewTestClusterCacheTracker(clientFake, scheme.Scheme, client.ObjectKey{Name: testCluster.Name, Namespace: testCluster.Namespace}),
-=======
 				Tracker: remote.NewTestClusterCacheTracker(log.NullLogger{}, clientFake, scheme.Scheme, client.ObjectKey{Name: testCluster.Name, Namespace: testCluster.Namespace}),
->>>>>>> dd8048ce
 			}
 
 			result, err := r.Reconcile(ctx, reconcile.Request{NamespacedName: util.ObjectKey(&tc.machine)})
@@ -1238,21 +962,11 @@
 				testtypes.GenericBootstrapConfigCRD.DeepCopy(),
 				bootstrap,
 				node,
-<<<<<<< HEAD
-			)
-
-			r := &MachineReconciler{
-				Client:  clientFake,
-				Log:     log.Log,
-				scheme:  scheme.Scheme,
-				Tracker: remote.NewTestClusterCacheTracker(clientFake, scheme.Scheme, client.ObjectKey{Name: testCluster.Name, Namespace: testCluster.Namespace}),
-=======
 			).Build()
 
 			r := &MachineReconciler{
 				Client:  clientFake,
 				Tracker: remote.NewTestClusterCacheTracker(log.NullLogger{}, clientFake, scheme.Scheme, client.ObjectKey{Name: testCluster.Name, Namespace: testCluster.Namespace}),
->>>>>>> dd8048ce
 			}
 
 			_, err := r.Reconcile(ctx, reconcile.Request{NamespacedName: util.ObjectKey(&machine)})
@@ -1306,8 +1020,6 @@
 		expected        *unstructured.Unstructured
 	}{
 		{
-<<<<<<< HEAD
-=======
 			name:            "should continue to reconcile delete of external refs if exists",
 			bootstrapExists: true,
 			expected: &unstructured.Unstructured{
@@ -1324,7 +1036,6 @@
 			expectError: false,
 		},
 		{
->>>>>>> dd8048ce
 			name:            "should no longer reconcile deletion of external refs since it doesn't exist",
 			bootstrapExists: false,
 			expected:        nil,
@@ -2153,11 +1864,7 @@
 	conditions.UnstructuredSetter(u).SetConditions(existingConditions)
 }
 
-<<<<<<< HEAD
-// asserts the conditions set on the Getter object
-=======
 // asserts the conditions set on the Getter object.
->>>>>>> dd8048ce
 func assertConditions(t *testing.T, from conditions.Getter, conditions ...*clusterv1.Condition) {
 	for _, condition := range conditions {
 		assertCondition(t, from, condition)
