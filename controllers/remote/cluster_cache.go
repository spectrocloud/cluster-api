--- conflicted
+++ resolved
@@ -32,14 +32,8 @@
 	"k8s.io/apimachinery/pkg/util/wait"
 	"k8s.io/client-go/kubernetes/scheme"
 	"k8s.io/client-go/rest"
-<<<<<<< HEAD
-	clusterv1 "sigs.k8s.io/cluster-api/api/v1alpha3"
-	"sigs.k8s.io/cluster-api/cmd/clusterctl/log"
-	"sigs.k8s.io/cluster-api/util"
-=======
 	clusterv1 "sigs.k8s.io/cluster-api/api/v1alpha4"
 	"sigs.k8s.io/cluster-api/util/conditions"
->>>>>>> dd8048ce
 	ctrl "sigs.k8s.io/controller-runtime"
 	"sigs.k8s.io/controller-runtime/pkg/cache"
 	"sigs.k8s.io/controller-runtime/pkg/client"
@@ -110,31 +104,7 @@
 	}, nil
 }
 
-<<<<<<< HEAD
-// NewTestClusterCacheTracker creates a new fake ClusterCacheTracker that can be used by unit tests with fake client.
-func NewTestClusterCacheTracker(cl client.Client, scheme *runtime.Scheme, objKey client.ObjectKey, watchObjects ...string) *ClusterCacheTracker {
-	testCacheTracker := &ClusterCacheTracker{
-		log:              log.Log,
-		client:           cl,
-		scheme:           scheme,
-		clusterAccessors: make(map[client.ObjectKey]*clusterAccessor),
-	}
-	testCacheTracker.clusterAccessors[objKey] = &clusterAccessor{
-		cache: nil,
-		client: &client.DelegatingClient{
-			Reader:       cl,
-			Writer:       cl,
-			StatusClient: cl,
-		},
-		watches: sets.NewString(watchObjects...),
-	}
-	return testCacheTracker
-}
-
-// GetClient returns a client for the given cluster.
-=======
 // GetClient returns a cached client for the given cluster.
->>>>>>> dd8048ce
 func (t *ClusterCacheTracker) GetClient(ctx context.Context, cluster client.ObjectKey) (client.Client, error) {
 	t.lock.Lock()
 	defer t.lock.Unlock()
@@ -195,6 +165,12 @@
 		return nil, errors.Wrapf(err, "error creating dynamic rest mapper for remote cluster %q", cluster.String())
 	}
 
+	// Create the client for the remote cluster
+	c, err := client.New(config, client.Options{Scheme: t.scheme, Mapper: mapper})
+	if err != nil {
+		return nil, errors.Wrapf(err, "error creating client for remote cluster %q", cluster.String())
+	}
+
 	// Create the cache for the remote cluster
 	cacheOptions := cache.Options{
 		Scheme: t.scheme,
@@ -217,18 +193,6 @@
 		if err := cache.IndexField(ctx, index.Object, index.Field, index.ExtractValue); err != nil {
 			return nil, fmt.Errorf("failed to index field %s: %w", index.Field, err)
 		}
-	}
-
-	// Create a new delegating client, making sure we never cache secrets or configmaps.
-	newDelegatingClientFunc := util.DelegatingClientFuncWithUncached(
-		&corev1.ConfigMap{},
-		&corev1.ConfigMapList{},
-		&corev1.Secret{},
-		&corev1.SecretList{},
-	)
-	delegatingClient, err := newDelegatingClientFunc(cache, config, client.Options{Scheme: t.scheme, Mapper: mapper})
-	if err != nil {
-		return nil, errors.Wrapf(err, "error creating a delegating client for cluster %q", cluster.String())
 	}
 
 	// Start the cache!!!
@@ -243,8 +207,6 @@
 		cfg:     config,
 	})
 
-<<<<<<< HEAD
-=======
 	delegatingClient, err := client.NewDelegatingClient(client.NewDelegatingClientInput{
 		CacheReader:     cache,
 		Client:          c,
@@ -254,7 +216,6 @@
 		return nil, err
 	}
 
->>>>>>> dd8048ce
 	return &clusterAccessor{
 		cache:   cache,
 		client:  delegatingClient,
