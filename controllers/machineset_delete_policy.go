--- conflicted
+++ resolved
@@ -31,18 +31,6 @@
 )
 
 const (
-<<<<<<< HEAD
-	// DeleteNodeAnnotation marks nodes that will be given priority for deletion
-	// when a machineset scales down. This annotation is given top priority on all delete policies.
-	// Deprecated: Please use DeleteMachineAnnotation instead.
-	DeleteNodeAnnotation = "cluster.k8s.io/delete-machine"
-	// DeleteMachineAnnotation marks nodes that will be given priority for deletion
-	// when a machineset scales down. This annotation is given top priority on all delete policies.
-	// Deprecated: Please use DeleteMachineAnnotation under api/v1alpha3 instead.
-	DeleteMachineAnnotation = "cluster.x-k8s.io/delete-machine"
-
-=======
->>>>>>> dd8048ce
 	mustDelete    deletePriority = 100.0
 	betterDelete  deletePriority = 50.0
 	couldDelete   deletePriority = 20.0
@@ -56,12 +44,6 @@
 	if !machine.DeletionTimestamp.IsZero() {
 		return mustDelete
 	}
-<<<<<<< HEAD
-	if machine.ObjectMeta.Annotations != nil && machine.ObjectMeta.Annotations[DeleteNodeAnnotation] != "" {
-		return mustDelete
-	}
-=======
->>>>>>> dd8048ce
 	if _, ok := machine.ObjectMeta.Annotations[clusterv1.DeleteMachineAnnotation]; ok {
 		return mustDelete
 	}
@@ -85,12 +67,6 @@
 	if !machine.DeletionTimestamp.IsZero() {
 		return mustDelete
 	}
-<<<<<<< HEAD
-	if machine.ObjectMeta.Annotations != nil && machine.ObjectMeta.Annotations[DeleteNodeAnnotation] != "" {
-		return mustDelete
-	}
-=======
->>>>>>> dd8048ce
 	if _, ok := machine.ObjectMeta.Annotations[clusterv1.DeleteMachineAnnotation]; ok {
 		return mustDelete
 	}
@@ -107,12 +83,6 @@
 	if !machine.DeletionTimestamp.IsZero() {
 		return mustDelete
 	}
-<<<<<<< HEAD
-	if machine.ObjectMeta.Annotations != nil && machine.ObjectMeta.Annotations[DeleteNodeAnnotation] != "" {
-		return betterDelete
-	}
-=======
->>>>>>> dd8048ce
 	if _, ok := machine.ObjectMeta.Annotations[clusterv1.DeleteMachineAnnotation]; ok {
 		return betterDelete
 	}
