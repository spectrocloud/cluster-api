--- conflicted
+++ resolved
@@ -19,18 +19,6 @@
 import (
 	"context"
 	"fmt"
-<<<<<<< HEAD
-	metav1 "k8s.io/apimachinery/pkg/apis/meta/v1"
-	"sigs.k8s.io/cluster-api/util/annotations"
-	"sigs.k8s.io/cluster-api/util/patch"
-
-	"github.com/pkg/errors"
-	corev1 "k8s.io/api/core/v1"
-	clusterv1 "sigs.k8s.io/cluster-api/api/v1alpha3"
-	"sigs.k8s.io/cluster-api/controllers/noderefutil"
-	"sigs.k8s.io/cluster-api/util"
-	"sigs.k8s.io/cluster-api/util/conditions"
-=======
 
 	"github.com/pkg/errors"
 	corev1 "k8s.io/api/core/v1"
@@ -42,7 +30,6 @@
 	"sigs.k8s.io/cluster-api/util/annotations"
 	"sigs.k8s.io/cluster-api/util/conditions"
 	"sigs.k8s.io/cluster-api/util/patch"
->>>>>>> dd8048ce
 	ctrl "sigs.k8s.io/controller-runtime"
 	"sigs.k8s.io/controller-runtime/pkg/client"
 )
@@ -53,20 +40,12 @@
 )
 
 func (r *MachineReconciler) reconcileNode(ctx context.Context, cluster *clusterv1.Cluster, machine *clusterv1.Machine) (ctrl.Result, error) {
-<<<<<<< HEAD
-	logger := r.Log.WithValues("machine", machine.Name, "namespace", machine.Namespace)
-
-	// Check that the Machine has a valid ProviderID.
-	if machine.Spec.ProviderID == nil || *machine.Spec.ProviderID == "" {
-		logger.Info("Cannot reconcile Machine's Node, no valid ProviderID yet")
-=======
 	log := ctrl.LoggerFrom(ctx, "machine", machine.Name, "namespace", machine.Namespace)
 	log = log.WithValues("cluster", cluster.Name)
 
 	// Check that the Machine has a valid ProviderID.
 	if machine.Spec.ProviderID == nil || *machine.Spec.ProviderID == "" {
 		log.Info("Cannot reconcile Machine's Node, no valid ProviderID yet")
->>>>>>> dd8048ce
 		conditions.MarkFalse(machine, clusterv1.MachineNodeHealthyCondition, clusterv1.WaitingForNodeRefReason, clusterv1.ConditionSeverityInfo, "")
 		return ctrl.Result{}, nil
 	}
@@ -82,11 +61,7 @@
 	}
 
 	// Even if Status.NodeRef exists, continue to do the following checks to make sure Node is healthy
-<<<<<<< HEAD
-	node, err := r.getNode(remoteClient, providerID)
-=======
 	node, err := r.getNode(ctx, remoteClient, providerID)
->>>>>>> dd8048ce
 	if err != nil {
 		if err == ErrNodeNotFound {
 			// While a NodeRef is set in the status, failing to get that node means the node is deleted.
@@ -96,16 +71,10 @@
 				return ctrl.Result{}, errors.Wrapf(err, "no matching Node for Machine %q in namespace %q", machine.Name, machine.Namespace)
 			}
 			conditions.MarkFalse(machine, clusterv1.MachineNodeHealthyCondition, clusterv1.NodeProvisioningReason, clusterv1.ConditionSeverityWarning, "")
-<<<<<<< HEAD
-			return ctrl.Result{Requeue: true}, nil
-		}
-		logger.Error(err, "Failed to retrieve Node by ProviderID")
-=======
 			// No need to requeue here. Nodes emit an event that triggers reconciliation.
 			return ctrl.Result{}, nil
 		}
 		log.Error(err, "Failed to retrieve Node by ProviderID")
->>>>>>> dd8048ce
 		r.recorder.Event(machine, corev1.EventTypeWarning, "Failed to retrieve Node by ProviderID", err.Error())
 		return ctrl.Result{}, err
 	}
@@ -118,10 +87,12 @@
 			Name:       node.Name,
 			UID:        node.UID,
 		}
-<<<<<<< HEAD
-		logger.Info("Set Machine's NodeRef", "noderef", machine.Status.NodeRef.Name)
+		log.Info("Set Machine's NodeRef", "noderef", machine.Status.NodeRef.Name)
 		r.recorder.Event(machine, corev1.EventTypeNormal, "SuccessfulSetNodeRef", machine.Status.NodeRef.Name)
 	}
+
+	// Set the NodeSystemInfo.
+	machine.Status.NodeInfo = &node.Status.NodeInfo
 
 	// Reconcile node annotations.
 	patchHelper, err := patch.NewHelper(node, remoteClient)
@@ -139,7 +110,7 @@
 	}
 	if annotations.AddAnnotations(node, desired) {
 		if err := patchHelper.Patch(ctx, node); err != nil {
-			logger.V(2).Info("Failed patch node to set annotations", "err", err, "node name", node.Name)
+			log.V(2).Info("Failed patch node to set annotations", "err", err, "node name", node.Name)
 			return ctrl.Result{}, err
 		}
 	}
@@ -148,6 +119,10 @@
 	status, message := summarizeNodeConditions(node)
 	if status == corev1.ConditionFalse {
 		conditions.MarkFalse(machine, clusterv1.MachineNodeHealthyCondition, clusterv1.NodeConditionsFailedReason, clusterv1.ConditionSeverityWarning, message)
+		return ctrl.Result{}, nil
+	}
+	if status == corev1.ConditionUnknown {
+		conditions.MarkUnknown(machine, clusterv1.MachineNodeHealthyCondition, clusterv1.NodeConditionsFailedReason, message)
 		return ctrl.Result{}, nil
 	}
 
@@ -161,7 +136,7 @@
 // if all conditions are unknown,  summarized status = Unknown.
 // (semantically true conditions: NodeMemoryPressure/NodeDiskPressure/NodePIDPressure == false or Ready == true.)
 func summarizeNodeConditions(node *corev1.Node) (corev1.ConditionStatus, string) {
-	totalNumOfConditionsChecked := 4
+	// totalNumOfConditionsChecked := 4
 	semanticallyFalseStatus := 0
 	unknownStatus := 0
 
@@ -191,105 +166,6 @@
 	if semanticallyFalseStatus > 0 {
 		return corev1.ConditionFalse, message
 	}
-	if semanticallyFalseStatus+unknownStatus < totalNumOfConditionsChecked {
-		return corev1.ConditionTrue, message
-	}
-	return corev1.ConditionUnknown, message
-}
-
-func (r *MachineReconciler) getNode(c client.Reader, providerID *noderefutil.ProviderID) (*corev1.Node, error) {
-	logger := r.Log.WithValues("providerID", providerID)
-
-	nodeList := corev1.NodeList{}
-	for {
-		if err := c.List(context.TODO(), &nodeList, client.Continue(nodeList.Continue)); err != nil {
-			return nil, err
-=======
-		log.Info("Set Machine's NodeRef", "noderef", machine.Status.NodeRef.Name)
-		r.recorder.Event(machine, corev1.EventTypeNormal, "SuccessfulSetNodeRef", machine.Status.NodeRef.Name)
-	}
-
-	// Set the NodeSystemInfo.
-	machine.Status.NodeInfo = &node.Status.NodeInfo
-
-	// Reconcile node annotations.
-	patchHelper, err := patch.NewHelper(node, remoteClient)
-	if err != nil {
-		return ctrl.Result{}, err
-	}
-	desired := map[string]string{
-		clusterv1.ClusterNameAnnotation:      machine.Spec.ClusterName,
-		clusterv1.ClusterNamespaceAnnotation: machine.GetNamespace(),
-		clusterv1.MachineAnnotation:          machine.Name,
-	}
-	if owner := metav1.GetControllerOfNoCopy(machine); owner != nil {
-		desired[clusterv1.OwnerKindAnnotation] = owner.Kind
-		desired[clusterv1.OwnerNameAnnotation] = owner.Name
-	}
-	if annotations.AddAnnotations(node, desired) {
-		if err := patchHelper.Patch(ctx, node); err != nil {
-			log.V(2).Info("Failed patch node to set annotations", "err", err, "node name", node.Name)
-			return ctrl.Result{}, err
->>>>>>> dd8048ce
-		}
-	}
-
-	// Do the remaining node health checks, then set the node health to true if all checks pass.
-	status, message := summarizeNodeConditions(node)
-	if status == corev1.ConditionFalse {
-		conditions.MarkFalse(machine, clusterv1.MachineNodeHealthyCondition, clusterv1.NodeConditionsFailedReason, clusterv1.ConditionSeverityWarning, message)
-		return ctrl.Result{}, nil
-	}
-	if status == corev1.ConditionUnknown {
-		conditions.MarkUnknown(machine, clusterv1.MachineNodeHealthyCondition, clusterv1.NodeConditionsFailedReason, message)
-		return ctrl.Result{}, nil
-	}
-
-<<<<<<< HEAD
-			if providerID.Equals(nodeProviderID) {
-				return &node, nil
-=======
-	conditions.MarkTrue(machine, clusterv1.MachineNodeHealthyCondition)
-	return ctrl.Result{}, nil
-}
-
-// summarizeNodeConditions summarizes a Node's conditions and returns the summary of condition statuses and concatenate failed condition messages:
-// if there is at least 1 semantically-negative condition, summarized status = False;
-// if there is at least 1 semantically-positive condition when there is 0 semantically negative condition, summarized status = True;
-// if all conditions are unknown,  summarized status = Unknown.
-// (semantically true conditions: NodeMemoryPressure/NodeDiskPressure/NodePIDPressure == false or Ready == true.)
-func summarizeNodeConditions(node *corev1.Node) (corev1.ConditionStatus, string) {
-	// totalNumOfConditionsChecked := 4
-	semanticallyFalseStatus := 0
-	unknownStatus := 0
-
-	message := ""
-	for _, condition := range node.Status.Conditions {
-		switch condition.Type {
-		case corev1.NodeMemoryPressure, corev1.NodeDiskPressure, corev1.NodePIDPressure:
-			if condition.Status != corev1.ConditionFalse {
-				message += fmt.Sprintf("Node condition %s is %s", condition.Type, condition.Status) + ". "
-				if condition.Status == corev1.ConditionUnknown {
-					unknownStatus++
-					continue
-				}
-				semanticallyFalseStatus++
-			}
-		case corev1.NodeReady:
-			if condition.Status != corev1.ConditionTrue {
-				message += fmt.Sprintf("Node condition %s is %s", condition.Type, condition.Status) + ". "
-				if condition.Status == corev1.ConditionUnknown {
-					unknownStatus++
-					continue
-				}
-				semanticallyFalseStatus++
->>>>>>> dd8048ce
-			}
-		}
-	}
-	if semanticallyFalseStatus > 0 {
-		return corev1.ConditionFalse, message
-	}
 	if semanticallyFalseStatus+unknownStatus < 4 {
 		return corev1.ConditionTrue, message
 	}
