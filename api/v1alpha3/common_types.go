/*
Copyright 2019 The Kubernetes Authors.

Licensed under the Apache License, Version 2.0 (the "License");
you may not use this file except in compliance with the License.
You may obtain a copy of the License at

    http://www.apache.org/licenses/LICENSE-2.0

Unless required by applicable law or agreed to in writing, software
distributed under the License is distributed on an "AS IS" BASIS,
WITHOUT WARRANTIES OR CONDITIONS OF ANY KIND, either express or implied.
See the License for the specific language governing permissions and
limitations under the License.
*/

package v1alpha3

import (
	corev1 "k8s.io/api/core/v1"
	metav1 "k8s.io/apimachinery/pkg/apis/meta/v1"
)

const (
	// ClusterLabelName is the label set on machines linked to a cluster and
	// external objects(bootstrap and infrastructure providers).
	ClusterLabelName = "cluster.x-k8s.io/cluster-name"

	// ProviderLabelName is the label set on components in the provider manifest.
	// This label allows to easily identify all the components belonging to a provider; the clusterctl
	// tool uses this label for implementing provider's lifecycle operations.
	ProviderLabelName = "cluster.x-k8s.io/provider"

	// ClusterNameAnnotation is the annotation set on nodes identifying the name of the cluster the node belongs to.
	ClusterNameAnnotation = "cluster.x-k8s.io/cluster-name"

	// ClusterNamespaceAnnotation is the annotation set on nodes identifying the namespace of the cluster the node belongs to.
	ClusterNamespaceAnnotation = "cluster.x-k8s.io/cluster-namespace"

	// MachineAnnotation is the annotation set on nodes identifying the machine the node belongs to.
	MachineAnnotation = "cluster.x-k8s.io/machine"

	// OwnerKindAnnotation is the annotation set on nodes identifying the owner kind.
	OwnerKindAnnotation = "cluster.x-k8s.io/owner-kind"

	// OwnerNameAnnotation is the annotation set on nodes identifying the owner name.
	OwnerNameAnnotation = "cluster.x-k8s.io/owner-name"

	// PausedAnnotation is an annotation that can be applied to any Cluster API
	// object to prevent a controller from processing a resource.
	//
	// Controllers working with Cluster API objects must check the existence of this annotation
	// on the reconciled object.
	PausedAnnotation = "cluster.x-k8s.io/paused"

	// DeleteMachineAnnotation marks control plane and worker nodes that will be given priority for deletion
	// when KCP or a machineset scales down. This annotation is given top priority on all delete policies.
	DeleteMachineAnnotation = "cluster.x-k8s.io/delete-machine"

	// TemplateClonedFromNameAnnotation is the infrastructure machine annotation that stores the name of the infrastructure template resource
	// that was cloned for the machine. This annotation is set only during cloning a template. Older/adopted machines will not have this annotation.
	TemplateClonedFromNameAnnotation = "cluster.x-k8s.io/cloned-from-name"

	// TemplateClonedFromGroupKindAnnotation is the infrastructure machine annotation that stores the group-kind of the infrastructure template resource
	// that was cloned for the machine. This annotation is set only during cloning a template. Older/adopted machines will not have this annotation.
	TemplateClonedFromGroupKindAnnotation = "cluster.x-k8s.io/cloned-from-groupkind"

<<<<<<< HEAD
	// MachineSkipRemediationAnnotation is the annotation used to mark the machines that should not be considered for remediation by MachineHealthCheck reconciler.
	MachineSkipRemediationAnnotation = "cluster.x-k8s.io/skip-remediation"

	// ClusterSecretType defines the type of secret created by core components
=======
	// ClusterSecretType defines the type of secret created by core components.
>>>>>>> dd8048ce
	ClusterSecretType corev1.SecretType = "cluster.x-k8s.io/secret" //nolint:gosec
)

// MachineAddressType describes a valid MachineAddress type.
type MachineAddressType string

// Define all the constants related to MachineAddressType.
const (
	MachineHostName    MachineAddressType = "Hostname"
	MachineExternalIP  MachineAddressType = "ExternalIP"
	MachineInternalIP  MachineAddressType = "InternalIP"
	MachineExternalDNS MachineAddressType = "ExternalDNS"
	MachineInternalDNS MachineAddressType = "InternalDNS"

	// MachineNodeNameIndex is used by the Machine Controller to index Machines by Node name, and add a watch on Nodes.
	MachineNodeNameIndex = "status.nodeRef.name"
)

const (
	// MachineNodeNameIndex is used by the Machine Controller to index Machines by Node name, and add a watch on Nodes.
	MachineNodeNameIndex = "status.nodeRef.name"
)

// MachineAddress contains information for the node's address.
type MachineAddress struct {
	// Machine address type, one of Hostname, ExternalIP or InternalIP.
	Type MachineAddressType `json:"type"`

	// The machine address.
	Address string `json:"address"`
}

// MachineAddresses is a slice of MachineAddress items to be used by infrastructure providers.
type MachineAddresses []MachineAddress

// ObjectMeta is metadata that all persisted resources must have, which includes all objects
// users must create. This is a copy of customizable fields from metav1.ObjectMeta.
//
// ObjectMeta is embedded in `Machine.Spec`, `MachineDeployment.Template` and `MachineSet.Template`,
// which are not top-level Kubernetes objects. Given that metav1.ObjectMeta has lots of special cases
// and read-only fields which end up in the generated CRD validation, having it as a subset simplifies
// the API and some issues that can impact user experience.
//
// During the [upgrade to controller-tools@v2](https://github.com/kubernetes-sigs/cluster-api/pull/1054)
// for v1alpha2, we noticed a failure would occur running Cluster API test suite against the new CRDs,
// specifically `spec.metadata.creationTimestamp in body must be of type string: "null"`.
// The investigation showed that `controller-tools@v2` behaves differently than its previous version
// when handling types from [metav1](k8s.io/apimachinery/pkg/apis/meta/v1) package.
//
// In more details, we found that embedded (non-top level) types that embedded `metav1.ObjectMeta`
// had validation properties, including for `creationTimestamp` (metav1.Time).
// The `metav1.Time` type specifies a custom json marshaller that, when IsZero() is true, returns `null`
// which breaks validation because the field isn't marked as nullable.
//
// In future versions, controller-tools@v2 might allow overriding the type and validation for embedded
// types. When that happens, this hack should be revisited.
type ObjectMeta struct {
	// Name must be unique within a namespace. Is required when creating resources, although
	// some resources may allow a client to request the generation of an appropriate name
	// automatically. Name is primarily intended for creation idempotence and configuration
	// definition.
	// Cannot be updated.
	// More info: http://kubernetes.io/docs/user-guide/identifiers#names
	// +optional
	//
	// Deprecated: This field has no function and is going to be removed in a next release.
	Name string `json:"name,omitempty"`

	// GenerateName is an optional prefix, used by the server, to generate a unique
	// name ONLY IF the Name field has not been provided.
	// If this field is used, the name returned to the client will be different
	// than the name passed. This value will also be combined with a unique suffix.
	// The provided value has the same validation rules as the Name field,
	// and may be truncated by the length of the suffix required to make the value
	// unique on the server.
	//
	// If this field is specified and the generated name exists, the server will
	// NOT return a 409 - instead, it will either return 201 Created or 500 with Reason
	// ServerTimeout indicating a unique name could not be found in the time allotted, and the client
	// should retry (optionally after the time indicated in the Retry-After header).
	//
	// Applied only if Name is not specified.
	// More info: https://git.k8s.io/community/contributors/devel/sig-architecture/api-conventions.md#idempotency
	// +optional
	//
	// Deprecated: This field has no function and is going to be removed in a next release.
	GenerateName string `json:"generateName,omitempty"`

	// Namespace defines the space within each name must be unique. An empty namespace is
	// equivalent to the "default" namespace, but "default" is the canonical representation.
	// Not all objects are required to be scoped to a namespace - the value of this field for
	// those objects will be empty.
	//
	// Must be a DNS_LABEL.
	// Cannot be updated.
	// More info: http://kubernetes.io/docs/user-guide/namespaces
	// +optional
	//
	// Deprecated: This field has no function and is going to be removed in a next release.
	Namespace string `json:"namespace,omitempty"`

	// Map of string keys and values that can be used to organize and categorize
	// (scope and select) objects. May match selectors of replication controllers
	// and services.
	// More info: http://kubernetes.io/docs/user-guide/labels
	// +optional
	Labels map[string]string `json:"labels,omitempty"`

	// Annotations is an unstructured key value map stored with a resource that may be
	// set by external tools to store and retrieve arbitrary metadata. They are not
	// queryable and should be preserved when modifying objects.
	// More info: http://kubernetes.io/docs/user-guide/annotations
	// +optional
	Annotations map[string]string `json:"annotations,omitempty"`

	// List of objects depended by this object. If ALL objects in the list have
	// been deleted, this object will be garbage collected. If this object is managed by a controller,
	// then an entry in this list will point to this controller, with the controller field set to true.
	// There cannot be more than one managing controller.
	// +optional
	// +patchMergeKey=uid
	// +patchStrategy=merge
	//
	// Deprecated: This field has no function and is going to be removed in a next release.
	OwnerReferences []metav1.OwnerReference `json:"ownerReferences,omitempty" patchStrategy:"merge" patchMergeKey:"uid"`
}<|MERGE_RESOLUTION|>--- conflicted
+++ resolved
@@ -31,31 +31,12 @@
 	// tool uses this label for implementing provider's lifecycle operations.
 	ProviderLabelName = "cluster.x-k8s.io/provider"
 
-	// ClusterNameAnnotation is the annotation set on nodes identifying the name of the cluster the node belongs to.
-	ClusterNameAnnotation = "cluster.x-k8s.io/cluster-name"
-
-	// ClusterNamespaceAnnotation is the annotation set on nodes identifying the namespace of the cluster the node belongs to.
-	ClusterNamespaceAnnotation = "cluster.x-k8s.io/cluster-namespace"
-
-	// MachineAnnotation is the annotation set on nodes identifying the machine the node belongs to.
-	MachineAnnotation = "cluster.x-k8s.io/machine"
-
-	// OwnerKindAnnotation is the annotation set on nodes identifying the owner kind.
-	OwnerKindAnnotation = "cluster.x-k8s.io/owner-kind"
-
-	// OwnerNameAnnotation is the annotation set on nodes identifying the owner name.
-	OwnerNameAnnotation = "cluster.x-k8s.io/owner-name"
-
 	// PausedAnnotation is an annotation that can be applied to any Cluster API
 	// object to prevent a controller from processing a resource.
 	//
 	// Controllers working with Cluster API objects must check the existence of this annotation
 	// on the reconciled object.
 	PausedAnnotation = "cluster.x-k8s.io/paused"
-
-	// DeleteMachineAnnotation marks control plane and worker nodes that will be given priority for deletion
-	// when KCP or a machineset scales down. This annotation is given top priority on all delete policies.
-	DeleteMachineAnnotation = "cluster.x-k8s.io/delete-machine"
 
 	// TemplateClonedFromNameAnnotation is the infrastructure machine annotation that stores the name of the infrastructure template resource
 	// that was cloned for the machine. This annotation is set only during cloning a template. Older/adopted machines will not have this annotation.
@@ -65,14 +46,7 @@
 	// that was cloned for the machine. This annotation is set only during cloning a template. Older/adopted machines will not have this annotation.
 	TemplateClonedFromGroupKindAnnotation = "cluster.x-k8s.io/cloned-from-groupkind"
 
-<<<<<<< HEAD
-	// MachineSkipRemediationAnnotation is the annotation used to mark the machines that should not be considered for remediation by MachineHealthCheck reconciler.
-	MachineSkipRemediationAnnotation = "cluster.x-k8s.io/skip-remediation"
-
-	// ClusterSecretType defines the type of secret created by core components
-=======
 	// ClusterSecretType defines the type of secret created by core components.
->>>>>>> dd8048ce
 	ClusterSecretType corev1.SecretType = "cluster.x-k8s.io/secret" //nolint:gosec
 )
 
@@ -86,9 +60,6 @@
 	MachineInternalIP  MachineAddressType = "InternalIP"
 	MachineExternalDNS MachineAddressType = "ExternalDNS"
 	MachineInternalDNS MachineAddressType = "InternalDNS"
-
-	// MachineNodeNameIndex is used by the Machine Controller to index Machines by Node name, and add a watch on Nodes.
-	MachineNodeNameIndex = "status.nodeRef.name"
 )
 
 const (
