/*
Copyright 2020 The Kubernetes Authors.

Licensed under the Apache License, Version 2.0 (the "License");
you may not use this file except in compliance with the License.
You may obtain a copy of the License at

    http://www.apache.org/licenses/LICENSE-2.0

Unless required by applicable law or agreed to in writing, software
distributed under the License is distributed on an "AS IS" BASIS,
WITHOUT WARRANTIES OR CONDITIONS OF ANY KIND, either express or implied.
See the License for the specific language governing permissions and
limitations under the License.
*/

// Package annotations implements annotation helper functions.
package annotations

import (
	"strings"

	metav1 "k8s.io/apimachinery/pkg/apis/meta/v1"
	clusterv1 "sigs.k8s.io/cluster-api/api/v1alpha4"
)

// IsPaused returns true if the Cluster is paused or the object has the `paused` annotation.
func IsPaused(cluster *clusterv1.Cluster, o metav1.Object) bool {
	if cluster.Spec.Paused {
		return true
	}
	return HasPausedAnnotation(o)
}

// IsExternallyManaged returns true if the object has the `managed-by` annotation.
func IsExternallyManaged(o metav1.Object) bool {
	return hasAnnotation(o, clusterv1.ManagedByAnnotation)
}

// HasPausedAnnotation returns true if the object has the `paused` annotation.
func HasPausedAnnotation(o metav1.Object) bool {
	return hasAnnotation(o, clusterv1.PausedAnnotation)
<<<<<<< HEAD
}

// HasSkipRemediationAnnotation returns true if the object has the `skip-remediation` annotation.
func HasSkipRemediationAnnotation(o metav1.Object) bool {
	return hasAnnotation(o, clusterv1.MachineSkipRemediationAnnotation)
=======
>>>>>>> dd8048ce
}

// HasSkipRemediationAnnotation returns true if the object has the `skip-remediation` annotation.
func HasSkipRemediationAnnotation(o metav1.Object) bool {
	return hasAnnotation(o, clusterv1.MachineSkipRemediationAnnotation)
}

// HasWithPrefix returns true if at least one of the annotations has the prefix specified.
func HasWithPrefix(prefix string, annotations map[string]string) bool {
	for key := range annotations {
		if strings.HasPrefix(key, prefix) {
			return true
		}
	}
	return false
}

// AddAnnotations sets the desired annotations on the object and returns true if the annotations have changed.
func AddAnnotations(o metav1.Object, desired map[string]string) bool {
	if len(desired) == 0 {
		return false
	}
	annotations := o.GetAnnotations()
	if annotations == nil {
		annotations = make(map[string]string)
		o.SetAnnotations(annotations)
	}
	hasChanged := false
	for k, v := range desired {
		if cur, ok := annotations[k]; !ok || cur != v {
			annotations[k] = v
			hasChanged = true
		}
	}
	return hasChanged
}

<<<<<<< HEAD
// hasAnnotation returns true if the object has the specified annotation
=======
// hasAnnotation returns true if the object has the specified annotation.
>>>>>>> dd8048ce
func hasAnnotation(o metav1.Object, annotation string) bool {
	annotations := o.GetAnnotations()
	if annotations == nil {
		return false
	}
	_, ok := annotations[annotation]
	return ok
}<|MERGE_RESOLUTION|>--- conflicted
+++ resolved
@@ -40,14 +40,6 @@
 // HasPausedAnnotation returns true if the object has the `paused` annotation.
 func HasPausedAnnotation(o metav1.Object) bool {
 	return hasAnnotation(o, clusterv1.PausedAnnotation)
-<<<<<<< HEAD
-}
-
-// HasSkipRemediationAnnotation returns true if the object has the `skip-remediation` annotation.
-func HasSkipRemediationAnnotation(o metav1.Object) bool {
-	return hasAnnotation(o, clusterv1.MachineSkipRemediationAnnotation)
-=======
->>>>>>> dd8048ce
 }
 
 // HasSkipRemediationAnnotation returns true if the object has the `skip-remediation` annotation.
@@ -85,11 +77,7 @@
 	return hasChanged
 }
 
-<<<<<<< HEAD
-// hasAnnotation returns true if the object has the specified annotation
-=======
 // hasAnnotation returns true if the object has the specified annotation.
->>>>>>> dd8048ce
 func hasAnnotation(o metav1.Object, annotation string) bool {
 	annotations := o.GetAnnotations()
 	if annotations == nil {
