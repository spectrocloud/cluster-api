/*
Copyright 2019 The Kubernetes Authors.

Licensed under the Apache License, Version 2.0 (the "License");
you may not use this file except in compliance with the License.
You may obtain a copy of the License at

    http://www.apache.org/licenses/LICENSE-2.0

Unless required by applicable law or agreed to in writing, software
distributed under the License is distributed on an "AS IS" BASIS,
WITHOUT WARRANTIES OR CONDITIONS OF ANY KIND, either express or implied.
See the License for the specific language governing permissions and
limitations under the License.
*/
package main

import (
	"context"
	"flag"
	"fmt"
	"math/rand"
	"net/http"
	_ "net/http/pprof"
	"os"
	"time"

	"github.com/spf13/pflag"
	corev1 "k8s.io/api/core/v1"
	apiextensionsv1 "k8s.io/apiextensions-apiserver/pkg/apis/apiextensions/v1"
	"k8s.io/apimachinery/pkg/runtime"
	clientgoscheme "k8s.io/client-go/kubernetes/scheme"
	cliflag "k8s.io/component-base/cli/flag"
	"k8s.io/klog/v2"
	"k8s.io/klog/v2/klogr"
	clusterv1old "sigs.k8s.io/cluster-api/api/v1alpha3"
	clusterv1 "sigs.k8s.io/cluster-api/api/v1alpha4"
	"sigs.k8s.io/cluster-api/api/v1alpha4/index"
	"sigs.k8s.io/cluster-api/controllers"
	"sigs.k8s.io/cluster-api/controllers/remote"
	"sigs.k8s.io/cluster-api/controllers/topology"
	addonsv1old "sigs.k8s.io/cluster-api/exp/addons/api/v1alpha3"
	addonsv1 "sigs.k8s.io/cluster-api/exp/addons/api/v1alpha4"
	addonscontrollers "sigs.k8s.io/cluster-api/exp/addons/controllers"
	expv1old "sigs.k8s.io/cluster-api/exp/api/v1alpha3"
	expv1 "sigs.k8s.io/cluster-api/exp/api/v1alpha4"
	expcontrollers "sigs.k8s.io/cluster-api/exp/controllers"
	"sigs.k8s.io/cluster-api/feature"
	"sigs.k8s.io/cluster-api/version"
	ctrl "sigs.k8s.io/controller-runtime"
	"sigs.k8s.io/controller-runtime/pkg/client"
	"sigs.k8s.io/controller-runtime/pkg/controller"
	// +kubebuilder:scaffold:imports
)

var (
	scheme   = runtime.NewScheme()
	setupLog = ctrl.Log.WithName("setup")

	// flags.
	metricsBindAddr               string
	enableLeaderElection          bool
	leaderElectionLeaseDuration   time.Duration
	leaderElectionRenewDeadline   time.Duration
	leaderElectionRetryPeriod     time.Duration
	watchNamespace                string
	watchFilterValue              string
	profilerAddress               string
	clusterTopologyConcurrency    int
	clusterConcurrency            int
	machineConcurrency            int
	machineSetConcurrency         int
	machineDeploymentConcurrency  int
	machinePoolConcurrency        int
	clusterResourceSetConcurrency int
	machineHealthCheckConcurrency int
	syncPeriod                    time.Duration
	webhookPort                   int
	webhookCertDir                string
	healthAddr                    string
)

func init() {
	klog.InitFlags(nil)

	_ = clientgoscheme.AddToScheme(scheme)
	_ = clusterv1old.AddToScheme(scheme)
	_ = clusterv1.AddToScheme(scheme)
	_ = expv1old.AddToScheme(scheme)
	_ = expv1.AddToScheme(scheme)
	_ = addonsv1old.AddToScheme(scheme)
	_ = addonsv1.AddToScheme(scheme)
	_ = apiextensionsv1.AddToScheme(scheme)
	// +kubebuilder:scaffold:scheme
}

// InitFlags initializes the flags.
func InitFlags(fs *pflag.FlagSet) {
	fs.StringVar(&metricsBindAddr, "metrics-bind-addr", "localhost:8080",
		"The address the metric endpoint binds to.")

	fs.BoolVar(&enableLeaderElection, "leader-elect", false,
		"Enable leader election for controller manager. Enabling this will ensure there is only one active controller manager.")

	fs.DurationVar(&leaderElectionLeaseDuration, "leader-elect-lease-duration", 15*time.Second,
		"Interval at which non-leader candidates will wait to force acquire leadership (duration string)")

	fs.DurationVar(&leaderElectionRenewDeadline, "leader-elect-renew-deadline", 10*time.Second,
		"Duration that the leading controller manager will retry refreshing leadership before giving up (duration string)")

	fs.DurationVar(&leaderElectionRetryPeriod, "leader-elect-retry-period", 2*time.Second,
		"Duration the LeaderElector clients should wait between tries of actions (duration string)")

	fs.StringVar(&watchNamespace, "namespace", "",
		"Namespace that the controller watches to reconcile cluster-api objects. If unspecified, the controller watches for cluster-api objects across all namespaces.")

	fs.StringVar(&watchFilterValue, "watch-filter", "",
		fmt.Sprintf("Label value that the controller watches to reconcile cluster-api objects. Label key is always %s. If unspecified, the controller watches for all cluster-api objects.", clusterv1.WatchLabel))

	fs.StringVar(&profilerAddress, "profiler-address", "",
		"Bind address to expose the pprof profiler (e.g. localhost:6060)")

	fs.IntVar(&clusterTopologyConcurrency, "clustertopology-concurrency", 10,
		"Number of clusters to process simultaneously")

	fs.IntVar(&clusterConcurrency, "cluster-concurrency", 10,
		"Number of clusters to process simultaneously")

	fs.IntVar(&machineConcurrency, "machine-concurrency", 10,
		"Number of machines to process simultaneously")

	fs.IntVar(&machineSetConcurrency, "machineset-concurrency", 10,
		"Number of machine sets to process simultaneously")

	fs.IntVar(&machineDeploymentConcurrency, "machinedeployment-concurrency", 10,
		"Number of machine deployments to process simultaneously")

	fs.IntVar(&machinePoolConcurrency, "machinepool-concurrency", 10,
		"Number of machine pools to process simultaneously")

	fs.IntVar(&clusterResourceSetConcurrency, "clusterresourceset-concurrency", 10,
		"Number of cluster resource sets to process simultaneously")

	fs.IntVar(&machineHealthCheckConcurrency, "machinehealthcheck-concurrency", 10,
		"Number of machine health checks to process simultaneously")

	fs.DurationVar(&syncPeriod, "sync-period", 10*time.Minute,
		"The minimum interval at which watched resources are reconciled (e.g. 15m)")

	fs.IntVar(&webhookPort, "webhook-port", 9443,
		"Webhook Server port")

	fs.StringVar(&webhookCertDir, "webhook-cert-dir", "/tmp/k8s-webhook-server/serving-certs/",
		"Webhook cert dir, only used when webhook-port is specified.")

	fs.StringVar(&healthAddr, "health-addr", ":9440",
		"The address the health endpoint binds to.")

	feature.MutableGates.AddFlag(fs)
}

func main() {
	rand.Seed(time.Now().UnixNano())

	InitFlags(pflag.CommandLine)
	pflag.CommandLine.SetNormalizeFunc(cliflag.WordSepNormalizeFunc)
	pflag.CommandLine.AddGoFlagSet(flag.CommandLine)
	pflag.Parse()

	ctrl.SetLogger(klogr.New())

	if profilerAddress != "" {
		klog.Infof("Profiler listening for requests at %s", profilerAddress)
		go func() {
			klog.Info(http.ListenAndServe(profilerAddress, nil))
		}()
	}

<<<<<<< HEAD
	mgr, err := ctrl.NewManager(ctrl.GetConfigOrDie(), ctrl.Options{
		Scheme:             scheme,
		MetricsBindAddress: metricsAddr,
=======
	restConfig := ctrl.GetConfigOrDie()
	restConfig.UserAgent = remote.DefaultClusterAPIUserAgent("cluster-api-controller-manager")
	mgr, err := ctrl.NewManager(restConfig, ctrl.Options{
		Scheme:             scheme,
		MetricsBindAddress: metricsBindAddr,
>>>>>>> dd8048ce
		LeaderElection:     enableLeaderElection,
		LeaderElectionID:   "controller-leader-election-capi",
		LeaseDuration:      &leaderElectionLeaseDuration,
		RenewDeadline:      &leaderElectionRenewDeadline,
		RetryPeriod:        &leaderElectionRetryPeriod,
		Namespace:          watchNamespace,
		SyncPeriod:         &syncPeriod,
<<<<<<< HEAD
		NewClient: util.DelegatingClientFuncWithUncached(
			&corev1.ConfigMap{},
			&corev1.ConfigMapList{},
			&corev1.Secret{},
			&corev1.SecretList{},
		),
=======
		ClientDisableCacheFor: []client.Object{
			&corev1.ConfigMap{},
			&corev1.Secret{},
		},
>>>>>>> dd8048ce
		Port:                   webhookPort,
		CertDir:                webhookCertDir,
		HealthProbeBindAddress: healthAddr,
	})
	if err != nil {
		setupLog.Error(err, "unable to start manager")
		os.Exit(1)
	}

	// Setup the context that's going to be used in controllers and for the manager.
	ctx := ctrl.SetupSignalHandler()

	setupChecks(mgr)
	setupIndexes(ctx, mgr)
	setupReconcilers(ctx, mgr)
	setupWebhooks(mgr)

	// +kubebuilder:scaffold:builder
	setupLog.Info("starting manager", "version", version.Get().String())
	if err := mgr.Start(ctx); err != nil {
		setupLog.Error(err, "problem running manager")
		os.Exit(1)
	}
}

func setupChecks(mgr ctrl.Manager) {
	if err := mgr.AddReadyzCheck("webhook", mgr.GetWebhookServer().StartedChecker()); err != nil {
		setupLog.Error(err, "unable to create ready check")
		os.Exit(1)
	}

	if err := mgr.AddHealthzCheck("webhook", mgr.GetWebhookServer().StartedChecker()); err != nil {
		setupLog.Error(err, "unable to create health check")
		os.Exit(1)
	}
}

func setupIndexes(ctx context.Context, mgr ctrl.Manager) {
	if err := index.AddDefaultIndexes(ctx, mgr); err != nil {
		setupLog.Error(err, "unable to setup indexes")
		os.Exit(1)
	}
}

func setupReconcilers(ctx context.Context, mgr ctrl.Manager) {
	// Set up a ClusterCacheTracker and ClusterCacheReconciler to provide to controllers
	// requiring a connection to a remote cluster
	tracker, err := remote.NewClusterCacheTracker(
		mgr,
		remote.ClusterCacheTrackerOptions{
			Log:     ctrl.Log.WithName("remote").WithName("ClusterCacheTracker"),
			Indexes: remote.DefaultIndexes,
		},
	)
	if err != nil {
		setupLog.Error(err, "unable to create cluster cache tracker")
		os.Exit(1)
	}
	if err := (&remote.ClusterCacheReconciler{
		Client:           mgr.GetClient(),
		Log:              ctrl.Log.WithName("remote").WithName("ClusterCacheReconciler"),
		Tracker:          tracker,
		WatchFilterValue: watchFilterValue,
	}).SetupWithManager(ctx, mgr, concurrency(clusterConcurrency)); err != nil {
		setupLog.Error(err, "unable to create controller", "controller", "ClusterCacheReconciler")
		os.Exit(1)
	}

	if feature.Gates.Enabled(feature.ClusterTopology) {
		unstructuredCachingClient, err := client.NewDelegatingClient(
			client.NewDelegatingClientInput{
				// Use the default client for write operations.
				Client: mgr.GetClient(),
				// For read operations, use the same cache used by all the controllers but ensure
				// unstructured objects will be also cached (this does not happen with the default client).
				CacheReader:       mgr.GetCache(),
				CacheUnstructured: true,
			},
		)
		if err != nil {
			setupLog.Error(err, "unable to create unstructured caching client", "controller", "ClusterTopology")
			os.Exit(1)
		}

		if err := (&topology.ClusterReconciler{
			Client:                    mgr.GetClient(),
			UnstructuredCachingClient: unstructuredCachingClient,
			WatchFilterValue:          watchFilterValue,
		}).SetupWithManager(ctx, mgr, concurrency(clusterTopologyConcurrency)); err != nil {
			setupLog.Error(err, "unable to create controller", "controller", "ClusterTopology")
			os.Exit(1)
		}
	}
	if err := (&controllers.ClusterReconciler{
		Client:           mgr.GetClient(),
		WatchFilterValue: watchFilterValue,
	}).SetupWithManager(ctx, mgr, concurrency(clusterConcurrency)); err != nil {
		setupLog.Error(err, "unable to create controller", "controller", "Cluster")
		os.Exit(1)
	}
	if err := (&controllers.MachineReconciler{
		Client:           mgr.GetClient(),
		Tracker:          tracker,
		WatchFilterValue: watchFilterValue,
	}).SetupWithManager(ctx, mgr, concurrency(machineConcurrency)); err != nil {
		setupLog.Error(err, "unable to create controller", "controller", "Machine")
		os.Exit(1)
	}
	if err := (&controllers.MachineSetReconciler{
		Client:           mgr.GetClient(),
		Tracker:          tracker,
		WatchFilterValue: watchFilterValue,
	}).SetupWithManager(ctx, mgr, concurrency(machineSetConcurrency)); err != nil {
		setupLog.Error(err, "unable to create controller", "controller", "MachineSet")
		os.Exit(1)
	}
	if err := (&controllers.MachineDeploymentReconciler{
		Client:           mgr.GetClient(),
		WatchFilterValue: watchFilterValue,
	}).SetupWithManager(ctx, mgr, concurrency(machineDeploymentConcurrency)); err != nil {
		setupLog.Error(err, "unable to create controller", "controller", "MachineDeployment")
		os.Exit(1)
	}

	if feature.Gates.Enabled(feature.MachinePool) {
		if err := (&expcontrollers.MachinePoolReconciler{
			Client:           mgr.GetClient(),
			WatchFilterValue: watchFilterValue,
		}).SetupWithManager(ctx, mgr, concurrency(machinePoolConcurrency)); err != nil {
			setupLog.Error(err, "unable to create controller", "controller", "MachinePool")
			os.Exit(1)
		}
	}

	if feature.Gates.Enabled(feature.ClusterResourceSet) {
		if err := (&addonscontrollers.ClusterResourceSetReconciler{
			Client:           mgr.GetClient(),
			Tracker:          tracker,
			WatchFilterValue: watchFilterValue,
		}).SetupWithManager(ctx, mgr, concurrency(clusterResourceSetConcurrency)); err != nil {
			setupLog.Error(err, "unable to create controller", "controller", "ClusterResourceSet")
			os.Exit(1)
		}
		if err := (&addonscontrollers.ClusterResourceSetBindingReconciler{
			Client:           mgr.GetClient(),
			WatchFilterValue: watchFilterValue,
		}).SetupWithManager(ctx, mgr, concurrency(clusterResourceSetConcurrency)); err != nil {
			setupLog.Error(err, "unable to create controller", "controller", "ClusterResourceSetBinding")
			os.Exit(1)
		}
	}

	if err := (&controllers.MachineHealthCheckReconciler{
		Client:           mgr.GetClient(),
		Tracker:          tracker,
		WatchFilterValue: watchFilterValue,
	}).SetupWithManager(ctx, mgr, concurrency(machineHealthCheckConcurrency)); err != nil {
		setupLog.Error(err, "unable to create controller", "controller", "MachineHealthCheck")
		os.Exit(1)
	}
}

func setupWebhooks(mgr ctrl.Manager) {
	// NOTE: ClusterClass and managed topologies are behind ClusterTopology feature gate flag; the webhook
	// is going to prevent creating or updating new objects in case the feature flag is disabled.
	if err := (&clusterv1.ClusterClass{}).SetupWebhookWithManager(mgr); err != nil {
		setupLog.Error(err, "unable to create webhook", "webhook", "ClusterClass")
		os.Exit(1)
	}

	// NOTE: ClusterClass and managed topologies are behind ClusterTopology feature gate flag; the webhook
	// is going to prevent usage of Cluster.Topology in case the feature flag is disabled.
	if err := (&clusterv1.Cluster{}).SetupWebhookWithManager(mgr); err != nil {
		setupLog.Error(err, "unable to create webhook", "webhook", "Cluster")
		os.Exit(1)
	}

	if err := (&clusterv1.Machine{}).SetupWebhookWithManager(mgr); err != nil {
		setupLog.Error(err, "unable to create webhook", "webhook", "Machine")
		os.Exit(1)
	}

	if err := (&clusterv1.MachineSet{}).SetupWebhookWithManager(mgr); err != nil {
		setupLog.Error(err, "unable to create webhook", "webhook", "MachineSet")
		os.Exit(1)
	}

	if err := (&clusterv1.MachineDeployment{}).SetupWebhookWithManager(mgr); err != nil {
		setupLog.Error(err, "unable to create webhook", "webhook", "MachineDeployment")
		os.Exit(1)
	}

	if feature.Gates.Enabled(feature.MachinePool) {
		if err := (&expv1.MachinePool{}).SetupWebhookWithManager(mgr); err != nil {
			setupLog.Error(err, "unable to create webhook", "webhook", "MachinePool")
			os.Exit(1)
		}
	}

	if feature.Gates.Enabled(feature.ClusterResourceSet) {
		if err := (&addonsv1.ClusterResourceSet{}).SetupWebhookWithManager(mgr); err != nil {
			setupLog.Error(err, "unable to create webhook", "webhook", "ClusterResourceSet")
			os.Exit(1)
		}
	}

	if err := (&clusterv1.MachineHealthCheck{}).SetupWebhookWithManager(mgr); err != nil {
		setupLog.Error(err, "unable to create webhook", "webhook", "MachineHealthCheck")
		os.Exit(1)
	}
}

func concurrency(c int) controller.Options {
	return controller.Options{MaxConcurrentReconciles: c}
}<|MERGE_RESOLUTION|>--- conflicted
+++ resolved
@@ -176,17 +176,11 @@
 		}()
 	}
 
-<<<<<<< HEAD
-	mgr, err := ctrl.NewManager(ctrl.GetConfigOrDie(), ctrl.Options{
-		Scheme:             scheme,
-		MetricsBindAddress: metricsAddr,
-=======
 	restConfig := ctrl.GetConfigOrDie()
 	restConfig.UserAgent = remote.DefaultClusterAPIUserAgent("cluster-api-controller-manager")
 	mgr, err := ctrl.NewManager(restConfig, ctrl.Options{
 		Scheme:             scheme,
 		MetricsBindAddress: metricsBindAddr,
->>>>>>> dd8048ce
 		LeaderElection:     enableLeaderElection,
 		LeaderElectionID:   "controller-leader-election-capi",
 		LeaseDuration:      &leaderElectionLeaseDuration,
@@ -194,19 +188,10 @@
 		RetryPeriod:        &leaderElectionRetryPeriod,
 		Namespace:          watchNamespace,
 		SyncPeriod:         &syncPeriod,
-<<<<<<< HEAD
-		NewClient: util.DelegatingClientFuncWithUncached(
-			&corev1.ConfigMap{},
-			&corev1.ConfigMapList{},
-			&corev1.Secret{},
-			&corev1.SecretList{},
-		),
-=======
 		ClientDisableCacheFor: []client.Object{
 			&corev1.ConfigMap{},
 			&corev1.Secret{},
 		},
->>>>>>> dd8048ce
 		Port:                   webhookPort,
 		CertDir:                webhookCertDir,
 		HealthProbeBindAddress: healthAddr,
