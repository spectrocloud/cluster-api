--- conflicted
+++ resolved
@@ -178,11 +178,7 @@
 # It is set by Prow GIT_TAG, a git-based tag of the form vYYYYMMDD-hash, e.g., v20210120-v0.3.10-308-gc61521971
 # Fips Flags
 FIPS_ENABLE ?= ""
-<<<<<<< HEAD
 BUILDER_GOLANG_VERSION ?= 1.22
-=======
-BUILDER_GOLANG_VERSION ?= 1.21.6
->>>>>>> 11aa6d2a
 BUILD_ARGS = --build-arg CRYPTO_LIB=${FIPS_ENABLE} --build-arg BUILDER_GOLANG_VERSION=${BUILDER_GOLANG_VERSION}
 
 RELEASE_LOC := release
