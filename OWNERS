# See the OWNERS docs at https://go.k8s.io/owners for information on OWNERS files.
# See the OWNERS_ALIASES file at https://github.com/kubernetes-sigs/cluster-api/blob/master/OWNERS_ALIASES for a list of members for each alias.

approvers:
  - sig-cluster-lifecycle-leads
  - cluster-api-admins
  - cluster-api-maintainers

reviewers:
  - cluster-api-maintainers
  - cluster-api-reviewers

emeritus_approvers:
  - chuckha
<<<<<<< HEAD
  - kris-nova
  - ncdc
  - roberthbailey

emeritus_maintainers:
  - ncdc
=======
  - detiber
  - kris-nova
  - ncdc
  - roberthbailey
  - davidewatson
>>>>>>> dd8048ce

emeritus_maintainers:
  - detiber
  - ncdc<|MERGE_RESOLUTION|>--- conflicted
+++ resolved
@@ -12,20 +12,11 @@
 
 emeritus_approvers:
   - chuckha
-<<<<<<< HEAD
-  - kris-nova
-  - ncdc
-  - roberthbailey
-
-emeritus_maintainers:
-  - ncdc
-=======
   - detiber
   - kris-nova
   - ncdc
   - roberthbailey
   - davidewatson
->>>>>>> dd8048ce
 
 emeritus_maintainers:
   - detiber
