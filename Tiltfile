--- conflicted
+++ resolved
@@ -206,42 +206,6 @@
         yaml = str(kustomize_with_envsubst(context + "/config/default"))
         k8s_yaml(blob(yaml))
 
-<<<<<<< HEAD
-# Prepull all the cert-manager images to your local environment and then load them directly into kind. This speeds up
-# setup if you're repeatedly destroying and recreating your kind cluster, as it doesn't have to pull the images over
-# the network each time.
-def deploy_cert_manager():
-    registry = settings.get("cert_manager_registry", "quay.io/jetstack")
-    version = settings.get("cert_manager_version", "v1.1.0")
-
-    # check if cert-mamager is already installed, otherwise pre-load images & apply the manifest
-    # NB. this is required until https://github.com/jetstack/cert-manager/issues/3121 is addressed otherwise
-    # when applying the manifest twice to same cluster kubectl get stuck
-    existsCheck = str(local("kubectl get namespaces"))
-    if existsCheck.find("cert-manager") == -1:
-        # pre-load cert-manager images in kind
-        images = ["cert-manager-controller", "cert-manager-cainjector", "cert-manager-webhook"]
-        if settings.get("preload_images_for_kind"):
-            for image in images:
-                local("docker pull {}/{}:{}".format(registry, image, version))
-                local("kind load docker-image --name {} {}/{}:{}".format(settings.get("kind_cluster_name"), registry, image, version))
-
-        # apply the cert-manager manifest
-        local("kubectl apply -f https://github.com/jetstack/cert-manager/releases/download/{}/cert-manager.yaml".format(version))
-
-    # verifies cert-manager is properly working (https://cert-manager.io/docs/installation/kubernetes/#verifying-the-installation)
-    # 1. wait for the cert-manager to be running
-    local("kubectl wait --for=condition=Available --timeout=300s -n cert-manager deployment/cert-manager")
-    local("kubectl wait --for=condition=Available --timeout=300s -n cert-manager deployment/cert-manager-cainjector")
-    local("kubectl wait --for=condition=Available --timeout=300s -n cert-manager deployment/cert-manager-webhook")
-
-    # 2. create a test certificate
-    local("cat << EOF | kubectl apply -f - " + cert_manager_test_resources + "EOF")
-    local("kubectl wait --for=condition=Ready --timeout=300s -n cert-manager-test certificate/selfsigned-cert ")
-    local("cat << EOF | kubectl delete -f - " + cert_manager_test_resources + "EOF")
-
-=======
->>>>>>> dd8048ce
 # Users may define their own Tilt customizations in tilt.d. This directory is excluded from git and these files will
 # not be checked in to version control.
 def include_user_tilt_files():
