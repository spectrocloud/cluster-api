--- conflicted
+++ resolved
@@ -29,11 +29,7 @@
 We don't suggest running workloads on control planes, and highly encourage avoiding it unless absolutely necessary.
 
 However, in the case the user wants to run non-control plane workloads on control plane machines they
-<<<<<<< HEAD
-are ultimately responsible for ensuring the proper functioning of those workloads, given that KCP is not 
-=======
 are ultimately responsible for ensuring the proper functioning of those workloads, given that KCP is not
->>>>>>> dd8048ce
 aware of the specific requirements for each type of workload (e.g. preserving quorum, shutdown procedures etc.).
 
 In order to do so, the user could leverage on the same assumption that applies to all the
