# Configure a MachineHealthCheck

## Prerequisites

Before attempting to configure a MachineHealthCheck, you should have a working [management cluster] with at least one MachineDeployment or MachineSet deployed.

<aside class="note warning">

<h1> Important </h1>

Please note that MachineHealthChecks currently **only** support Machines that are owned by a MachineSet or a KubeadmControlPlane.
Please review the [Limitations and Caveats of a MachineHealthCheck](#limitations-and-caveats-of-a-machinehealthcheck)
at the bottom of this page for full details of MachineHealthCheck limitations.

</aside>

## What is a MachineHealthCheck?

<<<<<<< HEAD
A MachineHealthCheck is a resource within the Cluster API which allows users to define conditions under which Machines within a Cluster should be considered unhealthy. 
A MachineHealthCheck is defined on a management cluster and scoped to a particular workload cluster.

When defining a MachineHealthCheck, users specify a timeout for each of the conditions that they define to check on the Machine's Node;
if any of these conditions is met for the duration of the timeout, the Machine will be remediated.
By default, the action of remediating a Machine should trigger a new Machine to be created to replace the failed one, but providers are allowed to plug in more sophisticated external remediation solutions. 
=======
A MachineHealthCheck is a resource within the Cluster API which allows users to define conditions under which Machines within a Cluster should be considered unhealthy.
A MachineHealthCheck is defined on a management cluster and scoped to a particular workload cluster.

When defining a MachineHealthCheck, users specify a timeout for each of the conditions that they define to check on the Machine's Node.
If any of these conditions are met for the duration of the timeout, the Machine will be remediated.
By default, the action of remediating a Machine should trigger a new Machine to be created to replace the failed one, but providers are allowed to plug in more sophisticated external remediation solutions.
>>>>>>> dd8048ce

## Creating a MachineHealthCheck

Use the following example as a basis for creating a MachineHealthCheck for worker nodes:

```yaml
apiVersion: cluster.x-k8s.io/v1alpha3
kind: MachineHealthCheck
metadata:
  name: capi-quickstart-node-unhealthy-5m
spec:
  # clusterName is required to associate this MachineHealthCheck with a particular cluster
  clusterName: capi-quickstart
  # (Optional) maxUnhealthy prevents further remediation if the cluster is already partially unhealthy
  maxUnhealthy: 40%
  # (Optional) nodeStartupTimeout determines how long a MachineHealthCheck should wait for
  # a Node to join the cluster, before considering a Machine unhealthy.
  # Defaults to 10 minutes if not specified.
  # Set to 0 to disable the node startup timeout.
  # Disabling this timeout will prevent a Machine from being considered unhealthy when
  # the Node it created has not yet registered with the cluster. This can be useful when
  # Nodes take a long time to start up or when you only want condition based checks for
  # Machine health.
  nodeStartupTimeout: 10m
  # selector is used to determine which Machines should be health checked
  selector:
    matchLabels:
      nodepool: nodepool-0
  # Conditions to check on Nodes for matched Machines, if any condition is matched for the duration of its timeout, the Machine is considered unhealthy
  unhealthyConditions:
  - type: Ready
    status: Unknown
    timeout: 300s
  - type: Ready
    status: "False"
    timeout: 300s
```

<<<<<<< HEAD
Use this example as the basis for defining a MachineHealthCheck for control plane nodes managed via 
=======
Use this example as the basis for defining a MachineHealthCheck for control plane nodes managed via
>>>>>>> dd8048ce
the KubeadmControlPlane:

```yaml
apiVersion: cluster.x-k8s.io/v1alpha3
kind: MachineHealthCheck
metadata:
  name: capi-quickstart-kcp-unhealthy-5m
spec:
  clusterName: capi-quickstart
  maxUnhealthy: 100%
  selector:
    matchLabels:
      cluster.x-k8s.io/control-plane: ""
  unhealthyConditions:
    - type: Ready
      status: Unknown
      timeout: 300s
    - type: Ready
      status: "False"
      timeout: 300s
```

<aside class="note warning">

<h1> Important </h1>

If you are defining more than one `MachineHealthCheck` for the same Cluster, make sure that the selectors **do not overlap**
in order to prevent conflicts or unexpected behaviors when trying to remediate the same set of machines.

</aside>

## Remediation Short-Circuiting

To ensure that MachineHealthChecks only remediate Machines when the cluster is healthy,
short-circuiting is implemented to prevent further remediation via the `maxUnhealthy` and `unhealthyRange` fields within the MachineHealthCheck spec.

### Max Unhealthy

If the user defines a value for the `maxUnhealthy` field (either an absolute number or a percentage of the total Machines checked by this MachineHealthCheck),
before remediating any Machines, the MachineHealthCheck will compare the value of `maxUnhealthy` with the number of Machines it has determined to be unhealthy.
If the number of unhealthy Machines exceeds the limit set by `maxUnhealthy`, remediation will **not** be performed.

<aside class="note warning">

<h1> Warning </h1>

The default value for `maxUnhealthy` is `100%`.
This means the short circuiting mechanism is **disabled by default** and Machines will be remediated no matter the state of the cluster.

</aside>

#### With an Absolute Value

If `maxUnhealthy` is set to `2`:
- If 2 or fewer nodes are unhealthy, remediation will be performed
- If 3 or more nodes are unhealthy, remediation will not be performed

These values are independent of how many Machines are being checked by the MachineHealthCheck.

#### With Percentages

If `maxUnhealthy` is set to `40%` and there are 25 Machines being checked:
- If 10 or fewer nodes are unhealthy, remediation will be performed
- If 11 or more nodes are unhealthy, remediation will not be performed

If `maxUnhealthy` is set to `40%` and there are 6 Machines being checked:
- If 2 or fewer nodes are unhealthy, remediation will be performed
- If 3 or more nodes are unhealthy, remediation will not be performed

Note, when the percentage is not a whole number, the allowed number is rounded down.

<<<<<<< HEAD
=======
### Unhealthy Range

If the user defines a value for the `unhealthyRange` field (bracketed values that specify a start and an end value), before remediating any Machines,
the MachineHealthCheck will check if the number of Machines it has determined to be unhealthy is within the range specified by `unhealthyRange`.
If it is not within the range set by `unhealthyRange`, remediation will **not** be performed.

<aside class="note warning">

<h1> Important </h1>

If both `maxUnhealthy` and `unhealthyRange` are specified, `unhealthyRange` takes precedence.

</aside>

#### With a range of values

If `unhealthyRange` is set to `[3-5]` and there are 10 Machines being checked:
- If 2 or fewer nodes are unhealthy, remediation will not be performed.
- If 5 or more nodes are unhealthy, remediation will not be performed.
- In all other cases, remediation will be performed.

Note, the above example had 10 machines as sample set. But, this would work the same way for any other number.
This is useful for dynamically scaling clusters where the number of machines keep changing frequently.

>>>>>>> dd8048ce
## Skipping Remediation

There are scenarios where remediation for a machine may be undesirable (eg. during cluster migration using `clustrctl move`). For such cases, MachineHealthCheck provides 2 mechanisms to skip machines for remediation.

Implicit skipping when the resource is paused (using `cluster.x-k8s.io/paused` annotation):
- When a cluster is paused, none of the machines in that cluster are considered for remediation.
- When a machine is paused, only that machine is not considered for remediation.
- A cluster or a machine is usually paused automatically by Cluster API when it detects a migration.

Explicit skipping using `cluster.x-k8s.io/skip-remediation` annotation:
- Users can also skip any machine for remediation by setting the `cluster.x-k8s.io/skip-remediation` for that machine.

## Limitations and Caveats of a MachineHealthCheck

Before deploying a MachineHealthCheck, please familiarise yourself with the following limitations and caveats:

- Only Machines owned by a MachineSet or a KubeadmControlPlane can be remediated by a MachineHealthCheck (since a MachineDeployment uses a MachineSet, then this includes Machines that are part of a MachineDeployment)
- Machines managed by a KubeadmControlPlane are remediated according to [the delete-and-recreate guidelines described in the KubeadmControlPlane proposal](https://github.com/kubernetes-sigs/cluster-api/blob/master/docs/proposals/20191017-kubeadm-based-control-plane.md#remediation-using-delete-and-recreate)
- If the Node for a Machine is removed from the cluster, a MachineHealthCheck will consider this Machine unhealthy and remediate it immediately
- If no Node joins the cluster for a Machine after the `NodeStartupTimeout`, the Machine will be remediated
- If a Machine fails for any reason (if the FailureReason is set), the Machine will be remediated immediately

<!-- links -->
[management cluster]: ../reference/glossary.md#management-cluster<|MERGE_RESOLUTION|>--- conflicted
+++ resolved
@@ -16,21 +16,12 @@
 
 ## What is a MachineHealthCheck?
 
-<<<<<<< HEAD
-A MachineHealthCheck is a resource within the Cluster API which allows users to define conditions under which Machines within a Cluster should be considered unhealthy. 
-A MachineHealthCheck is defined on a management cluster and scoped to a particular workload cluster.
-
-When defining a MachineHealthCheck, users specify a timeout for each of the conditions that they define to check on the Machine's Node;
-if any of these conditions is met for the duration of the timeout, the Machine will be remediated.
-By default, the action of remediating a Machine should trigger a new Machine to be created to replace the failed one, but providers are allowed to plug in more sophisticated external remediation solutions. 
-=======
 A MachineHealthCheck is a resource within the Cluster API which allows users to define conditions under which Machines within a Cluster should be considered unhealthy.
 A MachineHealthCheck is defined on a management cluster and scoped to a particular workload cluster.
 
 When defining a MachineHealthCheck, users specify a timeout for each of the conditions that they define to check on the Machine's Node.
 If any of these conditions are met for the duration of the timeout, the Machine will be remediated.
 By default, the action of remediating a Machine should trigger a new Machine to be created to replace the failed one, but providers are allowed to plug in more sophisticated external remediation solutions.
->>>>>>> dd8048ce
 
 ## Creating a MachineHealthCheck
 
@@ -69,11 +60,7 @@
     timeout: 300s
 ```
 
-<<<<<<< HEAD
-Use this example as the basis for defining a MachineHealthCheck for control plane nodes managed via 
-=======
 Use this example as the basis for defining a MachineHealthCheck for control plane nodes managed via
->>>>>>> dd8048ce
 the KubeadmControlPlane:
 
 ```yaml
@@ -145,8 +132,6 @@
 
 Note, when the percentage is not a whole number, the allowed number is rounded down.
 
-<<<<<<< HEAD
-=======
 ### Unhealthy Range
 
 If the user defines a value for the `unhealthyRange` field (bracketed values that specify a start and an end value), before remediating any Machines,
@@ -171,7 +156,6 @@
 Note, the above example had 10 machines as sample set. But, this would work the same way for any other number.
 This is useful for dynamically scaling clusters where the number of machines keep changing frequently.
 
->>>>>>> dd8048ce
 ## Skipping Remediation
 
 There are scenarios where remediation for a machine may be undesirable (eg. during cluster migration using `clustrctl move`). For such cases, MachineHealthCheck provides 2 mechanisms to skip machines for remediation.
