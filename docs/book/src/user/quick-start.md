# Quick Start

In this tutorial we'll cover the basics of how to use Cluster API to create one or more Kubernetes clusters.

<aside class="note warning">

<h1>Warning</h1>

If using a [provider] that does not yet support v1alpha4, please follow [the release 0.3 quickstart instructions](https://release-0-3.cluster-api.sigs.k8s.io/user/quick-start.html) instead.

</aside>

## Installation

### Common Prerequisites

- Install and setup [kubectl] in your local environment
- Install [Kind] and [Docker]

### Install and/or configure a Kubernetes cluster

Cluster API requires an existing Kubernetes cluster accessible via kubectl. During the installation process the
Kubernetes cluster will be transformed into a [management cluster] by installing the Cluster API [provider components], so it
is recommended to keep it separated from any application workload.

It is a common practice to create a temporary, local bootstrap cluster which is then used to provision
a target [management cluster] on the selected [infrastructure provider].

Choose one of the options below:

1. **Existing Management Cluster**

   For production use-cases a "real" Kubernetes cluster should be used with appropriate backup and DR policies and procedures in place. The Kubernetes cluster must be at least v1.19.1.

   ```bash
   export KUBECONFIG=<...>
   ```

2. **Kind**

   <aside class="note warning">

   <h1>Warning</h1>

   [kind] is not designed for production use.

<<<<<<< HEAD
**Minimum [kind] supported version**: v0.9.0
=======
   **Minimum [kind] supported version**: v0.9.0
>>>>>>> dd8048ce

   Note for macOS users: you may need to [increase the memory available](https://docs.docker.com/docker-for-mac/#resources) for containers (recommend 6Gb for CAPD).

   </aside>

<<<<<<< HEAD
The installation procedure depends on the version of kind; if you are planning to user the docker infrastructure provider (CAPD),
please follow the additional instructions in the dedicated tab:

{{#tabs name:"install-kind" tabs:">=v0.9.x, Docker infrastructure provider - CAPD"}}
{{#tab >=v0.9.x}}

Create the kind cluster:
```bash
kind create cluster
```
Test to ensure the local kind cluster is ready:
```
kubectl cluster-info
```

{{#/tab }}
{{#tab Docker infrastructure provider - CAPD}}
=======
   [kind] can be used for creating a local Kubernetes cluster for development environments or for
   the creation of a temporary [bootstrap cluster] used to provision a target [management cluster] on the selected infrastructure provider.

   The installation procedure depends on the version of kind; if you are planning to use the Docker infrastructure provider,
   please follow the additional instructions in the dedicated tab:

   {{#tabs name:"install-kind" tabs:"Default,Docker"}}
   {{#tab Default}}

   Create the kind cluster:
   ```bash
   kind create cluster
   ```
   Test to ensure the local kind cluster is ready:
   ```
   kubectl cluster-info
   ```

   {{#/tab }}
   {{#tab Docker}}
>>>>>>> dd8048ce

   Run the following command to create a kind config file for allowing the Docker provider to access Docker on the host:

   ```bash
   cat > kind-cluster-with-extramounts.yaml <<EOF
   kind: Cluster
   apiVersion: kind.x-k8s.io/v1alpha4
   nodes:
   - role: control-plane
     extraMounts:
       - hostPath: /var/run/docker.sock
         containerPath: /var/run/docker.sock
   EOF
   ```

<<<<<<< HEAD
If you are planning to use a CAPD version v0.3.15 or older, export the variable 
**KIND_EXPERIMENTAL_DOCKER_NETWORK=bridge** to let kind run in the **bridge** network, the same used
by older versions of the Docker infrastructure provider:

```bash
export KIND_EXPERIMENTAL_DOCKER_NETWORK=bridge
```

Then follow the instruction for your kind version using  `kind create cluster --config kind-cluster-with-extramounts.yaml` 
to create the management cluster using the above file.
=======
   Then follow the instruction for your kind version using  `kind create cluster --config kind-cluster-with-extramounts.yaml`
   to create the management cluster using the above file.
>>>>>>> dd8048ce

   {{#/tab }}
   {{#/tabs }}

### Install clusterctl
The clusterctl CLI tool handles the lifecycle of a Cluster API management cluster.

{{#tabs name:"install-clusterctl" tabs:"linux,macOS,homebrew"}}
{{#tab linux}}

#### Install clusterctl binary with curl on linux
Download the latest release; on linux, type:
```
curl -L {{#releaselink gomodule:"sigs.k8s.io/cluster-api" asset:"clusterctl-linux-amd64" version:"0.4.x"}} -o clusterctl
```
Make the clusterctl binary executable.
```
chmod +x ./clusterctl
```
Move the binary in to your PATH.
```
sudo mv ./clusterctl /usr/local/bin/clusterctl
```
Test to ensure the version you installed is up-to-date:
```
clusterctl version
```

{{#/tab }}
{{#tab macOS}}

#### Install clusterctl binary with curl on macOS
Download the latest release; on macOS, type:
```
curl -L {{#releaselink gomodule:"sigs.k8s.io/cluster-api" asset:"clusterctl-darwin-amd64" version:"0.4.x"}} -o clusterctl
```

Or if your Mac has an M1 CPU ("Apple Silicon"):
```
curl -L {{#releaselink gomodule:"sigs.k8s.io/cluster-api" asset:"clusterctl-darwin-arm64" version:"0.4.x"}} -o clusterctl
```
<<<<<<< HEAD
=======

>>>>>>> dd8048ce
Make the clusterctl binary executable.
```
chmod +x ./clusterctl
```
Move the binary in to your PATH.
```
sudo mv ./clusterctl /usr/local/bin/clusterctl
```
Test to ensure the version you installed is up-to-date:
```
clusterctl version
```
{{#/tab }}
{{#tab homebrew}}

#### Install clusterctl with homebrew on macOS and linux

Install the latest release using homebrew:

```bash
brew install clusterctl
```

Test to ensure the version you installed is up-to-date:
```
clusterctl version
```

{{#/tab }}
{{#/tabs }}

### Initialize the management cluster

Now that we've got clusterctl installed and all the prerequisites in place, let's transform the Kubernetes cluster
into a management cluster by using `clusterctl init`.

The command accepts as input a list of providers to install; when executed for the first time, `clusterctl init`
automatically adds to the list the `cluster-api` core provider, and if unspecified, it also adds the `kubeadm` bootstrap
and `kubeadm` control-plane providers.

#### Initialization for common providers

Depending on the infrastructure provider you are planning to use, some additional prerequisites should be satisfied
before getting started with Cluster API. See below for the expected settings for common providers.

{{#tabs name:"tab-installation-infrastructure" tabs:"AWS,Azure,DigitalOcean,Docker,GCP,vSphere,OpenStack,Metal3,Packet"}}
{{#tab AWS}}

Download the latest binary of `clusterawsadm` from the [AWS provider releases] and make sure to place it in your path.

The [clusterawsadm] command line utility assists with identity and access management (IAM) for [Cluster API Provider AWS][capa].

```bash
export AWS_REGION=us-east-1 # This is used to help encode your environment variables
export AWS_ACCESS_KEY_ID=<your-access-key>
export AWS_SECRET_ACCESS_KEY=<your-secret-access-key>
export AWS_SESSION_TOKEN=<session-token> # If you are using Multi-Factor Auth.

# The clusterawsadm utility takes the credentials that you set as environment
# variables and uses them to create a CloudFormation stack in your AWS account
# with the correct IAM resources.
clusterawsadm bootstrap iam create-cloudformation-stack

# Create the base64 encoded credentials using clusterawsadm.
# This command uses your environment variables and encodes
# them in a value to be stored in a Kubernetes Secret.
export AWS_B64ENCODED_CREDENTIALS=$(clusterawsadm bootstrap credentials encode-as-profile)

# Finally, initialize the management cluster
clusterctl init --infrastructure aws
```

See the [AWS provider prerequisites] document for more details.

{{#/tab }}
{{#tab Azure}}

For more information about authorization, AAD, or requirements for Azure, visit the [Azure provider prerequisites] document.

```bash
export AZURE_SUBSCRIPTION_ID="<SubscriptionId>"

# Create an Azure Service Principal and paste the output here
export AZURE_TENANT_ID="<Tenant>"
export AZURE_CLIENT_ID="<AppId>"
export AZURE_CLIENT_SECRET="<Password>"

# Base64 encode the variables
export AZURE_SUBSCRIPTION_ID_B64="$(echo -n "$AZURE_SUBSCRIPTION_ID" | base64 | tr -d '\n')"
export AZURE_TENANT_ID_B64="$(echo -n "$AZURE_TENANT_ID" | base64 | tr -d '\n')"
export AZURE_CLIENT_ID_B64="$(echo -n "$AZURE_CLIENT_ID" | base64 | tr -d '\n')"
export AZURE_CLIENT_SECRET_B64="$(echo -n "$AZURE_CLIENT_SECRET" | base64 | tr -d '\n')"

# Settings needed for AzureClusterIdentity used by the AzureCluster
export AZURE_CLUSTER_IDENTITY_SECRET_NAME="cluster-identity-secret"
export CLUSTER_IDENTITY_NAME="cluster-identity"
export AZURE_CLUSTER_IDENTITY_SECRET_NAMESPACE="default"

# Create a secret to include the password of the Service Principal identity created in Azure
# This secret will be referenced by the AzureClusterIdentity used by the AzureCluster
kubectl create secret generic "${AZURE_CLUSTER_IDENTITY_SECRET_NAME}" --from-literal=clientSecret="${AZURE_CLIENT_SECRET}"

# Finally, initialize the management cluster
clusterctl init --infrastructure azure
```

{{#/tab }}
{{#tab DigitalOcean}}

```bash
export DIGITALOCEAN_ACCESS_TOKEN=<your-access-token>
export DO_B64ENCODED_CREDENTIALS="$(echo -n "${DIGITALOCEAN_ACCESS_TOKEN}" | base64 | tr -d '\n')"

# Initialize the management cluster
clusterctl init --infrastructure digitalocean
```

{{#/tab }}
{{#tab Docker}}

<aside class="note warning">

<h1>Warning</h1>

The Docker provider is not designed for production use and is intended for development environments only.

</aside>

The Docker provider does not require additional prerequisites.
You can run:

```
clusterctl init --infrastructure docker
```

{{#/tab }}
{{#tab GCP}}

```bash
# Create the base64 encoded credentials by catting your credentials json.
# This command uses your environment variables and encodes
# them in a value to be stored in a Kubernetes Secret.
export GCP_B64ENCODED_CREDENTIALS=$( cat /path/to/gcp-credentials.json | base64 | tr -d '\n' )

# Finally, initialize the management cluster
clusterctl init --infrastructure gcp
```

{{#/tab }}
{{#tab vSphere}}

```bash
# The username used to access the remote vSphere endpoint
export VSPHERE_USERNAME="vi-admin@vsphere.local"
# The password used to access the remote vSphere endpoint
# You may want to set this in ~/.cluster-api/clusterctl.yaml so your password is not in
# bash history
export VSPHERE_PASSWORD="admin!23"

# Finally, initialize the management cluster
clusterctl init --infrastructure vsphere
```

For more information about prerequisites, credentials management, or permissions for vSphere, see the [vSphere
project][vSphere getting started guide].

{{#/tab }}
{{#tab OpenStack}}

```bash
# Initialize the management cluster
clusterctl init --infrastructure openstack
```

{{#/tab }}
{{#tab Metal3}}

Please visit the [Metal3 project][Metal3 provider].

{{#/tab }}
{{#tab Packet}}

In order to initialize the Packet Provider you have to expose the environment
variable `PACKET_API_KEY`. This variable is used to authorize the infrastructure
provider manager against the Packet API. You can retrieve your token directly
from the [Packet Portal](https://app.packet.net/).

```bash
export PACKET_API_KEY="34ts3g4s5g45gd45dhdh"

clusterctl init --infrastructure packet
```

{{#/tab }}

{{#/tabs }}

The output of `clusterctl init` is similar to this:

```shell
Fetching providers
Installing cert-manager Version="v1.5.0"
Waiting for cert-manager to be available...
Installing Provider="cluster-api" Version="v0.4.0" TargetNamespace="capi-system"
Installing Provider="bootstrap-kubeadm" Version="v0.4.0" TargetNamespace="capi-kubeadm-bootstrap-system"
Installing Provider="control-plane-kubeadm" Version="v0.4.0" TargetNamespace="capi-kubeadm-control-plane-system"
Installing Provider="infrastructure-docker" Version="v0.4.0" TargetNamespace="capd-system"

Your management cluster has been initialized successfully!

You can now create your first workload cluster by running the following:

  clusterctl generate cluster [name] --kubernetes-version [version] | kubectl apply -f -
```

<aside class="note">

<h1>Alternatives to environment variables</h1>

Throughout this quickstart guide we've given instructions on setting parameters using environment variables. For most
environment variables in the rest of the guide, you can also set them in ~/.cluster-api/clusterctl.yaml

See [`clusterctl init`](../clusterctl/commands/init.md) for more details.

</aside>

### Create your first workload cluster

Once the management cluster is ready, you can create your first workload cluster.

#### Preparing the workload cluster configuration

The `clusterctl generate cluster` command returns a YAML template for creating a [workload cluster].

<aside class="note">

<h1> Which provider will be used for my cluster? </h1>

The `clusterctl generate cluster` command uses smart defaults in order to simplify the user experience; for example,
if only the `aws` infrastructure provider is deployed, it detects and uses that when creating the cluster.

</aside>

<aside class="note">

<h1> What topology will be used for my cluster? </h1>

The `clusterctl generate cluster` command by default uses cluster templates which are provided by the infrastructure
providers. See the provider's documentation for more information.

See the `clusterctl generate cluster` [command][clusterctl generate cluster] documentation for
details about how to use alternative sources. for cluster templates.

</aside>

#### Required configuration for common providers

Depending on the infrastructure provider you are planning to use, some additional prerequisites should be satisfied
before configuring a cluster with Cluster API. Instructions are provided for common providers below.

Otherwise, you can look at the `clusterctl generate cluster` [command][clusterctl generate cluster] documentation for details about how to
discover the list of variables required by a cluster templates.

{{#tabs name:"tab-configuration-infrastructure" tabs:"AWS,Azure,DigitalOcean,Docker,GCP,vSphere,OpenStack,Metal3,Packet"}}
{{#tab AWS}}

```bash
export AWS_REGION=us-east-1
export AWS_SSH_KEY_NAME=default
# Select instance types
export AWS_CONTROL_PLANE_MACHINE_TYPE=t3.large
export AWS_NODE_MACHINE_TYPE=t3.large
```

See the [AWS provider prerequisites] document for more details.

{{#/tab }}
{{#tab Azure}}

<aside class="note warning">

<h1>Warning</h1>

<<<<<<< HEAD
Make sure you choose a VM size which is available in the desired location for your subscription. To see available SKUs, use `az vm list-skus -l <your_location> -r virtualMachines -o table` 
=======
Make sure you choose a VM size which is available in the desired location for your subscription. To see available SKUs, use `az vm list-skus -l <your_location> -r virtualMachines -o table`
>>>>>>> dd8048ce

</aside>

```bash
# Name of the Azure datacenter location. Change this value to your desired location.
<<<<<<< HEAD
export AZURE_LOCATION="centralus" 
=======
export AZURE_LOCATION="centralus"
>>>>>>> dd8048ce

# Select VM types.
export AZURE_CONTROL_PLANE_MACHINE_TYPE="Standard_D2s_v3"
export AZURE_NODE_MACHINE_TYPE="Standard_D2s_v3"
```

{{#/tab }}
{{#tab DigitalOcean}}

A ClusterAPI compatible image must be available in your DigitalOcean account. For instructions on how to build a compatible image
see [image-builder](https://image-builder.sigs.k8s.io/capi/capi.html).

```bash
export DO_REGION=nyc1
export DO_SSH_KEY_FINGERPRINT=<your-ssh-key-fingerprint>
export DO_CONTROL_PLANE_MACHINE_TYPE=s-2vcpu-2gb
export DO_CONTROL_PLANE_MACHINE_IMAGE=<your-capi-image-id>
export DO_NODE_MACHINE_TYPE=s-2vcpu-2gb
export DO_NODE_MACHINE_IMAGE==<your-capi-image-id>
```

{{#/tab }}
{{#tab Docker}}

<aside class="note warning">

<h1>Warning</h1>

The Docker provider is not designed for production use and is intended for development environments only.

</aside>

The Docker provider does not require additional configurations for cluster templates.

However, if you require special network settings you can set the following environment variables:

```bash
# The list of service CIDR, default ["10.128.0.0/12"]
export SERVICE_CIDR=["10.96.0.0/12"]

# The list of pod CIDR, default ["192.168.0.0/16"]
export POD_CIDR=["192.168.0.0/16"]

# The service domain, default "cluster.local"
export SERVICE_DOMAIN="k8s.test"
```

{{#/tab }}
{{#tab GCP}}


```bash
# Name of the GCP datacenter location. Change this value to your desired location
export GCP_REGION="<GCP_REGION>"
export GCP_PROJECT="<GCP_PROJECT>"
# Make sure to use same kubernetes version here as building the GCE image
export KUBERNETES_VERSION=1.20.9
export GCP_CONTROL_PLANE_MACHINE_TYPE=n1-standard-2
export GCP_NODE_MACHINE_TYPE=n1-standard-2
export GCP_NETWORK_NAME=<GCP_NETWORK_NAME or default>
export CLUSTER_NAME="<CLUSTER_NAME>"
```

See the [GCP provider] for more information.

{{#/tab }}
{{#tab vSphere}}

It is required to use an official CAPV machine images for your vSphere VM templates. See [uploading CAPV machine images][capv-upload-images] for instructions on how to do this.

```bash
# The vCenter server IP or FQDN
export VSPHERE_SERVER="10.0.0.1"
# The vSphere datacenter to deploy the management cluster on
export VSPHERE_DATACENTER="SDDC-Datacenter"
# The vSphere datastore to deploy the management cluster on
export VSPHERE_DATASTORE="vsanDatastore"
# The VM network to deploy the management cluster on
export VSPHERE_NETWORK="VM Network"
# The vSphere resource pool for your VMs
export VSPHERE_RESOURCE_POOL="*/Resources"
# The VM folder for your VMs. Set to "" to use the root vSphere folder
export VSPHERE_FOLDER="vm"
# The VM template to use for your VMs
export VSPHERE_TEMPLATE="ubuntu-1804-kube-v1.17.3"
# The VM template to use for the HAProxy load balancer of the management cluster
export VSPHERE_HAPROXY_TEMPLATE="capv-haproxy-v0.6.0-rc.2"
# The public ssh authorized key on all machines
export VSPHERE_SSH_AUTHORIZED_KEY="ssh-rsa AAAAB3N..."

clusterctl init --infrastructure vsphere
```

For more information about prerequisites, credentials management, or permissions for vSphere, see the [vSphere getting started guide].

{{#/tab }}
{{#tab OpenStack}}

A ClusterAPI compatible image must be available in your OpenStack. For instructions on how to build a compatible image
see [image-builder](https://image-builder.sigs.k8s.io/capi/capi.html).
Depending on your OpenStack and underlying hypervisor the following options might be of interest:
* [image-builder (OpenStack)](https://image-builder.sigs.k8s.io/capi/providers/openstack.html)
* [image-builder (vSphere)](https://image-builder.sigs.k8s.io/capi/providers/vsphere.html)

To see all required OpenStack environment variables execute:
```bash
clusterctl generate cluster --infrastructure openstack --list-variables capi-quickstart
```

The following script can be used to export some of them:
```bash
wget https://raw.githubusercontent.com/kubernetes-sigs/cluster-api-provider-openstack/master/templates/env.rc -O /tmp/env.rc
source /tmp/env.rc <path/to/clouds.yaml> <cloud>
```

Apart from the script, the following OpenStack environment variables are required.
```bash
# The list of nameservers for OpenStack Subnet being created.
# Set this value when you need create a new network/subnet while the access through DNS is required.
export OPENSTACK_DNS_NAMESERVERS=<dns nameserver>
# FailureDomain is the failure domain the machine will be created in.
export OPENSTACK_FAILURE_DOMAIN=<availability zone name>
# The flavor reference for the flavor for your server instance.
export OPENSTACK_CONTROL_PLANE_MACHINE_FLAVOR=<flavor>
# The flavor reference for the flavor for your server instance.
export OPENSTACK_NODE_MACHINE_FLAVOR=<flavor>
# The name of the image to use for your server instance. If the RootVolume is specified, this will be ignored and use rootVolume directly.
export OPENSTACK_IMAGE_NAME=<image name>
# The SSH key pair name
export OPENSTACK_SSH_KEY_NAME=<ssh key pair name>
```

A full configuration reference can be found in [configuration.md](https://github.com/kubernetes-sigs/cluster-api-provider-openstack/blob/master/docs/book/src/clusteropenstack/configuration.md).

{{#/tab }}
{{#tab Metal3}}

```bash
# The URL of the kernel to deploy.
export DEPLOY_KERNEL_URL="http://172.22.0.1:6180/images/ironic-python-agent.kernel"
# The URL of the ramdisk to deploy.
export DEPLOY_RAMDISK_URL="http://172.22.0.1:6180/images/ironic-python-agent.initramfs"
# The URL of the Ironic endpoint.
export IRONIC_URL="http://172.22.0.1:6385/v1/"
# The URL of the Ironic inspector endpoint.
export IRONIC_INSPECTOR_URL="http://172.22.0.1:5050/v1/"
# Do not use a dedicated CA certificate for Ironic API. Any value provided in this variable disables additional CA certificate validation.
# To provide a CA certificate, leave this variable unset. If unset, then IRONIC_CA_CERT_B64 must be set.
export IRONIC_NO_CA_CERT=true
# Disables basic authentication for Ironic API. Any value provided in this variable disables authentication.
# To enable authentication, leave this variable unset. If unset, then IRONIC_USERNAME and IRONIC_PASSWORD must be set.
export IRONIC_NO_BASIC_AUTH=true
# Disables basic authentication for Ironic inspector API. Any value provided in this variable disables authentication.
# To enable authentication, leave this variable unset. If unset, then IRONIC_INSPECTOR_USERNAME and IRONIC_INSPECTOR_PASSWORD must be set.
export IRONIC_INSPECTOR_NO_BASIC_AUTH=true
```

Please visit the [Metal3 getting started guide] for more details.

{{#/tab }}
{{#tab Packet}}

There are a couple of required environment variables that you have to expose in
order to get a well tuned and function workload, they are all listed here:

```bash
# The project where your cluster will be placed to.
# You have to get out from Packet Portal if you do not have one already.
export PROJECT_ID="5yd4thd-5h35-5hwk-1111-125gjej40930"
# The facility where you want your cluster to be provisioned
export FACILITY="ewr1"
# The operatin system used to provision the device
export NODE_OS="ubuntu_18_04"
# The ssh key name you loaded in Packet Portal
export SSH_KEY="my-ssh"
export POD_CIDR="192.168.0.0/16"
export SERVICE_CIDR="172.26.0.0/16"
export CONTROLPLANE_NODE_TYPE="t1.small"
export WORKER_NODE_TYPE="t1.small"
```

{{#/tab }}
{{#/tabs }}

#### Generating the cluster configuration

For the purpose of this tutorial, we'll name our cluster capi-quickstart.

{{#tabs name:"tab-clusterctl-config-cluster" tabs:"Azure|AWS|DigitalOcean|GCP|vSphere|OpenStack|Metal3|Packet,Docker"}}
{{#tab Azure|AWS|DigitalOcean|GCP|vSphere|OpenStack|Metal3|Packet}}

```bash
<<<<<<< HEAD
clusterctl config cluster capi-quickstart \
  --kubernetes-version v1.18.16 \
=======
clusterctl generate cluster capi-quickstart \
  --kubernetes-version v1.22.0 \
>>>>>>> dd8048ce
  --control-plane-machine-count=3 \
  --worker-machine-count=3 \
  > capi-quickstart.yaml
```

{{#/tab }}
{{#tab Docker}}

<aside class="note warning">

<h1>Warning</h1>

The Docker provider is not designed for production use and is intended for development environments only.

</aside>

```bash
<<<<<<< HEAD
clusterctl config cluster capi-quickstart --flavor development \
  --kubernetes-version v1.18.16 \
=======
clusterctl generate cluster capi-quickstart --flavor development \
  --kubernetes-version v1.22.0 \
>>>>>>> dd8048ce
  --control-plane-machine-count=3 \
  --worker-machine-count=3 \
  > capi-quickstart.yaml
```

{{#/tab }}
{{#/tabs }}

This creates a YAML file named `capi-quickstart.yaml` with a predefined list of Cluster API objects; Cluster, Machines,
Machine Deployments, etc.

The file can be eventually modified using your editor of choice.

See [clusterctl generate cluster] for more details.

#### Apply the workload cluster

When ready, run the following command to apply the cluster manifest.

```bash
kubectl apply -f capi-quickstart.yaml
```

The output is similar to this:

```bash
cluster.cluster.x-k8s.io/capi-quickstart created
awscluster.infrastructure.cluster.x-k8s.io/capi-quickstart created
kubeadmcontrolplane.controlplane.cluster.x-k8s.io/capi-quickstart-control-plane created
awsmachinetemplate.infrastructure.cluster.x-k8s.io/capi-quickstart-control-plane created
machinedeployment.cluster.x-k8s.io/capi-quickstart-md-0 created
awsmachinetemplate.infrastructure.cluster.x-k8s.io/capi-quickstart-md-0 created
kubeadmconfigtemplate.bootstrap.cluster.x-k8s.io/capi-quickstart-md-0 created
```

#### Accessing the workload cluster

The cluster will now start provisioning. You can check status with:

```bash
kubectl get cluster
```

You can also get an "at glance" view of the cluster and its resources by running:

```bash
clusterctl describe cluster capi-quickstart
```

You can also get an "at glance" view of the cluster and its resources by running:

```bash
clusterctl describe cluster capi-quickstart
```

To verify the first control plane is up:

```bash
kubectl get kubeadmcontrolplane
```

You should see an output is similar to this:

```bash
<<<<<<< HEAD
NAME                            INITIALIZED   API SERVER AVAILABLE   VERSION    REPLICAS   READY   UPDATED   UNAVAILABLE
capi-quickstart-control-plane   true                                 v1.18.16   3                  3         3
=======
NAME                            INITIALIZED   API SERVER AVAILABLE   VERSION   REPLICAS   READY   UPDATED   UNAVAILABLE
capi-quickstart-control-plane   true                                 v1.21.2   3                  3         3
>>>>>>> dd8048ce
```

<aside class="note warning">

<h1> Warning </h1>

The control plane won't be `Ready` until we install a CNI in the next step.

</aside>

After the first control plane node is up and running, we can retrieve the [workload cluster] Kubeconfig:

```bash
clusterctl get kubeconfig capi-quickstart > capi-quickstart.kubeconfig
```

<aside class="note warning">

<h1>Warning</h1>

If you are using Docker on MacOS, you will need to do a couple of additional
steps to get the correct kubeconfig for a workload cluster created with the Docker provider.
See [Additional Notes for the Docker Provider](../clusterctl/developers.md#additional-notes-for-the-docker-provider).

</aside>

### Deploy a CNI solution

Calico is used here as an example.

{{#tabs name:"tab-deploy-cni" tabs:"AWS|DigitalOcean|Docker|GCP|vSphere|OpenStack|Metal3|Packet,Azure"}}
{{#tab AWS|DigitalOcean|Docker|GCP|vSphere|OpenStack|Metal3|Packet}}

```bash
kubectl --kubeconfig=./capi-quickstart.kubeconfig \
  apply -f https://docs.projectcalico.org/v3.18/manifests/calico.yaml
```

After a short while, our nodes should be running and in `Ready` state,
let's check the status using `kubectl get nodes`:

```bash
kubectl --kubeconfig=./capi-quickstart.kubeconfig get nodes
```

{{#/tab }}
{{#tab Azure}}

Azure [does not currently support Calico networking](https://docs.projectcalico.org/reference/public-cloud/azure). As a workaround, it is recommended that Azure clusters use the Calico spec below that uses VXLAN.

```bash
kubectl --kubeconfig=./capi-quickstart.kubeconfig \
  apply -f https://raw.githubusercontent.com/kubernetes-sigs/cluster-api-provider-azure/main/templates/addons/calico.yaml
```

After a short while, our nodes should be running and in `Ready` state,
let's check the status using `kubectl get nodes`:

```bash
kubectl --kubeconfig=./capi-quickstart.kubeconfig get nodes
```

{{#/tab }}
{{#/tabs }}

### Clean Up

Delete workload cluster.
```bash
kubectl delete cluster capi-quickstart
```
<aside class="note warning">

IMPORTANT: In order to ensure a proper cleanup of your infrastructure you must always delete the cluster object. Deleting the entire cluster template with `kubectl delete -f capi-quickstart.yaml` might lead to pending resources to be cleaned up manually.
</aside>

Delete management cluster
```bash
kind delete cluster
```

## Next steps

See the [clusterctl] documentation for more detail about clusterctl supported actions.

<!-- links -->
[AWS provider prerequisites]: https://cluster-api-aws.sigs.k8s.io/topics/using-clusterawsadm-to-fulfill-prerequisites.html
[AWS provider releases]: https://github.com/kubernetes-sigs/cluster-api-provider-aws/releases
[Azure Provider Prerequisites]: https://capz.sigs.k8s.io/topics/getting-started.html#prerequisites
[bootstrap cluster]: ../reference/glossary.md#bootstrap-cluster
[capa]: https://cluster-api-aws.sigs.k8s.io
[capv-upload-images]: https://github.com/kubernetes-sigs/cluster-api-provider-vsphere/blob/master/docs/getting_started.md#uploading-the-machine-images
[clusterawsadm]: https://cluster-api-aws.sigs.k8s.io/clusterawsadm/clusterawsadm.html
[clusterctl generate cluster]: ../clusterctl/commands/generate-cluster.md
[clusterctl get kubeconfig]: ../clusterctl/commands/get-kubeconfig.md
[clusterctl]: ../clusterctl/overview.md
[Docker]: https://www.docker.com/
[GCP provider]: https://github.com/kubernetes-sigs/cluster-api-provider-gcp
[infrastructure provider]: ../reference/glossary.md#infrastructure-provider
[kind]: https://kind.sigs.k8s.io/
[KubeadmControlPlane]: ../developer/architecture/controllers/control-plane.md
[kubectl]: https://kubernetes.io/docs/tasks/tools/install-kubectl/
[management cluster]: ../reference/glossary.md#management-cluster
<<<<<<< HEAD
[Metal3 provider]: https://github.com/metal3-io/cluster-api-provider-metal3/
[Metal3 getting started guide]: https://github.com/metal3-io/cluster-api-provider-metal3/blob/master/docs/getting-started.md
=======
[Metal3 getting started guide]: https://github.com/metal3-io/cluster-api-provider-metal3/blob/master/docs/getting-started.md
[Metal3 provider]: https://github.com/metal3-io/cluster-api-provider-metal3/
>>>>>>> dd8048ce
[Packet getting started guide]: https://github.com/kubernetes-sigs/cluster-api-provider-packet#using
[provider]:../reference/providers.md
[provider components]: ../reference/glossary.md#provider-components
[vSphere getting started guide]: https://github.com/kubernetes-sigs/cluster-api-provider-vsphere/blob/master/docs/getting_started.md
[workload cluster]: ../reference/glossary.md#workload-cluster<|MERGE_RESOLUTION|>--- conflicted
+++ resolved
@@ -44,35 +44,12 @@
 
    [kind] is not designed for production use.
 
-<<<<<<< HEAD
-**Minimum [kind] supported version**: v0.9.0
-=======
    **Minimum [kind] supported version**: v0.9.0
->>>>>>> dd8048ce
 
    Note for macOS users: you may need to [increase the memory available](https://docs.docker.com/docker-for-mac/#resources) for containers (recommend 6Gb for CAPD).
 
    </aside>
 
-<<<<<<< HEAD
-The installation procedure depends on the version of kind; if you are planning to user the docker infrastructure provider (CAPD),
-please follow the additional instructions in the dedicated tab:
-
-{{#tabs name:"install-kind" tabs:">=v0.9.x, Docker infrastructure provider - CAPD"}}
-{{#tab >=v0.9.x}}
-
-Create the kind cluster:
-```bash
-kind create cluster
-```
-Test to ensure the local kind cluster is ready:
-```
-kubectl cluster-info
-```
-
-{{#/tab }}
-{{#tab Docker infrastructure provider - CAPD}}
-=======
    [kind] can be used for creating a local Kubernetes cluster for development environments or for
    the creation of a temporary [bootstrap cluster] used to provision a target [management cluster] on the selected infrastructure provider.
 
@@ -93,7 +70,6 @@
 
    {{#/tab }}
    {{#tab Docker}}
->>>>>>> dd8048ce
 
    Run the following command to create a kind config file for allowing the Docker provider to access Docker on the host:
 
@@ -109,21 +85,8 @@
    EOF
    ```
 
-<<<<<<< HEAD
-If you are planning to use a CAPD version v0.3.15 or older, export the variable 
-**KIND_EXPERIMENTAL_DOCKER_NETWORK=bridge** to let kind run in the **bridge** network, the same used
-by older versions of the Docker infrastructure provider:
-
-```bash
-export KIND_EXPERIMENTAL_DOCKER_NETWORK=bridge
-```
-
-Then follow the instruction for your kind version using  `kind create cluster --config kind-cluster-with-extramounts.yaml` 
-to create the management cluster using the above file.
-=======
    Then follow the instruction for your kind version using  `kind create cluster --config kind-cluster-with-extramounts.yaml`
    to create the management cluster using the above file.
->>>>>>> dd8048ce
 
    {{#/tab }}
    {{#/tabs }}
@@ -165,10 +128,7 @@
 ```
 curl -L {{#releaselink gomodule:"sigs.k8s.io/cluster-api" asset:"clusterctl-darwin-arm64" version:"0.4.x"}} -o clusterctl
 ```
-<<<<<<< HEAD
-=======
-
->>>>>>> dd8048ce
+
 Make the clusterctl binary executable.
 ```
 chmod +x ./clusterctl
@@ -452,21 +412,13 @@
 
 <h1>Warning</h1>
 
-<<<<<<< HEAD
-Make sure you choose a VM size which is available in the desired location for your subscription. To see available SKUs, use `az vm list-skus -l <your_location> -r virtualMachines -o table` 
-=======
 Make sure you choose a VM size which is available in the desired location for your subscription. To see available SKUs, use `az vm list-skus -l <your_location> -r virtualMachines -o table`
->>>>>>> dd8048ce
 
 </aside>
 
 ```bash
 # Name of the Azure datacenter location. Change this value to your desired location.
-<<<<<<< HEAD
-export AZURE_LOCATION="centralus" 
-=======
 export AZURE_LOCATION="centralus"
->>>>>>> dd8048ce
 
 # Select VM types.
 export AZURE_CONTROL_PLANE_MACHINE_TYPE="Standard_D2s_v3"
@@ -659,13 +611,8 @@
 {{#tab Azure|AWS|DigitalOcean|GCP|vSphere|OpenStack|Metal3|Packet}}
 
 ```bash
-<<<<<<< HEAD
-clusterctl config cluster capi-quickstart \
-  --kubernetes-version v1.18.16 \
-=======
 clusterctl generate cluster capi-quickstart \
   --kubernetes-version v1.22.0 \
->>>>>>> dd8048ce
   --control-plane-machine-count=3 \
   --worker-machine-count=3 \
   > capi-quickstart.yaml
@@ -683,13 +630,8 @@
 </aside>
 
 ```bash
-<<<<<<< HEAD
-clusterctl config cluster capi-quickstart --flavor development \
-  --kubernetes-version v1.18.16 \
-=======
 clusterctl generate cluster capi-quickstart --flavor development \
   --kubernetes-version v1.22.0 \
->>>>>>> dd8048ce
   --control-plane-machine-count=3 \
   --worker-machine-count=3 \
   > capi-quickstart.yaml
@@ -739,12 +681,6 @@
 clusterctl describe cluster capi-quickstart
 ```
 
-You can also get an "at glance" view of the cluster and its resources by running:
-
-```bash
-clusterctl describe cluster capi-quickstart
-```
-
 To verify the first control plane is up:
 
 ```bash
@@ -754,13 +690,8 @@
 You should see an output is similar to this:
 
 ```bash
-<<<<<<< HEAD
-NAME                            INITIALIZED   API SERVER AVAILABLE   VERSION    REPLICAS   READY   UPDATED   UNAVAILABLE
-capi-quickstart-control-plane   true                                 v1.18.16   3                  3         3
-=======
 NAME                            INITIALIZED   API SERVER AVAILABLE   VERSION   REPLICAS   READY   UPDATED   UNAVAILABLE
 capi-quickstart-control-plane   true                                 v1.21.2   3                  3         3
->>>>>>> dd8048ce
 ```
 
 <aside class="note warning">
@@ -864,13 +795,8 @@
 [KubeadmControlPlane]: ../developer/architecture/controllers/control-plane.md
 [kubectl]: https://kubernetes.io/docs/tasks/tools/install-kubectl/
 [management cluster]: ../reference/glossary.md#management-cluster
-<<<<<<< HEAD
-[Metal3 provider]: https://github.com/metal3-io/cluster-api-provider-metal3/
-[Metal3 getting started guide]: https://github.com/metal3-io/cluster-api-provider-metal3/blob/master/docs/getting-started.md
-=======
 [Metal3 getting started guide]: https://github.com/metal3-io/cluster-api-provider-metal3/blob/master/docs/getting-started.md
 [Metal3 provider]: https://github.com/metal3-io/cluster-api-provider-metal3/
->>>>>>> dd8048ce
 [Packet getting started guide]: https://github.com/kubernetes-sigs/cluster-api-provider-packet#using
 [provider]:../reference/providers.md
 [provider components]: ../reference/glossary.md#provider-components
