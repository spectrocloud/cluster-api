--- conflicted
+++ resolved
@@ -63,11 +63,7 @@
 
 ### Envsubst
 
-<<<<<<< HEAD
-You'll need [`drone/envsubst`][envsubst] or similar to handle clusterctl var replacement. `envsubst` in GNU gettext package is insufficient and we've noticed some parsing differences, e.g. when parsing a YAML configuration file containing variables with default values. Note: drone/envsubst releases v1.0.2 and earlier do not have the binary packaged under cmd/envsubst. It is available in Go psuedo-version `v1.0.3-0.20200709231038-aa43e1c1a629`
-=======
 You'll need [`envsubst`][envsubst] or similar to handle clusterctl var replacement. Note: drone/envsubst releases v1.0.2 and earlier do not have the binary packaged under cmd/envsubst. It is available in Go pseudo-version `v1.0.3-0.20200709231038-aa43e1c1a629`
->>>>>>> dd8048ce
 
 We provide a make target to generate the `envsubst` binary if desired. See the [provider contract][provider-contract] for more details about how clusterctl uses variables.
 
@@ -85,11 +81,7 @@
 You'll need to deploy [cert-manager] components on your [management cluster][mcluster], using `kubectl`
 
 ```bash
-<<<<<<< HEAD
-kubectl apply -f https://github.com/jetstack/cert-manager/releases/download/v1.1.0/cert-manager.yaml
-=======
 kubectl apply -f https://github.com/jetstack/cert-manager/releases/download/v1.5.0/cert-manager.yaml
->>>>>>> dd8048ce
 ```
 
 Ensure the cert-manager webhook service is ready before creating the Cluster API components.
