--- conflicted
+++ resolved
@@ -43,18 +43,6 @@
 
 #### Core Provider (`cluster-api-controller`)
 
-<<<<<<< HEAD
-|                  | Cluster API v1alpha2 (v0.2) | Cluster API v1alpha3 (v0.3) |
-| ---------------- | --------------------------- | --------------------------- |
-| Kubernetes v1.13 | ✓                           |                             |
-| Kubernetes v1.14 | ✓                           |                             |
-| Kubernetes v1.15 | ✓                           |                             |
-| Kubernetes v1.16 | ✓                           | ✓                           |
-| Kubernetes v1.17 |                             | ✓                           |
-| Kubernetes v1.18 |                             | ✓                           |
-| Kubernetes v1.19 |                             | ✓                           |
-| Kubernetes v1.20 |                             | ✓                           |
-=======
 |                  |  CAPI v1alpha3 (v0.3) Management | CAPI v1alpha3 (v0.3) Workload |  CAPI v1alpha4 (v0.4) Management | CAPI v1alpha4 (v0.4) Workload |
 | ---------------- | -------------------------------- | ----------------------------- | -------------------------------- | ----------------------------- |
 | Kubernetes v1.16 | ✓                                | ✓                             |                                  |                               |
@@ -64,40 +52,11 @@
 | Kubernetes v1.20 | ✓                                | ✓                             | ✓                                | ✓                             |
 | Kubernetes v1.21 | ✓                                | ✓                             | ✓                                | ✓                             |
 | Kubernetes v1.22 |                                  | ✓                             | ✓                                | ✓                             |
->>>>>>> dd8048ce
 
 The Core Provider also talks to API server of every Workload Cluster. Therefore, the Workload Cluster's Kubernetes version must also be compatible.
 
 #### Kubeadm Bootstrap Provider (`kubeadm-bootstrap-controller`)
 
-<<<<<<< HEAD
-|                                    | Cluster API v1alpha2 (v0.2) | Cluster API v1alpha3 (v0.3) |
-| ---------------------------------- | --------------------------- | --------------------------- |
-| Kubernetes v1.13                   |                             |                             |
-| Kubernetes v1.14 + kubeadm/v1beta1 | ✓                           |                             |
-| Kubernetes v1.15 + kubeadm/v1beta2 | ✓                           |                             |
-| Kubernetes v1.16 + kubeadm/v1beta2 | ✓                           | ✓                           |
-| Kubernetes v1.17 + kubeadm/v1beta2 |                             | ✓                           |
-| Kubernetes v1.18 + kubeadm/v1beta2 |                             | ✓                           |
-| Kubernetes v1.19 + kubeadm/v1beta2 |                             | ✓                           |
-| Kubernetes v1.20 + kubeadm/v1beta2 |                             | ✓                           |
-
-The Kubeadm Bootstrap Provider generates configuration using the v1beta1 or v1beta2 kubeadm API
-according to the target Kubernetes version.
-
-#### Kubeadm Control Plane Provider (`kubeadm-control-plane-controller`)
-
-|                            | Cluster API v1alpha2 (v0.2) | Cluster API v1alpha3 (v0.3) |
-| -------------------------- | --------------------------- | --------------------------- |
-| Kubernetes v1.13           |                             |                             |
-| Kubernetes v1.14           |                             |                             |
-| Kubernetes v1.15           |                             |                             |
-| Kubernetes v1.16 + etcd/v3 |                             | ✓                           |
-| Kubernetes v1.17 + etcd/v3 |                             | ✓                           |
-| Kubernetes v1.18 + etcd/v3 |                             | ✓                           |
-| Kubernetes v1.19 + etcd/v3 |                             | ✓                           |
-| Kubernetes v1.20 + etcd/v3 |                             | ✓                           |
-=======
 |                                    |  CAPI v1alpha3 (v0.3) Management | CAPI v1alpha3 (v0.3) Workload | CAPI v1alpha4 (v0.4) Management | CAPI v1alpha4 (v0.4) Workload |
 | ---------------------------------- | -------------------------------- | ----------------------------- | ------------------------------- | ----------------------------- |
 | Kubernetes v1.16 + kubeadm/v1beta2 | ✓                                | ✓                             |                                 |                               |
@@ -121,7 +80,6 @@
 | Kubernetes v1.20 + etcd/v3 | ✓                               | ✓                             | ✓                               | ✓                             |
 | Kubernetes v1.21 + etcd/v3 | ✓                               | ✓                             | ✓                               | ✓                             |
 | Kubernetes v1.22 + etcd/v3 |                                 | ✓                             | ✓                               | ✓                             |
->>>>>>> dd8048ce
 
 The Kubeadm Control Plane Provider talks to the API server and etcd members of every Workload Cluster whose control plane it owns. It uses the etcd v3 API.
 
