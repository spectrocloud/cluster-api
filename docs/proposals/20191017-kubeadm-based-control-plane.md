--- conflicted
+++ resolved
@@ -94,12 +94,7 @@
 During 2019 we saw control plane management implementations in each infrastructure provider. Much like
 bootstrapping was identified as being reimplemented in every infrastructure provider and then extracted into Cluster API
 Bootstrap Provider Kubeadm (CABPK), we believe we can reduce the redundancy of control plane management across providers
-<<<<<<< HEAD
-and centralize the logic in Cluster API. We also wanted to ensure that any default control plane management that we
-for the default implementation would not preclude the use of alternative control plane management solutions.
-=======
 and centralize the logic in Cluster API. We also wanted to ensure that default control plane management and use of any alternative control plane management solutions are separated.
->>>>>>> dd8048ce
 
 ### Goals
 
@@ -188,8 +183,6 @@
 And the following defaulting:
 
 - `KubeadmControlPlane.Spec.Replicas: 1`
-<<<<<<< HEAD
-=======
 
 ##### Rollout strategy
 
@@ -246,7 +239,6 @@
       MaxSurge *intstr.IntOrString `json:"maxSurge,omitempty"`
     }
 ```
->>>>>>> dd8048ce
 
 #### Modifications required to existing API Types
 
@@ -388,13 +380,8 @@
 - Scale up operations must not be done in conjunction with:
   - Adopting machines
   - Upgrading machines
-<<<<<<< HEAD
-- Scale up operations are blocked based on Etcd and control plane health checks.
-  - See [Health checks](#Health checks) below.
-=======
 - Scale up operations are blocked based on Etcd and control plane preflight checks.
   - See [Preflight checks](#preflight-checks) below.
->>>>>>> dd8048ce
 - Scale up operations creates the next machine in the failure domain with the fewest number of machines.
 
 ![controlplane-init-6](images/controlplane/controlplane-init-6.png)
@@ -407,13 +394,8 @@
 - Scale down operations must not be done in conjunction with:
   - Adopting machines
   - Upgrading machines
-<<<<<<< HEAD
-- Scale down operations are blocked based on Etcd and control plane health checks.
-  - See [Health checks](#Health checks) below.
-=======
 - Scale down operations are blocked based on Etcd and control plane preflight checks.
   - See [Preflight checks](#preflight-checks) below.
->>>>>>> dd8048ce
 - Scale down operations removes the oldest machine in the failure domain that has the most control-plane machines on it.
 - Allow scaling down of KCP with the possibility of marking specific control plane machine(s) to be deleted with delete annotation key. The presence of the annotation will affect the rollout strategy in a way that, it implements the following prioritization logic in descending order, while selecting machines for scale down:
   - outdatedMachines with the delete annotation
@@ -431,20 +413,8 @@
 
 ##### KubeadmControlPlane rollout
 
-<<<<<<< HEAD
-- Triggered by:
-    - Changes to Version
-    - Changes to the kubeadmConfigSpec
-    - Changes to the infrastructureRef
-    - The `upgradeAfter` field, which can be set to a specific time in the future
-        - Set to `nil` or the zero value of `time.Time` if no upgrades are desired
-        - An upgrade will run when that timestamp is passed
-        - Good for scheduling upgrades/SLOs
-        - Set `upgradeAfter` to now (in RFC3339 form) if an upgrade is required immediately
-=======
 KubeadmControlPlane rollout operations rely on [scale up](#scale up) and [scale down](#scale_down) which are be blocked based on Etcd and control plane preflight checks.
   - See [Preflight checks](#preflight-checks) below.
->>>>>>> dd8048ce
 
 KubeadmControlPlane rollout is triggered by:
 
@@ -475,15 +445,6 @@
     - Scale up control plane creating a machine with the new spec
     - Scale down control plane by removing one of the machine that needs rollout (the oldest out-of date machine in the failure domain that has the most control-plane machines on it)
 
-<<<<<<< HEAD
-- In order to determine if a Machine to be rolled out, KCP implements the following:
-    - The infrastructureRef link used by each machine at creation time is stored in annotations at machine level.
-    - The kubeadmConfigSpec used by each machine at creation time is stored in annotations at machine level.
-        - If the annotation is not present (machine is either old or adopted), we won't roll out on any possible changes made in KCP's ClusterConfiguration given that we don't have enough information to make a decision.
-           Users should use KCP.Spec.UpgradeAfter field to force a rollout in this case.
-
-- The controller should tolerate the manual or automatic removal of a replica during the upgrade process. A replica that fails during the upgrade may block the completion of the upgrade. Removal or other remedial action may be necessary to allow the upgrade to complete.
-=======
 When `MaxSurge` is set to 0 the rollout algorithm is as follows:
 
   - KubeadmControlPlane verifies that control plane replica count is >= 3
@@ -491,7 +452,6 @@
   - Scale up control plane by creating a new machine with the updated spec
 
 > NOTE: Setting `MaxSurge` to 0 could be use in resource constrained environment like bare-metal, OpenStack or vSphere resource pools, etc when there is no capacity to Scale up the control plane.
->>>>>>> dd8048ce
 
 ###### Constraints and Assumptions
 
@@ -505,12 +465,6 @@
   * Infrastructure templates are expected to be immutable, so infrastructure template contents do not have to be hashed in order to detect
     changes.
 
-<<<<<<< HEAD
-* Infrastructure templates are expected to be immutable, so infrastructure template contents do not have to hashed in order to detect
-  changes.
-
-=======
->>>>>>> dd8048ce
 ##### Remediation (using delete-and-recreate)
 
 - KCP remediation is triggered by the MachineHealthCheck controller marking a machine for remediation. See
@@ -593,20 +547,11 @@
 
 This is to say that unhealthy machines will first be scaled down, and replaced with new machines that match the desired new spec.
 Once the unhealthy machines have been replaced, the remaining healthy machines will also be replaced one-by-one as well to complete the rollout operation.
-<<<<<<< HEAD
-
-##### Health checks
-
-> NOTE:  This paragraph describes KCP health checks specifically designed to ensure a kubeadm
-generated control-plane is stable before proceeding with KCP actions like scale up, scale down and rollout.
-KCP health checks are different from the one implemented by the MachineHealthCheck controller.  
-=======
 
 ##### Preflight checks
 
 This paragraph describes KCP preflight checks specifically designed to ensure a kubeadm
 generated control-plane is stable before proceeding with KCP actions like scale up, scale down and rollout.
->>>>>>> dd8048ce
 
 Preflight checks status is accessible via conditions on the KCP object and/or on the controlled machines.
 
