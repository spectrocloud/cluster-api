--- conflicted
+++ resolved
@@ -38,43 +38,12 @@
 	ctx = ctrl.SetupSignalHandler()
 )
 
-<<<<<<< HEAD
-func TestAPIs(t *testing.T) {
-	RegisterFailHandler(Fail)
-
-	RunSpecsWithDefaultAndCustomReporters(t,
-		"Controller Suite",
-		[]Reporter{printer.NewlineReporter{}})
-}
-
-var _ = BeforeSuite(func(done Done) {
-	By("bootstrapping test environment")
-	testEnv = helpers.NewTestEnvironment()
-	trckr, err := remote.NewClusterCacheTracker(log.NullLogger{}, testEnv.Manager)
-	Expect(err).NotTo(HaveOccurred())
-	Expect((&ClusterResourceSetReconciler{
-		Client:  testEnv,
-		Log:     log.Log,
-		Tracker: trckr,
-	}).SetupWithManager(testEnv.Manager, controller.Options{MaxConcurrentReconciles: 1})).To(Succeed())
-	Expect((&ClusterResourceSetBindingReconciler{
-		Client: testEnv,
-		Log:    log.Log,
-	}).SetupWithManager(testEnv.Manager, controller.Options{MaxConcurrentReconciles: 1})).To(Succeed())
-
-	By("starting the manager")
-	go func() {
-		defer GinkgoRecover()
-		Expect(testEnv.StartManager()).To(Succeed())
-	}()
-=======
 func TestMain(m *testing.M) {
 	setupIndexes := func(ctx context.Context, mgr ctrl.Manager) {
 		if err := index.AddDefaultIndexes(ctx, mgr); err != nil {
 			panic(fmt.Sprintf("unable to setup index: %v", err))
 		}
 	}
->>>>>>> dd8048ce
 
 	setupReconcilers := func(ctx context.Context, mgr ctrl.Manager) {
 		tracker, err := remote.NewClusterCacheTracker(mgr, remote.ClusterCacheTrackerOptions{})
