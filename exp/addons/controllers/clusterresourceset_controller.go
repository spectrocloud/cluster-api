--- conflicted
+++ resolved
@@ -33,12 +33,8 @@
 	kerrors "k8s.io/apimachinery/pkg/util/errors"
 	clusterv1 "sigs.k8s.io/cluster-api/api/v1alpha4"
 	"sigs.k8s.io/cluster-api/controllers/remote"
-<<<<<<< HEAD
-	addonsv1 "sigs.k8s.io/cluster-api/exp/addons/api/v1alpha3"
-=======
 	addonsv1 "sigs.k8s.io/cluster-api/exp/addons/api/v1alpha4"
 	resourcepredicates "sigs.k8s.io/cluster-api/exp/addons/controllers/predicates"
->>>>>>> dd8048ce
 	"sigs.k8s.io/cluster-api/util"
 	"sigs.k8s.io/cluster-api/util/conditions"
 	"sigs.k8s.io/cluster-api/util/patch"
@@ -70,11 +66,7 @@
 	WatchFilterValue string
 }
 
-<<<<<<< HEAD
-func (r *ClusterResourceSetReconciler) SetupWithManager(mgr ctrl.Manager, options controller.Options) error {
-=======
 func (r *ClusterResourceSetReconciler) SetupWithManager(ctx context.Context, mgr ctrl.Manager, options controller.Options) error {
->>>>>>> dd8048ce
 	err := ctrl.NewControllerManagedBy(mgr).
 		For(&addonsv1.ClusterResourceSet{}).
 		Watches(
@@ -97,26 +89,7 @@
 				resourcepredicates.ResourceCreate(ctrl.LoggerFrom(ctx)),
 			),
 		).
-		Watches(&source.Kind{Type: builder.OnlyMetadata(&corev1.ConfigMap{})},
-			&handler.EnqueueRequestsFromMapFunc{
-				ToRequests: handler.ToRequestsFunc(r.resourceToClusterResourceSet),
-			},
-		).
-		Watches(&source.Kind{Type: builder.OnlyMetadata(&corev1.Secret{})},
-			&handler.EnqueueRequestsFromMapFunc{
-				ToRequests: handler.ToRequestsFunc(r.resourceToClusterResourceSet),
-			},
-		).
 		WithOptions(options).
-<<<<<<< HEAD
-		WithEventFilter(predicates.ResourceNotPaused(r.Log)).
-		Complete(r)
-	if err != nil {
-		return errors.Wrap(err, "failed setting up with a controller manager")
-	}
-
-	r.scheme = mgr.GetScheme()
-=======
 		WithEventFilter(predicates.ResourceNotPausedAndHasFilterLabel(ctrl.LoggerFrom(ctx), r.WatchFilterValue)).
 		Complete(r)
 
@@ -124,7 +97,6 @@
 		return errors.Wrap(err, "failed setting up with a controller manager")
 	}
 
->>>>>>> dd8048ce
 	return nil
 }
 
@@ -261,11 +233,7 @@
 // It applies resources best effort and continue on scenarios like: unsupported resource types, failure during creation, missing resources.
 // TODO: If a resource already exists in the cluster but not applied by ClusterResourceSet, the resource will be updated ?
 func (r *ClusterResourceSetReconciler) ApplyClusterResourceSet(ctx context.Context, cluster *clusterv1.Cluster, clusterResourceSet *addonsv1.ClusterResourceSet) error {
-<<<<<<< HEAD
-	logger := r.Log.WithValues("clusterresourceset", clusterResourceSet.Name, "namespace", clusterResourceSet.Namespace, "cluster-name", cluster.Name)
-=======
 	log := ctrl.LoggerFrom(ctx, "cluster", cluster.Name)
->>>>>>> dd8048ce
 
 	remoteClient, err := r.Tracker.GetClient(ctx, util.ObjectKey(cluster))
 	if err != nil {
@@ -310,7 +278,7 @@
 				conditions.MarkFalse(clusterResourceSet, addonsv1.ResourcesAppliedCondition, addonsv1.RetrievingResourceFailedReason, clusterv1.ConditionSeverityWarning, err.Error())
 
 				// Continue without adding the error to the aggregate if we can't find the resource.
-				if apierrors.IsNotFound(errors.Cause(err)) {
+				if apierrors.IsNotFound(err) {
 					continue
 				}
 			}
@@ -422,12 +390,8 @@
 	}
 
 	raw := &unstructured.Unstructured{}
-<<<<<<< HEAD
-	if err := r.scheme.Convert(resourceInterface, raw, nil); err != nil {
-=======
 	err := r.Client.Scheme().Convert(resourceInterface, raw, nil)
 	if err != nil {
->>>>>>> dd8048ce
 		return nil, err
 	}
 
