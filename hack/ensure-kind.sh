#!/usr/bin/env bash

# Copyright 2019 The Kubernetes Authors.
#
# Licensed under the Apache License, Version 2.0 (the "License");
# you may not use this file except in compliance with the License.
# You may obtain a copy of the License at
#
#     http://www.apache.org/licenses/LICENSE-2.0
#
# Unless required by applicable law or agreed to in writing, software
# distributed under the License is distributed on an "AS IS" BASIS,
# WITHOUT WARRANTIES OR CONDITIONS OF ANY KIND, either express or implied.
# See the License for the specific language governing permissions and
# limitations under the License.

set -o errexit
set -o nounset
set -o pipefail

set -x

GOPATH_BIN="$(go env GOPATH)/bin/"
<<<<<<< HEAD
MINIMUM_KIND_VERSION=v0.9.0
=======
MINIMUM_KIND_VERSION=v0.11.0
>>>>>>> dd8048ce

# Ensure the kind tool exists and is a viable version, or installs it
verify_kind_version() {

  # If kind is not available on the path, get it
  if ! [ -x "$(command -v kind)" ]; then
    if [[ "${OSTYPE}" == "linux-gnu" ]]; then
      echo 'kind not found, installing'
      if ! [ -d "${GOPATH_BIN}" ]; then
        mkdir -p "${GOPATH_BIN}"
      fi
      curl -sLo "${GOPATH_BIN}/kind" https://github.com/kubernetes-sigs/kind/releases/download/${MINIMUM_KIND_VERSION}/kind-linux-amd64
      chmod +x "${GOPATH_BIN}/kind"
    else
      echo "Missing required binary in path: kind"
      return 2
    fi
  fi

  local kind_version
  kind_version="v$(kind version -q)"
  if [[ "${MINIMUM_KIND_VERSION}" != $(echo -e "${MINIMUM_KIND_VERSION}\n${kind_version}" | sort -s -t. -k 1,1n -k 2,2n -k 3,3n | head -n1) ]]; then
    cat <<EOF
Detected kind version: ${kind_version}.
Requires ${MINIMUM_KIND_VERSION} or greater.
Please install ${MINIMUM_KIND_VERSION} or later.
EOF
    return 2
  fi
}

verify_kind_version<|MERGE_RESOLUTION|>--- conflicted
+++ resolved
@@ -21,11 +21,7 @@
 set -x
 
 GOPATH_BIN="$(go env GOPATH)/bin/"
-<<<<<<< HEAD
-MINIMUM_KIND_VERSION=v0.9.0
-=======
 MINIMUM_KIND_VERSION=v0.11.0
->>>>>>> dd8048ce
 
 # Ensure the kind tool exists and is a viable version, or installs it
 verify_kind_version() {
