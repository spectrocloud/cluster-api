--- conflicted
+++ resolved
@@ -87,7 +87,6 @@
 	preKubeadmCommands   = "preKubeadmCommands"
 	postKubeadmCommands  = "postKubeadmCommands"
 	files                = "files"
-	users                = "users"
 )
 
 // ValidateUpdate implements webhook.Validator so a webhook will be registered for the type
@@ -96,30 +95,6 @@
 	// For example, {"spec", "*"} will allow any path under "spec" to change, such as spec.infrastructureTemplate.name
 	allowedPaths := [][]string{
 		{"metadata", "*"},
-<<<<<<< HEAD
-		{spec, kubeadmConfigSpec, clusterConfiguration, "clusterConfiguration"},
-		{spec, kubeadmConfigSpec, clusterConfiguration, "initConfiguration"},
-		{spec, kubeadmConfigSpec, clusterConfiguration, "joinConfiguration"},
-		{spec, kubeadmConfigSpec, clusterConfiguration, "files"},
-		{spec, kubeadmConfigSpec, clusterConfiguration, "users"},
-		{spec, kubeadmConfigSpec, clusterConfiguration, "ntp"},
-		{spec, kubeadmConfigSpec, clusterConfiguration, "format"},
-		{spec, kubeadmConfigSpec, clusterConfiguration, "verbosity"},
-		{spec, kubeadmConfigSpec, clusterConfiguration, "postKubeadmCommands"},
-		{spec, kubeadmConfigSpec, clusterConfiguration, "postKubeadmCommands"},
-		{spec, kubeadmConfigSpec, clusterConfiguration, "etcd", "local", "imageRepository"},
-		{spec, kubeadmConfigSpec, clusterConfiguration, "etcd", "local", "imageTag"},
-		{spec, kubeadmConfigSpec, clusterConfiguration, "dns", "imageRepository"},
-		{spec, kubeadmConfigSpec, clusterConfiguration, "dns", "imageTag"},
-		{spec, kubeadmConfigSpec, clusterConfiguration, "imageRepository"},
-		{spec, kubeadmConfigSpec, initConfiguration, nodeRegistration, "*"},
-		{spec, kubeadmConfigSpec, joinConfiguration, nodeRegistration, "*"},
-		{spec, kubeadmConfigSpec, preKubeadmCommands},
-		{spec, kubeadmConfigSpec, postKubeadmCommands},
-		{spec, kubeadmConfigSpec, files},
-		{spec, kubeadmConfigSpec, "verbosity"},
-		{spec, kubeadmConfigSpec, users},
-=======
 		//{spec, kubeadmConfigSpec, clusterConfiguration, "etcd", "local", "imageRepository"},
 		//{spec, kubeadmConfigSpec, clusterConfiguration, "etcd", "local", "imageTag"},
 		//{spec, kubeadmConfigSpec, clusterConfiguration, "dns", "imageRepository"},
@@ -132,12 +107,10 @@
 		//{spec, kubeadmConfigSpec, files},
 		// allow all fields to be modified
 		{spec, kubeadmConfigSpec, "*"},
->>>>>>> 0746078c
 		{spec, "infrastructureTemplate", "name"},
 		{spec, "replicas"},
 		{spec, "version"},
 		{spec, "upgradeAfter"},
-		{spec, "nodeDrainTimeout"},
 	}
 
 	allErrs := in.validateCommon()
