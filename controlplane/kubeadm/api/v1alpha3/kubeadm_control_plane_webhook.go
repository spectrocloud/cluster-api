--- conflicted
+++ resolved
@@ -28,6 +28,7 @@
 	"github.com/pkg/errors"
 	apierrors "k8s.io/apimachinery/pkg/api/errors"
 	"k8s.io/apimachinery/pkg/runtime"
+	"k8s.io/apimachinery/pkg/util/intstr"
 	"k8s.io/apimachinery/pkg/util/validation/field"
 	kubeadmv1 "sigs.k8s.io/cluster-api/bootstrap/kubeadm/types/v1beta1"
 	"sigs.k8s.io/cluster-api/util"
@@ -63,6 +64,25 @@
 
 	if !strings.HasPrefix(in.Spec.Version, "v") {
 		in.Spec.Version = "v" + in.Spec.Version
+	}
+
+	ios1 := intstr.FromInt(1)
+
+	if in.Spec.RolloutStrategy == nil {
+		in.Spec.RolloutStrategy = &RolloutStrategy{}
+	}
+
+	// Enforce RollingUpdate strategy and default MaxSurge if not set.
+	if in.Spec.RolloutStrategy != nil {
+		if len(in.Spec.RolloutStrategy.Type) == 0 {
+			in.Spec.RolloutStrategy.Type = RollingUpdateStrategyType
+		}
+		if in.Spec.RolloutStrategy.Type == RollingUpdateStrategyType {
+			if in.Spec.RolloutStrategy.RollingUpdate == nil {
+				in.Spec.RolloutStrategy.RollingUpdate = &RollingUpdate{}
+			}
+			in.Spec.RolloutStrategy.RollingUpdate.MaxSurge = intstr.ValueOrDefault(in.Spec.RolloutStrategy.RollingUpdate.MaxSurge, ios1)
+		}
 	}
 }
 
@@ -88,6 +108,9 @@
 	postKubeadmCommands  = "postKubeadmCommands"
 	files                = "files"
 	users                = "users"
+	apiServer            = "apiServer"
+	controllerManager    = "controllerManager"
+	scheduler            = "scheduler"
 )
 
 // ValidateUpdate implements webhook.Validator so a webhook will be registered for the type
@@ -96,27 +119,27 @@
 	// For example, {"spec", "*"} will allow any path under "spec" to change, such as spec.infrastructureTemplate.name
 	allowedPaths := [][]string{
 		{"metadata", "*"},
-		//{spec, kubeadmConfigSpec, clusterConfiguration, "etcd", "local", "imageRepository"},
-		//{spec, kubeadmConfigSpec, clusterConfiguration, "etcd", "local", "imageTag"},
-		//{spec, kubeadmConfigSpec, clusterConfiguration, "dns", "imageRepository"},
-		//{spec, kubeadmConfigSpec, clusterConfiguration, "dns", "imageTag"},
-		//{spec, kubeadmConfigSpec, clusterConfiguration, "imageRepository"},
-		//{spec, kubeadmConfigSpec, initConfiguration, nodeRegistration, "*"},
-		//{spec, kubeadmConfigSpec, joinConfiguration, nodeRegistration, "*"},
-		//{spec, kubeadmConfigSpec, preKubeadmCommands},
-		//{spec, kubeadmConfigSpec, postKubeadmCommands},
-		//{spec, kubeadmConfigSpec, files},
-		// allow all fields to be modified
-		{spec, kubeadmConfigSpec, "*"},
+		{spec, kubeadmConfigSpec, clusterConfiguration, "etcd", "local", "imageRepository"},
+		{spec, kubeadmConfigSpec, clusterConfiguration, "etcd", "local", "imageTag"},
+		{spec, kubeadmConfigSpec, clusterConfiguration, "dns", "imageRepository"},
+		{spec, kubeadmConfigSpec, clusterConfiguration, "dns", "imageTag"},
+		{spec, kubeadmConfigSpec, clusterConfiguration, "imageRepository"},
+		{spec, kubeadmConfigSpec, clusterConfiguration, apiServer, "*"},
+		{spec, kubeadmConfigSpec, clusterConfiguration, controllerManager, "*"},
+		{spec, kubeadmConfigSpec, clusterConfiguration, scheduler, "*"},
+		{spec, kubeadmConfigSpec, initConfiguration, nodeRegistration, "*"},
+		{spec, kubeadmConfigSpec, joinConfiguration, nodeRegistration, "*"},
+		{spec, kubeadmConfigSpec, preKubeadmCommands},
+		{spec, kubeadmConfigSpec, postKubeadmCommands},
+		{spec, kubeadmConfigSpec, files},
+		{spec, kubeadmConfigSpec, "verbosity"},
+		{spec, kubeadmConfigSpec, users},
 		{spec, "infrastructureTemplate", "name"},
 		{spec, "replicas"},
 		{spec, "version"},
 		{spec, "upgradeAfter"},
 		{spec, "nodeDrainTimeout"},
-<<<<<<< HEAD
-=======
 		{spec, "rolloutStrategy", "*"},
->>>>>>> ca88d8a0
 	}
 
 	allErrs := in.validateCommon()
@@ -268,6 +291,41 @@
 
 	if !kubeSemver.MatchString(in.Spec.Version) {
 		allErrs = append(allErrs, field.Invalid(field.NewPath("spec", "version"), in.Spec.Version, "must be a valid semantic version"))
+	}
+
+	if in.Spec.RolloutStrategy != nil {
+		if in.Spec.RolloutStrategy.Type != RollingUpdateStrategyType {
+			allErrs = append(
+				allErrs,
+				field.Required(
+					field.NewPath("spec", "rolloutStrategy", "type"),
+					"only RollingUpdateStrategyType is supported",
+				),
+			)
+		}
+
+		ios1 := intstr.FromInt(1)
+		ios0 := intstr.FromInt(0)
+
+		if *in.Spec.RolloutStrategy.RollingUpdate.MaxSurge == ios0 && *in.Spec.Replicas < int32(3) {
+			allErrs = append(
+				allErrs,
+				field.Required(
+					field.NewPath("spec", "rolloutStrategy", "rollingUpdate"),
+					"when KubeadmControlPlane is configured to scale-in, replica count needs to be at least 3",
+				),
+			)
+		}
+
+		if *in.Spec.RolloutStrategy.RollingUpdate.MaxSurge != ios1 && *in.Spec.RolloutStrategy.RollingUpdate.MaxSurge != ios0 {
+			allErrs = append(
+				allErrs,
+				field.Required(
+					field.NewPath("spec", "rolloutStrategy", "rollingUpdate", "maxSurge"),
+					"value must be 1 or 0",
+				),
+			)
+		}
 	}
 
 	allErrs = append(allErrs, in.validateCoreDNSImage()...)
