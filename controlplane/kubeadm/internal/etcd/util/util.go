--- conflicted
+++ resolved
@@ -32,10 +32,7 @@
 	return nil
 }
 
-<<<<<<< HEAD
-=======
 // MemberNames returns a list of all the etcd member names.
->>>>>>> dd8048ce
 func MemberNames(members []*etcd.Member) []string {
 	names := make([]string, 0, len(members))
 	for _, m := range members {
@@ -44,13 +41,10 @@
 	return names
 }
 
-<<<<<<< HEAD
-=======
 // MemberEqual returns true if the lists of members match.
 //
 // This function only checks that set of names of each member
 // within the lists is the same.
->>>>>>> dd8048ce
 func MemberEqual(members1, members2 []*etcd.Member) bool {
 	names1 := sets.NewString(MemberNames(members1)...)
 	names2 := sets.NewString(MemberNames(members2)...)
