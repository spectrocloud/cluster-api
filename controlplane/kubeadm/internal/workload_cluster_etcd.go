/*
Copyright 2020 The Kubernetes Authors.

Licensed under the Apache License, Version 2.0 (the "License");
you may not use this file except in compliance with the License.
You may obtain a copy of the License at

    http://www.apache.org/licenses/LICENSE-2.0

Unless required by applicable law or agreed to in writing, software
distributed under the License is distributed on an "AS IS" BASIS,
WITHOUT WARRANTIES OR CONDITIONS OF ANY KIND, either express or implied.
See the License for the specific language governing permissions and
limitations under the License.
*/

package internal

import (
	"context"

	"github.com/blang/semver"
	"github.com/pkg/errors"
<<<<<<< HEAD
	metav1 "k8s.io/apimachinery/pkg/apis/meta/v1"
=======
>>>>>>> dd8048ce
	kerrors "k8s.io/apimachinery/pkg/util/errors"
	clusterv1 "sigs.k8s.io/cluster-api/api/v1alpha4"
	bootstrapv1 "sigs.k8s.io/cluster-api/bootstrap/kubeadm/api/v1alpha4"
	"sigs.k8s.io/cluster-api/controlplane/kubeadm/internal/etcd"
	etcdutil "sigs.k8s.io/cluster-api/controlplane/kubeadm/internal/etcd/util"
)

type etcdClientFor interface {
<<<<<<< HEAD
	forNodes(ctx context.Context, nodeNames []string) (*etcd.Client, error)
=======
	forFirstAvailableNode(ctx context.Context, nodeNames []string) (*etcd.Client, error)
>>>>>>> dd8048ce
	forLeader(ctx context.Context, nodeNames []string) (*etcd.Client, error)
}

// ReconcileEtcdMembers iterates over all etcd members and finds members that do not have corresponding nodes.
// If there are any such members, it deletes them from etcd and removes their nodes from the kubeadm configmap so that kubeadm does not run etcd health checks on them.
func (w *Workload) ReconcileEtcdMembers(ctx context.Context, nodeNames []string, version semver.Version) ([]string, error) {
	removedMembers := []string{}
	errs := []error{}
	for _, nodeName := range nodeNames {
		// Create the etcd Client for the etcd Pod scheduled on the Node
<<<<<<< HEAD
		etcdClient, err := w.etcdClientGenerator.forNodes(ctx, []string{nodeName})
=======
		etcdClient, err := w.etcdClientGenerator.forFirstAvailableNode(ctx, []string{nodeName})
>>>>>>> dd8048ce
		if err != nil {
			continue
		}
		defer etcdClient.Close()

		members, err := etcdClient.Members(ctx)
		if err != nil {
			continue
		}

		// Check if any member's node is missing from workload cluster
		// If any, delete it with best effort
	loopmembers:
		for _, member := range members {
			// If this member is just added, it has a empty name until the etcd pod starts. Ignore it.
			if member.Name == "" {
				continue
			}

			for _, nodeName := range nodeNames {
				if member.Name == nodeName {
					// We found the matching node, continue with the outer loop.
					continue loopmembers
				}
			}

			// If we're here, the node cannot be found.
			removedMembers = append(removedMembers, member.Name)
			if err := w.removeMemberForNode(ctx, member.Name); err != nil {
				errs = append(errs, err)
			}

			if err := w.RemoveNodeFromKubeadmConfigMap(ctx, member.Name, version); err != nil {
				errs = append(errs, err)
			}
		}
	}

	return removedMembers, kerrors.NewAggregate(errs)
}

// UpdateEtcdVersionInKubeadmConfigMap sets the imageRepository or the imageTag or both in the kubeadm config map.
func (w *Workload) UpdateEtcdVersionInKubeadmConfigMap(ctx context.Context, imageRepository, imageTag string, version semver.Version) error {
	return w.updateClusterConfiguration(ctx, func(c *bootstrapv1.ClusterConfiguration) {
		if c.Etcd.Local != nil {
			c.Etcd.Local.ImageRepository = imageRepository
			c.Etcd.Local.ImageTag = imageTag
		}
	}, version)
}

// UpdateEtcdExtraArgsInKubeadmConfigMap sets extraArgs in the kubeadm config map.
func (w *Workload) UpdateEtcdExtraArgsInKubeadmConfigMap(ctx context.Context, extraArgs map[string]string, version semver.Version) error {
	return w.updateClusterConfiguration(ctx, func(c *bootstrapv1.ClusterConfiguration) {
		if c.Etcd.Local != nil {
			c.Etcd.Local.ExtraArgs = extraArgs
		}
	}, version)
}

// RemoveEtcdMemberForMachine removes the etcd member from the target cluster's etcd cluster.
// Removing the last remaining member of the cluster is not supported.
func (w *Workload) RemoveEtcdMemberForMachine(ctx context.Context, machine *clusterv1.Machine) error {
	if machine == nil || machine.Status.NodeRef == nil {
		// Nothing to do, no node for Machine
		return nil
	}
	return w.removeMemberForNode(ctx, machine.Status.NodeRef.Name)
}

func (w *Workload) removeMemberForNode(ctx context.Context, name string) error {
	controlPlaneNodes, err := w.getControlPlaneNodes(ctx)
	if err != nil {
		return err
	}
	if len(controlPlaneNodes.Items) < 2 {
		return ErrControlPlaneMinNodes
	}

	// Exclude node being removed from etcd client node list
	var remainingNodes []string
	for _, n := range controlPlaneNodes.Items {
		if n.Name != name {
			remainingNodes = append(remainingNodes, n.Name)
		}
	}
	etcdClient, err := w.etcdClientGenerator.forFirstAvailableNode(ctx, remainingNodes)
	if err != nil {
		return errors.Wrap(err, "failed to create etcd client")
	}
	defer etcdClient.Close()

	// List etcd members. This checks that the member is healthy, because the request goes through consensus.
	members, err := etcdClient.Members(ctx)
	if err != nil {
		return errors.Wrap(err, "failed to list etcd members using etcd client")
	}
	member := etcdutil.MemberForName(members, name)

	// The member has already been removed, return immediately
	if member == nil {
		return nil
	}

	if err := etcdClient.RemoveMember(ctx, member.ID); err != nil {
		return errors.Wrap(err, "failed to remove member from etcd")
	}

	return nil
}

// ForwardEtcdLeadership forwards etcd leadership to the first follower.
func (w *Workload) ForwardEtcdLeadership(ctx context.Context, machine *clusterv1.Machine, leaderCandidate *clusterv1.Machine) error {
	if machine == nil || machine.Status.NodeRef == nil {
		return nil
	}
	if leaderCandidate == nil {
		return errors.New("leader candidate cannot be nil")
	}
	if leaderCandidate.Status.NodeRef == nil {
		return errors.New("leader has no node reference")
	}

	nodes, err := w.getControlPlaneNodes(ctx)
	if err != nil {
		return errors.Wrap(err, "failed to list control plane nodes")
	}
	nodeNames := make([]string, 0, len(nodes.Items))
	for _, node := range nodes.Items {
		nodeNames = append(nodeNames, node.Name)
	}
	etcdClient, err := w.etcdClientGenerator.forLeader(ctx, nodeNames)
	if err != nil {
		return errors.Wrap(err, "failed to create etcd client")
	}
	defer etcdClient.Close()

	members, err := etcdClient.Members(ctx)
	if err != nil {
		return errors.Wrap(err, "failed to list etcd members using etcd client")
	}

	currentMember := etcdutil.MemberForName(members, machine.Status.NodeRef.Name)
	if currentMember == nil || currentMember.ID != etcdClient.LeaderID {
		// nothing to do, this is not the etcd leader
		return nil
	}

	// Move the leader to the provided candidate.
	nextLeader := etcdutil.MemberForName(members, leaderCandidate.Status.NodeRef.Name)
	if nextLeader == nil {
		return errors.Errorf("failed to get etcd member from node %q", leaderCandidate.Status.NodeRef.Name)
	}
	if err := etcdClient.MoveLeader(ctx, nextLeader.ID); err != nil {
		return errors.Wrapf(err, "failed to move leader")
	}
	return nil
}

<<<<<<< HEAD
=======
// EtcdMemberStatus contains status information for a single etcd member.
>>>>>>> dd8048ce
type EtcdMemberStatus struct {
	Name       string
	Responsive bool
}

<<<<<<< HEAD
// EtcdStatus returns the current status of the etcd cluster
=======
// EtcdMembers returns the current set of members in an etcd cluster.
//
>>>>>>> dd8048ce
// NOTE: This methods uses control plane machines/nodes only to get in contact with etcd,
// but then it relies on etcd as ultimate source of truth for the list of members.
// This is intended to allow informed decisions on actions impacting etcd quorum.
func (w *Workload) EtcdMembers(ctx context.Context) ([]string, error) {
	nodes, err := w.getControlPlaneNodes(ctx)
	if err != nil {
		return nil, errors.Wrap(err, "failed to list control plane nodes")
	}
	nodeNames := make([]string, 0, len(nodes.Items))
	for _, node := range nodes.Items {
		nodeNames = append(nodeNames, node.Name)
	}
	etcdClient, err := w.etcdClientGenerator.forLeader(ctx, nodeNames)
	if err != nil {
		return nil, errors.Wrap(err, "failed to create etcd client")
	}
	defer etcdClient.Close()

	members, err := etcdClient.Members(ctx)
	if err != nil {
		return nil, errors.Wrap(err, "failed to list etcd members using etcd client")
	}

	names := []string{}
	for _, member := range members {
		names = append(names, member.Name)
	}
	return names, nil
}<|MERGE_RESOLUTION|>--- conflicted
+++ resolved
@@ -21,10 +21,6 @@
 
 	"github.com/blang/semver"
 	"github.com/pkg/errors"
-<<<<<<< HEAD
-	metav1 "k8s.io/apimachinery/pkg/apis/meta/v1"
-=======
->>>>>>> dd8048ce
 	kerrors "k8s.io/apimachinery/pkg/util/errors"
 	clusterv1 "sigs.k8s.io/cluster-api/api/v1alpha4"
 	bootstrapv1 "sigs.k8s.io/cluster-api/bootstrap/kubeadm/api/v1alpha4"
@@ -33,11 +29,7 @@
 )
 
 type etcdClientFor interface {
-<<<<<<< HEAD
-	forNodes(ctx context.Context, nodeNames []string) (*etcd.Client, error)
-=======
 	forFirstAvailableNode(ctx context.Context, nodeNames []string) (*etcd.Client, error)
->>>>>>> dd8048ce
 	forLeader(ctx context.Context, nodeNames []string) (*etcd.Client, error)
 }
 
@@ -48,11 +40,7 @@
 	errs := []error{}
 	for _, nodeName := range nodeNames {
 		// Create the etcd Client for the etcd Pod scheduled on the Node
-<<<<<<< HEAD
-		etcdClient, err := w.etcdClientGenerator.forNodes(ctx, []string{nodeName})
-=======
 		etcdClient, err := w.etcdClientGenerator.forFirstAvailableNode(ctx, []string{nodeName})
->>>>>>> dd8048ce
 		if err != nil {
 			continue
 		}
@@ -212,21 +200,14 @@
 	return nil
 }
 
-<<<<<<< HEAD
-=======
 // EtcdMemberStatus contains status information for a single etcd member.
->>>>>>> dd8048ce
 type EtcdMemberStatus struct {
 	Name       string
 	Responsive bool
 }
 
-<<<<<<< HEAD
-// EtcdStatus returns the current status of the etcd cluster
-=======
 // EtcdMembers returns the current set of members in an etcd cluster.
 //
->>>>>>> dd8048ce
 // NOTE: This methods uses control plane machines/nodes only to get in contact with etcd,
 // but then it relies on etcd as ultimate source of truth for the list of members.
 // This is intended to allow informed decisions on actions impacting etcd quorum.
