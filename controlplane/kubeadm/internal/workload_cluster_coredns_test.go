/*
Copyright 2020 The Kubernetes Authors.

Licensed under the Apache License, Version 2.0 (the "License");
you may not use this file except in compliance with the License.
You may obtain a copy of the License at

    http://www.apache.org/licenses/LICENSE-2.0

Unless required by applicable law or agreed to in writing, software
distributed under the License is distributed on an "AS IS" BASIS,
WITHOUT WARRANTIES OR CONDITIONS OF ANY KIND, either express or implied.
See the License for the specific language governing permissions and
limitations under the License.
*/

package internal

import (
	"testing"

	"github.com/blang/semver"
	"github.com/google/go-cmp/cmp"
	. "github.com/onsi/gomega"
	"github.com/pkg/errors"
	appsv1 "k8s.io/api/apps/v1"
	corev1 "k8s.io/api/core/v1"
	rbacv1 "k8s.io/api/rbac/v1"
	metav1 "k8s.io/apimachinery/pkg/apis/meta/v1"
	bootstrapv1 "sigs.k8s.io/cluster-api/bootstrap/kubeadm/api/v1alpha4"
	controlplanev1 "sigs.k8s.io/cluster-api/controlplane/kubeadm/api/v1alpha4"
	"sigs.k8s.io/cluster-api/util/yaml"
	"sigs.k8s.io/controller-runtime/pkg/client"
	"sigs.k8s.io/controller-runtime/pkg/client/fake"
)

func TestUpdateCoreDNS(t *testing.T) {
	validKCP := &controlplanev1.KubeadmControlPlane{
		Spec: controlplanev1.KubeadmControlPlaneSpec{
			KubeadmConfigSpec: bootstrapv1.KubeadmConfigSpec{
				ClusterConfiguration: &bootstrapv1.ClusterConfiguration{
					DNS: bootstrapv1.DNS{
						ImageMeta: bootstrapv1.ImageMeta{
							ImageRepository: "",
							ImageTag:        "",
						},
					},
					ImageRepository: "",
				},
			},
		},
	}
	// This is used to force an error to be returned so we can assert the
	// following pre-checks that need to happen before we retrieve the
	// CoreDNSInfo.
	badCM := &corev1.ConfigMap{
		ObjectMeta: metav1.ObjectMeta{
			Name:      coreDNSKey,
			Namespace: metav1.NamespaceSystem,
		},
		Data: map[string]string{
			"BadCoreFileKey": "",
		},
	}
<<<<<<< HEAD
=======

>>>>>>> dd8048ce
	depl := &appsv1.Deployment{
		TypeMeta: metav1.TypeMeta{
			Kind:       "Deployment",
			APIVersion: "apps/v1",
		},
		ObjectMeta: metav1.ObjectMeta{
			Name:      coreDNSKey,
			Namespace: metav1.NamespaceSystem,
		},
		Spec: appsv1.DeploymentSpec{
			Template: corev1.PodTemplateSpec{
				ObjectMeta: metav1.ObjectMeta{
					Name:   coreDNSKey,
					Labels: map[string]string{"app": coreDNSKey},
				},
				Spec: corev1.PodSpec{
					Containers: []corev1.Container{{
						Name:  coreDNSKey,
						Image: "k8s.gcr.io/some-folder/coredns:1.6.2",
					}},
				},
			},
			Selector: &metav1.LabelSelector{
				MatchLabels: map[string]string{"app": coreDNSKey},
			},
		},
	}

	deplWithImage := func(image string) *appsv1.Deployment {
		d := depl.DeepCopy()
		d.Spec.Template.Spec.Containers[0].Image = image
		return d
	}

	expectedCorefile := "coredns-core-file"
	cm := &corev1.ConfigMap{
		ObjectMeta: metav1.ObjectMeta{
			Name:      coreDNSKey,
			Namespace: metav1.NamespaceSystem,
		},
		Data: map[string]string{
			"Corefile": expectedCorefile,
		},
	}
	kubeadmCM := &corev1.ConfigMap{
		ObjectMeta: metav1.ObjectMeta{
			Name:      kubeadmConfigKey,
			Namespace: metav1.NamespaceSystem,
		},
		Data: map[string]string{
			"ClusterConfiguration": yaml.Raw(`
				apiServer:
				apiVersion: kubeadm.k8s.io/v1beta2
				dns:
				  type: CoreDNS
				imageRepository: k8s.gcr.io
				kind: ClusterConfiguration
				`),
		},
	}

	tests := []struct {
		name          string
		kcp           *controlplanev1.KubeadmControlPlane
		migrator      coreDNSMigrator
		objs          []client.Object
		expectErr     bool
		expectUpdates bool
		expectImage   string
	}{
		{
			name: "returns early without error if skip core dns annotation is present",
			kcp: &controlplanev1.KubeadmControlPlane{
				ObjectMeta: metav1.ObjectMeta{
					Annotations: map[string]string{
						controlplanev1.SkipCoreDNSAnnotation: "",
					},
				},
				Spec: controlplanev1.KubeadmControlPlaneSpec{
					KubeadmConfigSpec: bootstrapv1.KubeadmConfigSpec{
						ClusterConfiguration: &bootstrapv1.ClusterConfiguration{
							DNS: bootstrapv1.DNS{},
						},
					},
				},
			},
			objs:      []client.Object{badCM},
			expectErr: false,
		},
		{
			name: "returns early without error if KCP ClusterConfiguration is nil",
			kcp: &controlplanev1.KubeadmControlPlane{
				Spec: controlplanev1.KubeadmControlPlaneSpec{
					KubeadmConfigSpec: bootstrapv1.KubeadmConfigSpec{},
				},
			},
			objs:      []client.Object{badCM},
			expectErr: false,
		},
		{
			name:      "returns early without error if CoreDNS info is not found",
			kcp:       validKCP,
			expectErr: false,
		},
		{
			name:      "returns error if there was a problem retrieving CoreDNS info",
			kcp:       validKCP,
			objs:      []client.Object{badCM},
			expectErr: true,
		},
		{
			name:      "returns early without error if CoreDNS fromImage == ToImage",
			kcp:       validKCP,
			objs:      []client.Object{depl, cm},
			expectErr: false,
		},
		{
			name: "returns error if validation of CoreDNS image tag fails",
			kcp: &controlplanev1.KubeadmControlPlane{
				Spec: controlplanev1.KubeadmControlPlaneSpec{
					KubeadmConfigSpec: bootstrapv1.KubeadmConfigSpec{
						ClusterConfiguration: &bootstrapv1.ClusterConfiguration{
							DNS: bootstrapv1.DNS{
								ImageMeta: bootstrapv1.ImageMeta{
									// image is older than what's already
									// installed.
									ImageRepository: "k8s.gcr.io/some-folder/coredns",
									ImageTag:        "1.1.2",
								},
							},
						},
					},
				},
			},
			objs:      []client.Object{depl, cm},
			expectErr: true,
		},
		{
			name: "returns error if unable to update CoreDNS image info in kubeadm config map",
			kcp: &controlplanev1.KubeadmControlPlane{
				Spec: controlplanev1.KubeadmControlPlaneSpec{
					KubeadmConfigSpec: bootstrapv1.KubeadmConfigSpec{
						ClusterConfiguration: &bootstrapv1.ClusterConfiguration{
							DNS: bootstrapv1.DNS{
								ImageMeta: bootstrapv1.ImageMeta{
									// provide an newer image to update to
									ImageRepository: "k8s.gcr.io/some-folder/coredns",
									ImageTag:        "1.7.2",
								},
							},
						},
					},
				},
			},
			// no kubeadmConfigMap available so it will trigger an error
			objs:      []client.Object{depl, cm},
			expectErr: true,
		},
		{
			name: "returns error if unable to update CoreDNS corefile",
			kcp: &controlplanev1.KubeadmControlPlane{
				Spec: controlplanev1.KubeadmControlPlaneSpec{
					KubeadmConfigSpec: bootstrapv1.KubeadmConfigSpec{
						ClusterConfiguration: &bootstrapv1.ClusterConfiguration{
							DNS: bootstrapv1.DNS{
								ImageMeta: bootstrapv1.ImageMeta{
									// provide an newer image to update to
									ImageRepository: "k8s.gcr.io/some-folder/coredns",
									ImageTag:        "1.7.2",
								},
							},
						},
					},
				},
			},
			migrator: &fakeMigrator{
				migrateErr: errors.New("failed to migrate"),
			},
			objs:      []client.Object{depl, cm, kubeadmCM},
			expectErr: true,
		},
		{
			name: "updates everything successfully",
			kcp: &controlplanev1.KubeadmControlPlane{
				Spec: controlplanev1.KubeadmControlPlaneSpec{
					KubeadmConfigSpec: bootstrapv1.KubeadmConfigSpec{
						ClusterConfiguration: &bootstrapv1.ClusterConfiguration{
							DNS: bootstrapv1.DNS{
								ImageMeta: bootstrapv1.ImageMeta{
									// provide an newer image to update to
									ImageRepository: "k8s.gcr.io/some-repo",
									ImageTag:        "1.7.2",
								},
							},
						},
					},
				},
			},
			migrator: &fakeMigrator{
				migratedCorefile: "updated-core-file",
			},
			objs:          []client.Object{depl, cm, kubeadmCM},
			expectErr:     false,
			expectUpdates: true,
			expectImage:   "k8s.gcr.io/some-repo/coredns:1.7.2",
		},
		{
			name: "updates everything successfully to v1.8.0 with a custom repo should not change the image name",
			kcp: &controlplanev1.KubeadmControlPlane{
				Spec: controlplanev1.KubeadmControlPlaneSpec{
<<<<<<< HEAD
					KubeadmConfigSpec: cabpkv1.KubeadmConfigSpec{
						ClusterConfiguration: &kubeadmv1.ClusterConfiguration{
							DNS: kubeadmv1.DNS{
								Type: kubeadmv1.CoreDNS,
								ImageMeta: kubeadmv1.ImageMeta{
=======
					KubeadmConfigSpec: bootstrapv1.KubeadmConfigSpec{
						ClusterConfiguration: &bootstrapv1.ClusterConfiguration{
							DNS: bootstrapv1.DNS{
								ImageMeta: bootstrapv1.ImageMeta{
>>>>>>> dd8048ce
									// provide an newer image to update to
									ImageRepository: "k8s.gcr.io/some-repo",
									ImageTag:        "1.8.0",
								},
							},
						},
					},
				},
			},
			migrator: &fakeMigrator{
				migratedCorefile: "updated-core-file",
			},
<<<<<<< HEAD
			objs:          []runtime.Object{deplWithImage("k8s.gcr.io/some-repo/coredns:1.7.0"), cm, kubeadmCM},
=======
			objs:          []client.Object{deplWithImage("k8s.gcr.io/some-repo/coredns:1.7.0"), cm, kubeadmCM},
>>>>>>> dd8048ce
			expectErr:     false,
			expectUpdates: true,
			expectImage:   "k8s.gcr.io/some-repo/coredns:1.8.0",
		},
		{
			name: "kubeadm defaults, upgrade from Kubernetes v1.18.x to v1.19.y (from k8s.gcr.io/coredns:1.6.7 to k8s.gcr.io/coredns:1.7.0)",
			kcp: &controlplanev1.KubeadmControlPlane{
				Spec: controlplanev1.KubeadmControlPlaneSpec{
<<<<<<< HEAD
					KubeadmConfigSpec: cabpkv1.KubeadmConfigSpec{
						ClusterConfiguration: &kubeadmv1.ClusterConfiguration{
							DNS: kubeadmv1.DNS{
								Type: kubeadmv1.CoreDNS,
								ImageMeta: kubeadmv1.ImageMeta{
=======
					KubeadmConfigSpec: bootstrapv1.KubeadmConfigSpec{
						ClusterConfiguration: &bootstrapv1.ClusterConfiguration{
							DNS: bootstrapv1.DNS{
								ImageMeta: bootstrapv1.ImageMeta{
>>>>>>> dd8048ce
									ImageRepository: "k8s.gcr.io",
									ImageTag:        "1.7.0",
								},
							},
						},
					},
				},
			},
			migrator: &fakeMigrator{
				migratedCorefile: "updated-core-file",
			},
<<<<<<< HEAD
			objs:          []runtime.Object{deplWithImage("k8s.gcr.io/coredns:1.6.7"), cm, kubeadmCM},
=======
			objs:          []client.Object{deplWithImage("k8s.gcr.io/coredns:1.6.7"), cm, kubeadmCM},
>>>>>>> dd8048ce
			expectErr:     false,
			expectUpdates: true,
			expectImage:   "k8s.gcr.io/coredns:1.7.0",
		},
		{
			name: "kubeadm defaults, upgrade from Kubernetes v1.19.x to v1.20.y (stay on k8s.gcr.io/coredns:1.7.0)",
			kcp: &controlplanev1.KubeadmControlPlane{
				Spec: controlplanev1.KubeadmControlPlaneSpec{
<<<<<<< HEAD
					KubeadmConfigSpec: cabpkv1.KubeadmConfigSpec{
						ClusterConfiguration: &kubeadmv1.ClusterConfiguration{
							DNS: kubeadmv1.DNS{
								Type: kubeadmv1.CoreDNS,
								ImageMeta: kubeadmv1.ImageMeta{
=======
					KubeadmConfigSpec: bootstrapv1.KubeadmConfigSpec{
						ClusterConfiguration: &bootstrapv1.ClusterConfiguration{
							DNS: bootstrapv1.DNS{
								ImageMeta: bootstrapv1.ImageMeta{
>>>>>>> dd8048ce
									ImageRepository: "k8s.gcr.io",
									ImageTag:        "1.7.0",
								},
							},
						},
					},
				},
			},
			migrator: &fakeMigrator{
				migratedCorefile: "updated-core-file",
			},
<<<<<<< HEAD
			objs:          []runtime.Object{deplWithImage("k8s.gcr.io/coredns:1.7.0"), cm, kubeadmCM},
=======
			objs:          []client.Object{deplWithImage("k8s.gcr.io/coredns:1.7.0"), cm, kubeadmCM},
>>>>>>> dd8048ce
			expectErr:     false,
			expectUpdates: false,
		},
		{
			name: "kubeadm defaults, upgrade from Kubernetes v1.20.x to v1.21.y (from k8s.gcr.io/coredns:1.7.0 to k8s.gcr.io/coredns/coredns:v1.8.0)",
			kcp: &controlplanev1.KubeadmControlPlane{
				Spec: controlplanev1.KubeadmControlPlaneSpec{
<<<<<<< HEAD
					KubeadmConfigSpec: cabpkv1.KubeadmConfigSpec{
						ClusterConfiguration: &kubeadmv1.ClusterConfiguration{
							DNS: kubeadmv1.DNS{
								Type: kubeadmv1.CoreDNS,
								ImageMeta: kubeadmv1.ImageMeta{
=======
					KubeadmConfigSpec: bootstrapv1.KubeadmConfigSpec{
						ClusterConfiguration: &bootstrapv1.ClusterConfiguration{
							DNS: bootstrapv1.DNS{
								ImageMeta: bootstrapv1.ImageMeta{
>>>>>>> dd8048ce
									ImageRepository: "k8s.gcr.io",
									ImageTag:        "v1.8.0", // NOTE: ImageTags requires the v prefix
								},
							},
						},
					},
				},
			},
			migrator: &fakeMigrator{
				migratedCorefile: "updated-core-file",
			},
<<<<<<< HEAD
			objs:          []runtime.Object{deplWithImage("k8s.gcr.io/coredns:1.7.0"), cm, kubeadmCM},
=======
			objs:          []client.Object{deplWithImage("k8s.gcr.io/coredns:1.7.0"), cm, kubeadmCM},
>>>>>>> dd8048ce
			expectErr:     false,
			expectUpdates: true,
			expectImage:   "k8s.gcr.io/coredns/coredns:v1.8.0", // NOTE: ImageName has coredns/coredns
		},
		{
			name: "kubeadm defaults, upgrade from Kubernetes v1.21.x to v1.22.y (stay on k8s.gcr.io/coredns/coredns:v1.8.0)",
			kcp: &controlplanev1.KubeadmControlPlane{
				Spec: controlplanev1.KubeadmControlPlaneSpec{
<<<<<<< HEAD
					KubeadmConfigSpec: cabpkv1.KubeadmConfigSpec{
						ClusterConfiguration: &kubeadmv1.ClusterConfiguration{
							DNS: kubeadmv1.DNS{
								Type: kubeadmv1.CoreDNS,
								ImageMeta: kubeadmv1.ImageMeta{
=======
					KubeadmConfigSpec: bootstrapv1.KubeadmConfigSpec{
						ClusterConfiguration: &bootstrapv1.ClusterConfiguration{
							DNS: bootstrapv1.DNS{
								ImageMeta: bootstrapv1.ImageMeta{
>>>>>>> dd8048ce
									ImageRepository: "k8s.gcr.io",
									ImageTag:        "v1.8.0", // NOTE: ImageTags requires the v prefix
								},
							},
						},
					},
				},
			},
			migrator: &fakeMigrator{
				migratedCorefile: "updated-core-file",
			},
<<<<<<< HEAD
			objs:          []runtime.Object{deplWithImage("k8s.gcr.io/coredns/coredns:v1.8.0"), cm, kubeadmCM},
=======
			objs:          []client.Object{deplWithImage("k8s.gcr.io/coredns/coredns:v1.8.0"), cm, kubeadmCM},
>>>>>>> dd8048ce
			expectErr:     false,
			expectUpdates: false,
		},
	}

	// We are using testEnv as a workload cluster, and given that each test case assumes well known objects with specific
	// Namespace/Name (e.g. The CoderDNS ConfigMap & Deployment, the kubeadm ConfigMap), it is not possible to run the use cases in parallel.
	for _, tt := range tests {
		t.Run(tt.name, func(t *testing.T) {
			g := NewWithT(t)

			for _, o := range tt.objs {
				// NB. deep copy test object so changes applied during a test does not affect other tests.
				o := o.DeepCopyObject().(client.Object)
				g.Expect(env.CreateAndWait(ctx, o)).To(Succeed())
			}

			// Register cleanup function
			t.Cleanup(func() {
				_ = env.CleanupAndWait(ctx, tt.objs...)
			})

			w := &Workload{
				Client:          env.GetClient(),
				CoreDNSMigrator: tt.migrator,
			}
			err := w.UpdateCoreDNS(ctx, tt.kcp, semver.MustParse("1.19.1"))

			if tt.expectErr {
				g.Expect(err).To(HaveOccurred())
				return
			}
			g.Expect(err).ToNot(HaveOccurred())

			// Assert that CoreDNS updates have been made
			if tt.expectUpdates {
				// assert kubeadmConfigMap
				var expectedKubeadmConfigMap corev1.ConfigMap
<<<<<<< HEAD
				g.Expect(fakeClient.Get(context.TODO(), ctrlclient.ObjectKey{Name: kubeadmConfigKey, Namespace: metav1.NamespaceSystem}, &expectedKubeadmConfigMap)).To(Succeed())
=======
				g.Expect(env.Get(ctx, client.ObjectKey{Name: kubeadmConfigKey, Namespace: metav1.NamespaceSystem}, &expectedKubeadmConfigMap)).To(Succeed())
>>>>>>> dd8048ce
				g.Expect(expectedKubeadmConfigMap.Data).To(HaveKeyWithValue("ClusterConfiguration", ContainSubstring(tt.kcp.Spec.KubeadmConfigSpec.ClusterConfiguration.DNS.ImageTag)))
				g.Expect(expectedKubeadmConfigMap.Data).To(HaveKeyWithValue("ClusterConfiguration", ContainSubstring(tt.kcp.Spec.KubeadmConfigSpec.ClusterConfiguration.DNS.ImageRepository)))

				// assert CoreDNS corefile
				var expectedConfigMap corev1.ConfigMap
				g.Eventually(func() error {
					if err := env.Get(ctx, client.ObjectKey{Name: coreDNSKey, Namespace: metav1.NamespaceSystem}, &expectedConfigMap); err != nil {
						return errors.Wrap(err, "failed to get the coredns ConfigMap")
					}
					if len(expectedConfigMap.Data) != 2 {
						return errors.Errorf("the coredns ConfigMap has %d data items, expected 2", len(expectedConfigMap.Data))
					}
					if val, ok := expectedConfigMap.Data["Corefile"]; !ok || val != "updated-core-file" {
						return errors.New("the coredns ConfigMap does not have the Corefile entry or this it has an unexpected value")
					}
					if val, ok := expectedConfigMap.Data["Corefile-backup"]; !ok || val != expectedCorefile {
						return errors.New("the coredns ConfigMap does not have the Corefile-backup entry or this it has an unexpected value")
					}
					return nil
				}, "5s").Should(BeNil())

				// assert CoreDNS deployment
				var actualDeployment appsv1.Deployment
				g.Eventually(func() string {
<<<<<<< HEAD
					g.Expect(fakeClient.Get(context.TODO(), ctrlclient.ObjectKey{Name: coreDNSKey, Namespace: metav1.NamespaceSystem}, &actualDeployment)).To(Succeed())
=======
					g.Expect(env.Get(ctx, client.ObjectKey{Name: coreDNSKey, Namespace: metav1.NamespaceSystem}, &actualDeployment)).To(Succeed())
>>>>>>> dd8048ce
					return actualDeployment.Spec.Template.Spec.Containers[0].Image
				}, "5s").Should(Equal(tt.expectImage))
			}
		})
	}
}

func TestValidateCoreDNSImageTag(t *testing.T) {
	tests := []struct {
		name            string
		fromVer         string
		toVer           string
		expectErrSubStr string
	}{
		{
			name:            "fromVer is higher than toVer",
			fromVer:         "1.6.2",
			toVer:           "1.1.3",
			expectErrSubStr: "must be greater than",
		},
		{
			name:            "fromVer is not a valid coredns version",
			fromVer:         "0.204.123",
			toVer:           "1.6.3",
			expectErrSubStr: "not a compatible coredns version",
		},
		{
			name:            "toVer is not a valid semver",
			fromVer:         "1.5.1",
			toVer:           "foobar",
			expectErrSubStr: "failed to parse CoreDNS target version",
		},
		{
			name:            "fromVer is not a valid semver",
			fromVer:         "foobar",
			toVer:           "1.6.1",
			expectErrSubStr: "failed to parse CoreDNS current version",
		},
		{
			name:    "fromVer is equal to toVer, but different patch versions",
			fromVer: "1.6.5_foobar.1",
			toVer:   "1.6.5_foobar.2",
		},
		{
			name:            "fromVer is equal to toVer",
			fromVer:         "1.6.5_foobar.1",
			toVer:           "1.6.5_foobar.1",
			expectErrSubStr: "must be greater",
		},
		{
			name:    "fromVer is lower but has meta",
			fromVer: "1.6.5-foobar.1",
			toVer:   "1.7.5",
		},
		{
			name:    "fromVer is lower and has meta and leading v",
			fromVer: "v1.6.5-foobar.1",
			toVer:   "1.7.5",
		},
		{
			name:    "fromVer is lower, toVer has meta and leading v",
			fromVer: "1.6.5-foobar.1",
			toVer:   "v1.7.5_foobar.1",
		},
	}

	for _, tt := range tests {
		t.Run(tt.name, func(t *testing.T) {
			g := NewWithT(t)
			err := validateCoreDNSImageTag(tt.fromVer, tt.toVer)
			if tt.expectErrSubStr != "" {
				g.Expect(err.Error()).To(ContainSubstring(tt.expectErrSubStr))
			} else {
				g.Expect(err).ToNot(HaveOccurred())
			}
		})
	}
}

func TestUpdateCoreDNSClusterRole(t *testing.T) {
	coreDNS180PolicyRules := []rbacv1.PolicyRule{
		{
			Verbs:     []string{"list", "watch"},
			APIGroups: []string{""},
			Resources: []string{"endpoints", "services", "pods", "namespaces"},
		},
		{
			Verbs:     []string{"get"},
			APIGroups: []string{""},
			Resources: []string{"nodes"},
		},
	}

	tests := []struct {
		name                     string
		kubernetesVersion        semver.Version
		coreDNSVersion           string
		coreDNSPolicyRules       []rbacv1.PolicyRule
		expectErr                bool
		expectCoreDNSPolicyRules []rbacv1.PolicyRule
	}{
		{
			name:               "does not patch ClusterRole: invalid CoreDNS tag",
			kubernetesVersion:  semver.Version{Major: 1, Minor: 22, Patch: 0},
			coreDNSVersion:     "no-semver",
			coreDNSPolicyRules: coreDNS180PolicyRules,
			expectErr:          true,
		},
		{
			name:                     "does not patch ClusterRole: Kubernetes < 1.22",
			kubernetesVersion:        semver.Version{Major: 1, Minor: 21, Patch: 0},
			coreDNSVersion:           "1.8.4",
			coreDNSPolicyRules:       coreDNS180PolicyRules,
			expectCoreDNSPolicyRules: coreDNS180PolicyRules,
		},
		{
			name:                     "does not patch ClusterRole: CoreDNS < 1.8.1",
			kubernetesVersion:        semver.Version{Major: 1, Minor: 22, Patch: 0},
			coreDNSVersion:           "1.8.0",
			coreDNSPolicyRules:       coreDNS180PolicyRules,
			expectCoreDNSPolicyRules: coreDNS180PolicyRules,
		},
		{
			name:                     "patch ClusterRole: Kubernetes == 1.22 and CoreDNS == 1.8.1",
			kubernetesVersion:        semver.Version{Major: 1, Minor: 22, Patch: 0},
			coreDNSVersion:           "1.8.1",
			coreDNSPolicyRules:       coreDNS180PolicyRules,
			expectCoreDNSPolicyRules: coreDNS181PolicyRules,
		},
		{
			name:                     "patch ClusterRole: Kubernetes > 1.22 and CoreDNS > 1.8.1",
			kubernetesVersion:        semver.Version{Major: 1, Minor: 22, Patch: 2},
			coreDNSVersion:           "1.8.5",
			coreDNSPolicyRules:       coreDNS180PolicyRules,
			expectCoreDNSPolicyRules: coreDNS181PolicyRules,
		},
		{
			name:                     "patch ClusterRole: Kubernetes > 1.22 and CoreDNS > 1.8.1: no-op",
			kubernetesVersion:        semver.Version{Major: 1, Minor: 22, Patch: 2},
			coreDNSVersion:           "1.8.5",
			coreDNSPolicyRules:       coreDNS181PolicyRules,
			expectCoreDNSPolicyRules: coreDNS181PolicyRules,
		},
	}

	for _, tt := range tests {
		t.Run(tt.name, func(t *testing.T) {
			g := NewWithT(t)

			cr := &rbacv1.ClusterRole{
				ObjectMeta: metav1.ObjectMeta{
					Name:      coreDNSClusterRoleName,
					Namespace: metav1.NamespaceSystem,
				},
				Rules: tt.coreDNSPolicyRules,
			}
			fakeClient := fake.NewClientBuilder().WithObjects(cr).Build()

			w := &Workload{
				Client: fakeClient,
			}

			err := w.updateCoreDNSClusterRole(ctx, tt.kubernetesVersion, &coreDNSInfo{ToImageTag: tt.coreDNSVersion})

			if tt.expectErr {
				g.Expect(err).To(HaveOccurred())
				return
			}
			g.Expect(err).ToNot(HaveOccurred())

			var actualClusterRole rbacv1.ClusterRole
			g.Expect(fakeClient.Get(ctx, client.ObjectKey{Name: coreDNSClusterRoleName, Namespace: metav1.NamespaceSystem}, &actualClusterRole)).To(Succeed())

			g.Expect(actualClusterRole.Rules).To(Equal(tt.expectCoreDNSPolicyRules))
		})
	}
}

func TestSemanticallyDeepEqualPolicyRules(t *testing.T) {
	tests := []struct {
		name string
		r1   []rbacv1.PolicyRule
		r2   []rbacv1.PolicyRule
		want bool
	}{
		{
			name: "equal: identical arrays",
			r1: []rbacv1.PolicyRule{
				{
					Verbs:     []string{"list", "watch"},
					APIGroups: []string{""},
					Resources: []string{"endpoints", "services", "pods", "namespaces"},
				},
				{
					Verbs:     []string{"list", "watch"},
					APIGroups: []string{"discovery.k8s.io"},
					Resources: []string{"endpointslices"},
				},
			},
			r2: []rbacv1.PolicyRule{
				{
					Verbs:     []string{"list", "watch"},
					APIGroups: []string{""},
					Resources: []string{"endpoints", "services", "pods", "namespaces"},
				},
				{
					Verbs:     []string{"list", "watch"},
					APIGroups: []string{"discovery.k8s.io"},
					Resources: []string{"endpointslices"},
				},
			},
			want: true,
		},
		{
			name: "equal: arrays with different order",
			r1: []rbacv1.PolicyRule{
				{
					Verbs:     []string{"list", "watch"},
					APIGroups: []string{""},
					Resources: []string{"endpoints", "services", "pods", "namespaces"},
				},
				{
					Verbs:     []string{"list", "watch"},
					APIGroups: []string{"discovery.k8s.io"},
					Resources: []string{"endpointslices"},
				},
			},
			r2: []rbacv1.PolicyRule{
				{
					Verbs:     []string{"watch", "list"},
					APIGroups: []string{"discovery.k8s.io"},
					Resources: []string{"endpointslices"},
				},
				{
					Verbs:     []string{"list", "watch"},
					APIGroups: []string{""},
					Resources: []string{"endpoints", "pods", "services", "namespaces"},
				},
			},
			want: true,
		},
		{
			name: "equal: separate rules but same semantic",
			r1: []rbacv1.PolicyRule{
				{
					Verbs:     []string{"list", "watch"},
					APIGroups: []string{""},
					Resources: []string{"endpoints", "services", "pods", "namespaces"},
				},
				{
					Verbs:     []string{"list", "watch"},
					APIGroups: []string{"discovery.k8s.io"},
					Resources: []string{"endpointslices"},
				},
			},
			r2: []rbacv1.PolicyRule{
				{
					Verbs:     []string{"watch", "list"},
					APIGroups: []string{"discovery.k8s.io"},
					Resources: []string{"endpointslices"},
				},
				{
					Verbs:     []string{"list", "watch"},
					APIGroups: []string{""},
					Resources: []string{"endpoints", "pods"},
				},
				{
					Verbs:     []string{"list", "watch"},
					APIGroups: []string{""},
					Resources: []string{"services"},
				},
				{
					Verbs:     []string{"list", "watch"},
					APIGroups: []string{""},
					Resources: []string{"namespaces"},
				},
			},
			want: true,
		},
		{
			name: "not equal: one array has additional rules",
			r1: []rbacv1.PolicyRule{
				{
					Verbs:     []string{"list", "watch"},
					APIGroups: []string{""},
					Resources: []string{"endpoints", "services", "pods", "namespaces"},
				},
				{
					Verbs:     []string{"list", "watch"},
					APIGroups: []string{"discovery.k8s.io"},
					Resources: []string{"endpointslices"},
				},
			},
			r2: []rbacv1.PolicyRule{
				{
					Verbs:     []string{"list", "watch"},
					APIGroups: []string{""},
					Resources: []string{"endpoints", "services", "pods", "namespaces"},
				},
				{
					Verbs:     []string{"list", "watch"},
					APIGroups: []string{"discovery.k8s.io"},
					Resources: []string{"endpointslices"},
				},
				{
					Verbs:     []string{"get"},
					APIGroups: []string{""},
					Resources: []string{"nodes"},
				},
			},
			want: false,
		},
		{
			name: "not equal: one array has additional verbs",
			r1: []rbacv1.PolicyRule{
				{
					Verbs:     []string{"list", "watch"},
					APIGroups: []string{""},
					Resources: []string{"endpoints", "services", "pods", "namespaces"},
				},
				{
					Verbs:     []string{"list", "watch"},
					APIGroups: []string{"discovery.k8s.io"},
					Resources: []string{"endpointslices"},
				},
			},
			r2: []rbacv1.PolicyRule{
				{
					Verbs:     []string{"list", "watch"},
					APIGroups: []string{""},
					Resources: []string{"endpoints", "services", "pods", "namespaces"},
				},
				{
					Verbs:     []string{"list", "watch", "get", "update"},
					APIGroups: []string{"discovery.k8s.io"},
					Resources: []string{"endpointslices"},
				},
			},
			want: false,
		},
	}
	for _, tt := range tests {
		t.Run(tt.name, func(t *testing.T) {
			if got := semanticDeepEqualPolicyRules(tt.r1, tt.r2); got != tt.want {
				t.Errorf("semanticDeepEqualPolicyRules() = %v, want %v", got, tt.want)
			}
		})
	}
}

func TestUpdateCoreDNSCorefile(t *testing.T) {
	currentImageTag := "1.6.2"
	originalCorefile := "some-coredns-core-file"
	depl := &appsv1.Deployment{
		ObjectMeta: metav1.ObjectMeta{
			Name:      coreDNSKey,
			Namespace: metav1.NamespaceSystem,
		},
		Spec: appsv1.DeploymentSpec{
			Template: corev1.PodTemplateSpec{
				ObjectMeta: metav1.ObjectMeta{
					Name: coreDNSKey,
				},
				Spec: corev1.PodSpec{
					Containers: []corev1.Container{{
						Name:  coreDNSKey,
						Image: "k8s.gcr.io/coredns:" + currentImageTag,
					}},
					Volumes: []corev1.Volume{{
						Name: "config-volume",
						VolumeSource: corev1.VolumeSource{
							ConfigMap: &corev1.ConfigMapVolumeSource{
								LocalObjectReference: corev1.LocalObjectReference{
									Name: coreDNSKey,
								},
								Items: []corev1.KeyToPath{{
									Key:  "Corefile",
									Path: "Corefile",
								}},
							},
						},
					}},
				},
			},
		},
	}
	cm := &corev1.ConfigMap{
		ObjectMeta: metav1.ObjectMeta{
			Name:      coreDNSKey,
			Namespace: metav1.NamespaceSystem,
		},
		Data: map[string]string{
			"Corefile": originalCorefile,
		},
	}

	t.Run("returns error if migrate failed to update corefile", func(t *testing.T) {
		g := NewWithT(t)
		objs := []client.Object{depl, cm}
		fakeClient := fake.NewClientBuilder().WithObjects(objs...).Build()
		fakeMigrator := &fakeMigrator{
			migrateErr: errors.New("failed to migrate"),
		}

		w := &Workload{
			Client:          fakeClient,
			CoreDNSMigrator: fakeMigrator,
		}

		info := &coreDNSInfo{
			Corefile:               "updated-core-file",
			Deployment:             depl,
			CurrentMajorMinorPatch: "1.6.2",
			TargetMajorMinorPatch:  "1.7.2",
		}

		err := w.updateCoreDNSCorefile(ctx, info)
		g.Expect(err).To(HaveOccurred())
		g.Expect(fakeMigrator.migrateCalled).To(BeTrue())

		var expectedConfigMap corev1.ConfigMap
		g.Expect(fakeClient.Get(ctx, client.ObjectKey{Name: coreDNSKey, Namespace: metav1.NamespaceSystem}, &expectedConfigMap)).To(Succeed())
		g.Expect(expectedConfigMap.Data).To(HaveLen(1))
		g.Expect(expectedConfigMap.Data).To(HaveKeyWithValue("Corefile", originalCorefile))
	})

	t.Run("creates a backup of the corefile", func(t *testing.T) {
		g := NewWithT(t)
		// Not including the deployment so as to fail early and verify that
		// the intermediate config map update occurred
		objs := []client.Object{cm}
		fakeClient := fake.NewClientBuilder().WithObjects(objs...).Build()
		fakeMigrator := &fakeMigrator{
			migratedCorefile: "updated-core-file",
		}

		w := &Workload{
			Client:          fakeClient,
			CoreDNSMigrator: fakeMigrator,
		}

		info := &coreDNSInfo{
			Corefile:               originalCorefile,
			Deployment:             depl,
			CurrentMajorMinorPatch: currentImageTag,
			TargetMajorMinorPatch:  "1.7.2",
		}

		err := w.updateCoreDNSCorefile(ctx, info)
		g.Expect(err).To(HaveOccurred())

		var expectedConfigMap corev1.ConfigMap
		g.Expect(fakeClient.Get(ctx, client.ObjectKey{Name: coreDNSKey, Namespace: metav1.NamespaceSystem}, &expectedConfigMap)).To(Succeed())
		g.Expect(expectedConfigMap.Data).To(HaveLen(2))
		g.Expect(expectedConfigMap.Data).To(HaveKeyWithValue("Corefile", originalCorefile))
		g.Expect(expectedConfigMap.Data).To(HaveKeyWithValue("Corefile-backup", originalCorefile))
	})

	t.Run("patches the core dns deployment to point to the backup corefile before migration", func(t *testing.T) {
		t.Skip("Updating the corefile, after updating controller runtime somehow makes this test fail in a conflict, needs investigation")

		g := NewWithT(t)
		objs := []client.Object{depl, cm}
		fakeClient := fake.NewClientBuilder().WithObjects(objs...).Build()
		fakeMigrator := &fakeMigrator{
			migratedCorefile: "updated-core-file",
		}

		w := &Workload{
			Client:          fakeClient,
			CoreDNSMigrator: fakeMigrator,
		}

		info := &coreDNSInfo{
			Corefile:               originalCorefile,
			Deployment:             depl,
			CurrentMajorMinorPatch: currentImageTag,
			TargetMajorMinorPatch:  "1.7.2",
		}

		err := w.updateCoreDNSCorefile(ctx, info)
		g.Expect(err).ToNot(HaveOccurred())

		expectedVolume := corev1.Volume{
			Name: coreDNSVolumeKey,
			VolumeSource: corev1.VolumeSource{
				ConfigMap: &corev1.ConfigMapVolumeSource{
					LocalObjectReference: corev1.LocalObjectReference{
						Name: coreDNSKey,
					},
					Items: []corev1.KeyToPath{{
						Key:  "Corefile-backup",
						Path: "Corefile",
					}},
				},
			},
		}

		var actualDeployment appsv1.Deployment
		g.Expect(fakeClient.Get(ctx, client.ObjectKey{Name: coreDNSKey, Namespace: metav1.NamespaceSystem}, &actualDeployment)).To(Succeed())
		g.Expect(actualDeployment.Spec.Template.Spec.Volumes).To(ConsistOf(expectedVolume))

		var expectedConfigMap corev1.ConfigMap
		g.Expect(fakeClient.Get(ctx, client.ObjectKey{Name: coreDNSKey, Namespace: metav1.NamespaceSystem}, &expectedConfigMap)).To(Succeed())
		g.Expect(expectedConfigMap.Data).To(HaveLen(2))
		g.Expect(expectedConfigMap.Data).To(HaveKeyWithValue("Corefile", "updated-core-file"))
		g.Expect(expectedConfigMap.Data).To(HaveKeyWithValue("Corefile-backup", originalCorefile))
	})
}

func TestGetCoreDNSInfo(t *testing.T) {
	t.Run("get coredns info", func(t *testing.T) {
		expectedImage := "k8s.gcr.io/some-folder/coredns:1.6.2"
		depl := &appsv1.Deployment{
			TypeMeta: metav1.TypeMeta{
				Kind:       "Deployment",
				APIVersion: "apps/v1",
			},
			ObjectMeta: metav1.ObjectMeta{
				Name:      coreDNSKey,
				Namespace: metav1.NamespaceSystem,
			},
			Spec: appsv1.DeploymentSpec{
				Template: corev1.PodTemplateSpec{
					ObjectMeta: metav1.ObjectMeta{
						Name: coreDNSKey,
					},
					Spec: corev1.PodSpec{
						Containers: []corev1.Container{{
							Name:  coreDNSKey,
							Image: expectedImage,
						}},
					},
				},
			},
		}

		expectedCorefile := "some-coredns-core-file"
		cm := &corev1.ConfigMap{
			ObjectMeta: metav1.ObjectMeta{
				Name:      coreDNSKey,
				Namespace: metav1.NamespaceSystem,
			},
			Data: map[string]string{
				"Corefile": expectedCorefile,
			},
		}

		emptycm := cm.DeepCopy()
		delete(emptycm.Data, "Corefile")

		emptyDepl := depl.DeepCopy()
		emptyDepl.Spec.Template.Spec.Containers = []corev1.Container{}

		badContainerDepl := depl.DeepCopy()
		badContainerDepl.Spec.Template.Spec.Containers[0].Image = "k8s.gcr.io/asd:1123/asd:coredns:1.6.1"

		noTagContainerDepl := depl.DeepCopy()
		noTagContainerDepl.Spec.Template.Spec.Containers[0].Image = "k8s.gcr.io/coredns"

		badSemverContainerDepl := depl.DeepCopy()
		badSemverContainerDepl.Spec.Template.Spec.Containers[0].Image = "k8s.gcr.io/coredns:v1X6.2"

		clusterConfig := &bootstrapv1.ClusterConfiguration{
			DNS: bootstrapv1.DNS{
				ImageMeta: bootstrapv1.ImageMeta{
					ImageRepository: "myrepo",
					ImageTag:        "1.7.2-foobar.1",
				},
			},
		}
		badImgTagDNS := clusterConfig.DeepCopy()
		badImgTagDNS.DNS.ImageTag = "v1X6.2-foobar.1"

		tests := []struct {
			name          string
			expectErr     bool
			objs          []client.Object
			clusterConfig *bootstrapv1.ClusterConfiguration
			toImage       string
		}{
			{
				name:          "returns core dns info",
				objs:          []client.Object{depl, cm},
				clusterConfig: clusterConfig,
				toImage:       "myrepo/coredns:1.7.2-foobar.1",
			},
			{
				name: "uses global config ImageRepository if DNS ImageRepository is not set",
				objs: []client.Object{depl, cm},
				clusterConfig: &bootstrapv1.ClusterConfiguration{
					ImageRepository: "globalRepo/sub-path",
					DNS: bootstrapv1.DNS{
						ImageMeta: bootstrapv1.ImageMeta{
							ImageTag: "1.7.2-foobar.1",
						},
					},
				},
				toImage: "globalRepo/sub-path/coredns:1.7.2-foobar.1",
			},
			{
				name: "uses DNS ImageRepository config if both global and DNS-level are set",
				objs: []client.Object{depl, cm},
				clusterConfig: &bootstrapv1.ClusterConfiguration{
					ImageRepository: "globalRepo",
					DNS: bootstrapv1.DNS{
						ImageMeta: bootstrapv1.ImageMeta{
							ImageRepository: "dnsRepo",
							ImageTag:        "1.7.2-foobar.1",
						},
					},
				},
				toImage: "dnsRepo/coredns:1.7.2-foobar.1",
			},
			{
				name:          "returns error if unable to find coredns config map",
				objs:          []client.Object{depl},
				clusterConfig: clusterConfig,
				expectErr:     true,
			},
			{
				name:          "returns error if unable to find coredns deployment",
				objs:          []client.Object{cm},
				clusterConfig: clusterConfig,
				expectErr:     true,
			},
			{
				name:          "returns error if coredns deployment doesn't have coredns container",
				objs:          []client.Object{emptyDepl, cm},
				clusterConfig: clusterConfig,
				expectErr:     true,
			},
			{
				name:          "returns error if unable to find coredns corefile",
				objs:          []client.Object{depl, emptycm},
				clusterConfig: clusterConfig,
				expectErr:     true,
			},
			{
				name:          "returns error if unable to parse the container image",
				objs:          []client.Object{badContainerDepl, cm},
				clusterConfig: clusterConfig,
				expectErr:     true,
			},
			{
				name:          "returns error if container image has not tag",
				objs:          []client.Object{noTagContainerDepl, cm},
				clusterConfig: clusterConfig,
				expectErr:     true,
			},
			{
				name:          "returns error if unable to semver parse container image",
				objs:          []client.Object{badSemverContainerDepl, cm},
				clusterConfig: clusterConfig,
				expectErr:     true,
			},
			{
				name:          "returns error if unable to semver parse dns image tag",
				objs:          []client.Object{depl, cm},
				clusterConfig: badImgTagDNS,
				expectErr:     true,
			},
		}
		for _, tt := range tests {
			t.Run(tt.name, func(t *testing.T) {
				g := NewWithT(t)
				fakeClient := fake.NewClientBuilder().WithObjects(tt.objs...).Build()
				w := &Workload{
					Client: fakeClient,
				}

				var actualDepl *appsv1.Deployment
				for _, o := range tt.objs {
					if d, ok := o.(*appsv1.Deployment); ok {
						actualDepl = d
						break
					}
				}

				actualInfo, err := w.getCoreDNSInfo(ctx, tt.clusterConfig)
				if tt.expectErr {
					g.Expect(err).To(HaveOccurred())
					return
				}
				g.Expect(err).ToNot(HaveOccurred())
				expectedInfo := &coreDNSInfo{
					Corefile:               expectedCorefile,
					Deployment:             actualDepl,
					CurrentMajorMinorPatch: "1.6.2",
					TargetMajorMinorPatch:  "1.7.2",
					FromImage:              expectedImage,
					ToImage:                tt.toImage,
					FromImageTag:           "1.6.2",
					ToImageTag:             "1.7.2-foobar.1",
				}

				g.Expect(actualInfo).To(Equal(expectedInfo))
			})
		}
	})
}

func TestUpdateCoreDNSImageInfoInKubeadmConfigMap(t *testing.T) {
	tests := []struct {
		name                     string
		clusterConfigurationData string
		newDNS                   bootstrapv1.DNS
		wantClusterConfiguration string
	}{
		{
			name: "it should set the DNS image config",
			clusterConfigurationData: yaml.Raw(`
				apiVersion: kubeadm.k8s.io/v1beta2
				kind: ClusterConfiguration
				`),
			newDNS: bootstrapv1.DNS{
				ImageMeta: bootstrapv1.ImageMeta{
					ImageRepository: "example.com/k8s",
					ImageTag:        "v1.2.3",
				},
			},
			wantClusterConfiguration: yaml.Raw(`
				apiServer: {}
				apiVersion: kubeadm.k8s.io/v1beta2
				controllerManager: {}
				dns:
				  imageRepository: example.com/k8s
				  imageTag: v1.2.3
				etcd: {}
				kind: ClusterConfiguration
				networking: {}
				scheduler: {}
				`),
		},
	}
	for _, tt := range tests {
		t.Run(tt.name, func(t *testing.T) {
			g := NewWithT(t)
			fakeClient := fake.NewClientBuilder().WithObjects(&corev1.ConfigMap{
				ObjectMeta: metav1.ObjectMeta{
					Name:      kubeadmConfigKey,
					Namespace: metav1.NamespaceSystem,
				},
				Data: map[string]string{
					clusterConfigurationKey: tt.clusterConfigurationData,
				},
			}).Build()

			w := &Workload{
				Client: fakeClient,
			}
			err := w.updateCoreDNSImageInfoInKubeadmConfigMap(ctx, &tt.newDNS, semver.MustParse("1.19.1"))
			g.Expect(err).ToNot(HaveOccurred())

			var actualConfig corev1.ConfigMap
			g.Expect(w.Client.Get(
				ctx,
				client.ObjectKey{Name: kubeadmConfigKey, Namespace: metav1.NamespaceSystem},
				&actualConfig,
			)).To(Succeed())
			g.Expect(actualConfig.Data[clusterConfigurationKey]).Should(Equal(tt.wantClusterConfiguration), cmp.Diff(tt.wantClusterConfiguration, actualConfig.Data[clusterConfigurationKey]))
		})
	}
}

func TestUpdateCoreDNSDeployment(t *testing.T) {
	depl := &appsv1.Deployment{
		ObjectMeta: metav1.ObjectMeta{
			Name:      coreDNSKey,
			Namespace: metav1.NamespaceSystem,
		},
		Spec: appsv1.DeploymentSpec{
			Template: corev1.PodTemplateSpec{
				ObjectMeta: metav1.ObjectMeta{
					Name: coreDNSKey,
				},
				Spec: corev1.PodSpec{
					Containers: []corev1.Container{{
						Name:  coreDNSKey,
						Image: "k8s.gcr.io/coredns:1.6.2",
						Args:  []string{"-conf", "/etc/coredns/Corefile"},
					}},
					Volumes: []corev1.Volume{{
						Name: "config-volume",
						VolumeSource: corev1.VolumeSource{
							ConfigMap: &corev1.ConfigMapVolumeSource{
								LocalObjectReference: corev1.LocalObjectReference{
									Name: coreDNSKey,
								},
								Items: []corev1.KeyToPath{{
									Key:  corefileBackupKey,
									Path: corefileKey,
								}},
							},
						},
					}},
				},
			},
		},
	}

	tests := []struct {
		name      string
		objs      []client.Object
		info      *coreDNSInfo
		expectErr bool
	}{
		{
			name: "patches coredns deployment successfully",
			objs: []client.Object{depl},
			info: &coreDNSInfo{
				Deployment:             depl.DeepCopy(),
				Corefile:               "updated-core-file",
				FromImage:              "k8s.gcr.io/coredns:1.6.2",
				ToImage:                "myrepo/mycoredns:1.7.2-foobar.1",
				CurrentMajorMinorPatch: "1.6.2",
				TargetMajorMinorPatch:  "1.7.2",
			},
		},
		{
			name: "returns error if patch fails",
			objs: []client.Object{},
			info: &coreDNSInfo{
				Deployment:             depl.DeepCopy(),
				Corefile:               "updated-core-file",
				FromImage:              "k8s.gcr.io/coredns:1.6.2",
				ToImage:                "myrepo/mycoredns:1.7.2-foobar.1",
				CurrentMajorMinorPatch: "1.6.2",
				TargetMajorMinorPatch:  "1.7.2",
			},
			expectErr: true,
		},
		{
			name: "deployment is nil for some reason",
			info: &coreDNSInfo{
				Deployment:             nil,
				Corefile:               "updated-core-file",
				FromImage:              "k8s.gcr.io/coredns:1.6.2",
				ToImage:                "myrepo/mycoredns:1.7.2-foobar.1",
				CurrentMajorMinorPatch: "1.6.2",
				TargetMajorMinorPatch:  "1.7.2",
			},
			expectErr: true,
		},
	}

	for _, tt := range tests {
		t.Run(tt.name, func(t *testing.T) {
			g := NewWithT(t)
			fakeClient := fake.NewClientBuilder().WithObjects(tt.objs...).Build()

			w := &Workload{
				Client: fakeClient,
			}

			err := w.updateCoreDNSDeployment(ctx, tt.info)
			if tt.expectErr {
				g.Expect(err).To(HaveOccurred())
				return
			}
			g.Expect(err).ToNot(HaveOccurred())

			expectedVolume := corev1.Volume{
				Name: "config-volume",
				VolumeSource: corev1.VolumeSource{
					ConfigMap: &corev1.ConfigMapVolumeSource{
						LocalObjectReference: corev1.LocalObjectReference{
							Name: coreDNSKey,
						},
						Items: []corev1.KeyToPath{{
							Key:  corefileKey,
							Path: corefileKey,
						}},
					},
				},
			}

			var actualDeployment appsv1.Deployment
			g.Expect(fakeClient.Get(ctx, client.ObjectKey{Name: coreDNSKey, Namespace: metav1.NamespaceSystem}, &actualDeployment)).To(Succeed())
			// ensure the image is updated and the volumes point to the corefile
			g.Expect(actualDeployment.Spec.Template.Spec.Containers[0].Image).To(Equal(tt.info.ToImage))
			g.Expect(actualDeployment.Spec.Template.Spec.Volumes).To(ConsistOf(expectedVolume))
		})
	}
}

type fakeMigrator struct {
	migrateCalled    bool
	migrateErr       error
	migratedCorefile string
}

func (m *fakeMigrator) Migrate(current, to, corefile string, deprecations bool) (string, error) {
	m.migrateCalled = true
	if m.migrateErr != nil {
		return "", m.migrateErr
	}
	return m.migratedCorefile, nil
}<|MERGE_RESOLUTION|>--- conflicted
+++ resolved
@@ -62,10 +62,7 @@
 			"BadCoreFileKey": "",
 		},
 	}
-<<<<<<< HEAD
-=======
-
->>>>>>> dd8048ce
+
 	depl := &appsv1.Deployment{
 		TypeMeta: metav1.TypeMeta{
 			Kind:       "Deployment",
@@ -276,18 +273,10 @@
 			name: "updates everything successfully to v1.8.0 with a custom repo should not change the image name",
 			kcp: &controlplanev1.KubeadmControlPlane{
 				Spec: controlplanev1.KubeadmControlPlaneSpec{
-<<<<<<< HEAD
-					KubeadmConfigSpec: cabpkv1.KubeadmConfigSpec{
-						ClusterConfiguration: &kubeadmv1.ClusterConfiguration{
-							DNS: kubeadmv1.DNS{
-								Type: kubeadmv1.CoreDNS,
-								ImageMeta: kubeadmv1.ImageMeta{
-=======
 					KubeadmConfigSpec: bootstrapv1.KubeadmConfigSpec{
 						ClusterConfiguration: &bootstrapv1.ClusterConfiguration{
 							DNS: bootstrapv1.DNS{
 								ImageMeta: bootstrapv1.ImageMeta{
->>>>>>> dd8048ce
 									// provide an newer image to update to
 									ImageRepository: "k8s.gcr.io/some-repo",
 									ImageTag:        "1.8.0",
@@ -300,11 +289,7 @@
 			migrator: &fakeMigrator{
 				migratedCorefile: "updated-core-file",
 			},
-<<<<<<< HEAD
-			objs:          []runtime.Object{deplWithImage("k8s.gcr.io/some-repo/coredns:1.7.0"), cm, kubeadmCM},
-=======
 			objs:          []client.Object{deplWithImage("k8s.gcr.io/some-repo/coredns:1.7.0"), cm, kubeadmCM},
->>>>>>> dd8048ce
 			expectErr:     false,
 			expectUpdates: true,
 			expectImage:   "k8s.gcr.io/some-repo/coredns:1.8.0",
@@ -313,18 +298,10 @@
 			name: "kubeadm defaults, upgrade from Kubernetes v1.18.x to v1.19.y (from k8s.gcr.io/coredns:1.6.7 to k8s.gcr.io/coredns:1.7.0)",
 			kcp: &controlplanev1.KubeadmControlPlane{
 				Spec: controlplanev1.KubeadmControlPlaneSpec{
-<<<<<<< HEAD
-					KubeadmConfigSpec: cabpkv1.KubeadmConfigSpec{
-						ClusterConfiguration: &kubeadmv1.ClusterConfiguration{
-							DNS: kubeadmv1.DNS{
-								Type: kubeadmv1.CoreDNS,
-								ImageMeta: kubeadmv1.ImageMeta{
-=======
 					KubeadmConfigSpec: bootstrapv1.KubeadmConfigSpec{
 						ClusterConfiguration: &bootstrapv1.ClusterConfiguration{
 							DNS: bootstrapv1.DNS{
 								ImageMeta: bootstrapv1.ImageMeta{
->>>>>>> dd8048ce
 									ImageRepository: "k8s.gcr.io",
 									ImageTag:        "1.7.0",
 								},
@@ -336,11 +313,7 @@
 			migrator: &fakeMigrator{
 				migratedCorefile: "updated-core-file",
 			},
-<<<<<<< HEAD
-			objs:          []runtime.Object{deplWithImage("k8s.gcr.io/coredns:1.6.7"), cm, kubeadmCM},
-=======
 			objs:          []client.Object{deplWithImage("k8s.gcr.io/coredns:1.6.7"), cm, kubeadmCM},
->>>>>>> dd8048ce
 			expectErr:     false,
 			expectUpdates: true,
 			expectImage:   "k8s.gcr.io/coredns:1.7.0",
@@ -349,18 +322,10 @@
 			name: "kubeadm defaults, upgrade from Kubernetes v1.19.x to v1.20.y (stay on k8s.gcr.io/coredns:1.7.0)",
 			kcp: &controlplanev1.KubeadmControlPlane{
 				Spec: controlplanev1.KubeadmControlPlaneSpec{
-<<<<<<< HEAD
-					KubeadmConfigSpec: cabpkv1.KubeadmConfigSpec{
-						ClusterConfiguration: &kubeadmv1.ClusterConfiguration{
-							DNS: kubeadmv1.DNS{
-								Type: kubeadmv1.CoreDNS,
-								ImageMeta: kubeadmv1.ImageMeta{
-=======
 					KubeadmConfigSpec: bootstrapv1.KubeadmConfigSpec{
 						ClusterConfiguration: &bootstrapv1.ClusterConfiguration{
 							DNS: bootstrapv1.DNS{
 								ImageMeta: bootstrapv1.ImageMeta{
->>>>>>> dd8048ce
 									ImageRepository: "k8s.gcr.io",
 									ImageTag:        "1.7.0",
 								},
@@ -372,11 +337,7 @@
 			migrator: &fakeMigrator{
 				migratedCorefile: "updated-core-file",
 			},
-<<<<<<< HEAD
-			objs:          []runtime.Object{deplWithImage("k8s.gcr.io/coredns:1.7.0"), cm, kubeadmCM},
-=======
 			objs:          []client.Object{deplWithImage("k8s.gcr.io/coredns:1.7.0"), cm, kubeadmCM},
->>>>>>> dd8048ce
 			expectErr:     false,
 			expectUpdates: false,
 		},
@@ -384,18 +345,10 @@
 			name: "kubeadm defaults, upgrade from Kubernetes v1.20.x to v1.21.y (from k8s.gcr.io/coredns:1.7.0 to k8s.gcr.io/coredns/coredns:v1.8.0)",
 			kcp: &controlplanev1.KubeadmControlPlane{
 				Spec: controlplanev1.KubeadmControlPlaneSpec{
-<<<<<<< HEAD
-					KubeadmConfigSpec: cabpkv1.KubeadmConfigSpec{
-						ClusterConfiguration: &kubeadmv1.ClusterConfiguration{
-							DNS: kubeadmv1.DNS{
-								Type: kubeadmv1.CoreDNS,
-								ImageMeta: kubeadmv1.ImageMeta{
-=======
 					KubeadmConfigSpec: bootstrapv1.KubeadmConfigSpec{
 						ClusterConfiguration: &bootstrapv1.ClusterConfiguration{
 							DNS: bootstrapv1.DNS{
 								ImageMeta: bootstrapv1.ImageMeta{
->>>>>>> dd8048ce
 									ImageRepository: "k8s.gcr.io",
 									ImageTag:        "v1.8.0", // NOTE: ImageTags requires the v prefix
 								},
@@ -407,11 +360,7 @@
 			migrator: &fakeMigrator{
 				migratedCorefile: "updated-core-file",
 			},
-<<<<<<< HEAD
-			objs:          []runtime.Object{deplWithImage("k8s.gcr.io/coredns:1.7.0"), cm, kubeadmCM},
-=======
 			objs:          []client.Object{deplWithImage("k8s.gcr.io/coredns:1.7.0"), cm, kubeadmCM},
->>>>>>> dd8048ce
 			expectErr:     false,
 			expectUpdates: true,
 			expectImage:   "k8s.gcr.io/coredns/coredns:v1.8.0", // NOTE: ImageName has coredns/coredns
@@ -420,18 +369,10 @@
 			name: "kubeadm defaults, upgrade from Kubernetes v1.21.x to v1.22.y (stay on k8s.gcr.io/coredns/coredns:v1.8.0)",
 			kcp: &controlplanev1.KubeadmControlPlane{
 				Spec: controlplanev1.KubeadmControlPlaneSpec{
-<<<<<<< HEAD
-					KubeadmConfigSpec: cabpkv1.KubeadmConfigSpec{
-						ClusterConfiguration: &kubeadmv1.ClusterConfiguration{
-							DNS: kubeadmv1.DNS{
-								Type: kubeadmv1.CoreDNS,
-								ImageMeta: kubeadmv1.ImageMeta{
-=======
 					KubeadmConfigSpec: bootstrapv1.KubeadmConfigSpec{
 						ClusterConfiguration: &bootstrapv1.ClusterConfiguration{
 							DNS: bootstrapv1.DNS{
 								ImageMeta: bootstrapv1.ImageMeta{
->>>>>>> dd8048ce
 									ImageRepository: "k8s.gcr.io",
 									ImageTag:        "v1.8.0", // NOTE: ImageTags requires the v prefix
 								},
@@ -443,11 +384,7 @@
 			migrator: &fakeMigrator{
 				migratedCorefile: "updated-core-file",
 			},
-<<<<<<< HEAD
-			objs:          []runtime.Object{deplWithImage("k8s.gcr.io/coredns/coredns:v1.8.0"), cm, kubeadmCM},
-=======
 			objs:          []client.Object{deplWithImage("k8s.gcr.io/coredns/coredns:v1.8.0"), cm, kubeadmCM},
->>>>>>> dd8048ce
 			expectErr:     false,
 			expectUpdates: false,
 		},
@@ -486,11 +423,7 @@
 			if tt.expectUpdates {
 				// assert kubeadmConfigMap
 				var expectedKubeadmConfigMap corev1.ConfigMap
-<<<<<<< HEAD
-				g.Expect(fakeClient.Get(context.TODO(), ctrlclient.ObjectKey{Name: kubeadmConfigKey, Namespace: metav1.NamespaceSystem}, &expectedKubeadmConfigMap)).To(Succeed())
-=======
 				g.Expect(env.Get(ctx, client.ObjectKey{Name: kubeadmConfigKey, Namespace: metav1.NamespaceSystem}, &expectedKubeadmConfigMap)).To(Succeed())
->>>>>>> dd8048ce
 				g.Expect(expectedKubeadmConfigMap.Data).To(HaveKeyWithValue("ClusterConfiguration", ContainSubstring(tt.kcp.Spec.KubeadmConfigSpec.ClusterConfiguration.DNS.ImageTag)))
 				g.Expect(expectedKubeadmConfigMap.Data).To(HaveKeyWithValue("ClusterConfiguration", ContainSubstring(tt.kcp.Spec.KubeadmConfigSpec.ClusterConfiguration.DNS.ImageRepository)))
 
@@ -515,11 +448,7 @@
 				// assert CoreDNS deployment
 				var actualDeployment appsv1.Deployment
 				g.Eventually(func() string {
-<<<<<<< HEAD
-					g.Expect(fakeClient.Get(context.TODO(), ctrlclient.ObjectKey{Name: coreDNSKey, Namespace: metav1.NamespaceSystem}, &actualDeployment)).To(Succeed())
-=======
 					g.Expect(env.Get(ctx, client.ObjectKey{Name: coreDNSKey, Namespace: metav1.NamespaceSystem}, &actualDeployment)).To(Succeed())
->>>>>>> dd8048ce
 					return actualDeployment.Spec.Template.Spec.Containers[0].Image
 				}, "5s").Should(Equal(tt.expectImage))
 			}
