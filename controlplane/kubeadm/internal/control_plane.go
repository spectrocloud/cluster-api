--- conflicted
+++ resolved
@@ -31,14 +31,9 @@
 	clusterv1 "sigs.k8s.io/cluster-api/api/v1alpha4"
 	bootstrapv1 "sigs.k8s.io/cluster-api/bootstrap/kubeadm/api/v1alpha4"
 	"sigs.k8s.io/cluster-api/controllers/external"
-<<<<<<< HEAD
-	controlplanev1 "sigs.k8s.io/cluster-api/controlplane/kubeadm/api/v1alpha3"
-	"sigs.k8s.io/cluster-api/controlplane/kubeadm/internal/machinefilters"
-=======
 	controlplanev1 "sigs.k8s.io/cluster-api/controlplane/kubeadm/api/v1alpha4"
 	"sigs.k8s.io/cluster-api/util/collections"
 	"sigs.k8s.io/cluster-api/util/failuredomains"
->>>>>>> dd8048ce
 	"sigs.k8s.io/cluster-api/util/patch"
 	"sigs.k8s.io/controller-runtime/pkg/client"
 )
@@ -52,11 +47,7 @@
 type ControlPlane struct {
 	KCP                  *controlplanev1.KubeadmControlPlane
 	Cluster              *clusterv1.Cluster
-<<<<<<< HEAD
-	Machines             FilterableMachineCollection
-=======
 	Machines             collections.Machines
->>>>>>> dd8048ce
 	machinesPatchHelpers map[string]*patch.Helper
 
 	// reconciliationTime is the time of the current reconciliation, and should be used for all "now" calculations
@@ -152,15 +143,9 @@
 }
 
 // MachineWithDeleteAnnotation returns a machine that has been annotated with DeleteMachineAnnotation key.
-<<<<<<< HEAD
-func (c *ControlPlane) MachineWithDeleteAnnotation(machines FilterableMachineCollection) FilterableMachineCollection {
-	// See if there are any machines with DeleteMachineAnnotation key.
-	annotatedMachines := machines.Filter(machinefilters.HasAnnotationKey(clusterv1.DeleteMachineAnnotation))
-=======
 func (c *ControlPlane) MachineWithDeleteAnnotation(machines collections.Machines) collections.Machines {
 	// See if there are any machines with DeleteMachineAnnotation key.
 	annotatedMachines := machines.Filter(collections.HasAnnotationKey(clusterv1.DeleteMachineAnnotation))
->>>>>>> dd8048ce
 	// If there are, return list of annotated machines.
 	return annotatedMachines
 }
@@ -178,11 +163,7 @@
 		// in the cluster status.
 		return notInFailureDomains.Oldest().Spec.FailureDomain
 	}
-<<<<<<< HEAD
-	return PickMost(c, machines)
-=======
 	return failuredomains.PickMost(c.Cluster.Status.FailureDomains.FilterControlPlane(), c.Machines, machines)
->>>>>>> dd8048ce
 }
 
 // NextFailureDomainForScaleUp returns the failure domain with the fewest number of up-to-date machines.
@@ -309,11 +290,7 @@
 }
 
 // getKubeadmConfigs fetches the kubeadm config for each machine in the collection and returns a map of machine.Name -> KubeadmConfig.
-<<<<<<< HEAD
-func getKubeadmConfigs(ctx context.Context, cl client.Client, machines FilterableMachineCollection) (map[string]*bootstrapv1.KubeadmConfig, error) {
-=======
 func getKubeadmConfigs(ctx context.Context, cl client.Client, machines collections.Machines) (map[string]*bootstrapv1.KubeadmConfig, error) {
->>>>>>> dd8048ce
 	result := map[string]*bootstrapv1.KubeadmConfig{}
 	for _, m := range machines {
 		bootstrapRef := m.Spec.Bootstrap.ConfigRef
@@ -338,15 +315,6 @@
 }
 
 // UnhealthyMachines returns the list of control plane machines marked as unhealthy by MHC.
-<<<<<<< HEAD
-func (c *ControlPlane) UnhealthyMachines() FilterableMachineCollection {
-	return c.Machines.Filter(machinefilters.HasUnhealthyCondition)
-}
-
-// HealthyMachines returns the list of control plane machines not marked as unhealthy by MHC.
-func (c *ControlPlane) HealthyMachines() FilterableMachineCollection {
-	return c.Machines.Filter(machinefilters.Not(machinefilters.HasUnhealthyCondition))
-=======
 func (c *ControlPlane) UnhealthyMachines() collections.Machines {
 	return c.Machines.Filter(collections.HasUnhealthyCondition)
 }
@@ -354,7 +322,6 @@
 // HealthyMachines returns the list of control plane machines not marked as unhealthy by MHC.
 func (c *ControlPlane) HealthyMachines() collections.Machines {
 	return c.Machines.Filter(collections.Not(collections.HasUnhealthyCondition))
->>>>>>> dd8048ce
 }
 
 // HasUnhealthyMachine returns true if any machine in the control plane is marked as unhealthy by MHC.
@@ -362,10 +329,7 @@
 	return len(c.UnhealthyMachines()) > 0
 }
 
-<<<<<<< HEAD
-=======
 // PatchMachines patches all the machines conditions.
->>>>>>> dd8048ce
 func (c *ControlPlane) PatchMachines(ctx context.Context) error {
 	errList := []error{}
 	for i := range c.Machines {
