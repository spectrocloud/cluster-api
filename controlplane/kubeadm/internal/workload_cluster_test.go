--- conflicted
+++ resolved
@@ -21,7 +21,6 @@
 	"errors"
 	"fmt"
 	"testing"
-	"time"
 
 	"github.com/blang/semver"
 	"github.com/google/go-cmp/cmp"
@@ -163,12 +162,6 @@
 	}
 }
 
-var kubernetesVersionWithClusterStatus = semver.Version{
-	Major: minKubernetesVersionWithoutClusterStatus.Major,
-	Minor: minKubernetesVersionWithoutClusterStatus.Minor - 1,
-	Patch: minKubernetesVersionWithoutClusterStatus.Patch,
-}
-
 func TestRemoveMachineFromKubeadmConfigMap(t *testing.T) {
 	machine := &clusterv1.Machine{
 		Status: clusterv1.MachineStatus{
@@ -183,18 +176,6 @@
 			Namespace: metav1.NamespaceSystem,
 		},
 		Data: map[string]string{
-<<<<<<< HEAD
-			clusterStatusKey: "apiEndpoints:\n" +
-				"  ip-10-0-0-1.ec2.internal:\n" +
-				"    advertiseAddress: 10.0.0.1\n" +
-				"    bindPort: 6443\n" +
-				"  ip-10-0-0-2.ec2.internal:\n" +
-				"    advertiseAddress: 10.0.0.2\n" +
-				"    bindPort: 6443\n" +
-				"    someFieldThatIsAddedInTheFuture: bar\n" +
-				"apiVersion: kubeadm.k8s.io/vNbetaM\n" +
-				"kind: ClusterStatus\n",
-=======
 			clusterStatusKey: yaml.Raw(`
 				apiEndpoints:
 				  ip-10-0-0-1.ec2.internal:
@@ -206,7 +187,6 @@
 				apiVersion: kubeadm.k8s.io/v1beta2
 				kind: ClusterStatus
 				`),
->>>>>>> dd8048ce
 		},
 		BinaryData: map[string][]byte{
 			"": nil,
@@ -237,33 +217,11 @@
 			expectErr: false,
 		},
 		{
-			name:              "returns error if unable to find kubeadm-config for Kubernetes version < 1.22.0",
-			kubernetesVersion: kubernetesVersionWithClusterStatus, // Kubernetes version < 1.22.0 has ClusterStatus
-			machine:           machine,
-			expectErr:         true,
-		},
-		{
-<<<<<<< HEAD
-			name:              "returns error if unable to remove api endpoint for Kubernetes version < 1.22.0",
-			kubernetesVersion: kubernetesVersionWithClusterStatus, // Kubernetes version < 1.22.0 has ClusterStatus
-			machine:           machine,
-			objs:              []runtime.Object{kubeadmConfigWithoutClusterStatus},
-			expectErr:         true,
-		},
-		{
-			name:              "removes the machine node ref from kubeadm config for Kubernetes version < 1.22.0",
-			kubernetesVersion: kubernetesVersionWithClusterStatus, // Kubernetes version < 1.22.0 has ClusterStatus
-			machine:           machine,
-			objs:              []runtime.Object{kubeadmConfig},
-			expectErr:         false,
-			expectedEndpoints: "apiEndpoints:\n" +
-				"  ip-10-0-0-2.ec2.internal:\n" +
-				"    advertiseAddress: 10.0.0.2\n" +
-				"    bindPort: 6443\n" +
-				"    someFieldThatIsAddedInTheFuture: bar\n" +
-				"apiVersion: kubeadm.k8s.io/vNbetaM\n" +
-				"kind: ClusterStatus\n",
-=======
+			name:      "returns error if unable to find kubeadm-config",
+			machine:   machine,
+			expectErr: true,
+		},
+		{
 			name:              "returns error if unable to find kubeadm-config for Kubernetes version < 1.22.0",
 			kubernetesVersion: semver.MustParse("1.19.1"),
 			machine:           machine,
@@ -291,17 +249,12 @@
 				apiVersion: kubeadm.k8s.io/v1beta2
 				kind: ClusterStatus
 				`),
->>>>>>> dd8048ce
 		},
 		{
 			name:              "no op for Kubernetes version >= 1.22.0",
 			kubernetesVersion: minKubernetesVersionWithoutClusterStatus, // Kubernetes version >= 1.22.0 should not manage ClusterStatus
 			machine:           machine,
-<<<<<<< HEAD
-			objs:              []runtime.Object{kubeadmConfigWithoutClusterStatus},
-=======
 			objs:              []client.Object{kubeadmConfigWithoutClusterStatus},
->>>>>>> dd8048ce
 			expectErr:         false,
 		},
 	}
@@ -313,10 +266,6 @@
 			w := &Workload{
 				Client: fakeClient,
 			}
-<<<<<<< HEAD
-			ctx := context.TODO()
-=======
->>>>>>> dd8048ce
 			err := w.RemoveMachineFromKubeadmConfigMap(ctx, tt.machine, tt.kubernetesVersion)
 			if tt.expectErr {
 				g.Expect(err).To(HaveOccurred())
@@ -337,46 +286,27 @@
 }
 
 func TestUpdateKubeletConfigMap(t *testing.T) {
-<<<<<<< HEAD
-	g := NewWithT(t)
-	scheme := runtime.NewScheme()
-	g.Expect(corev1.AddToScheme(scheme)).To(Succeed())
-	tests := []struct {
-		name               string
-		version            semver.Version
-		objs               []runtime.Object
-=======
 	tests := []struct {
 		name               string
 		version            semver.Version
 		objs               []client.Object
->>>>>>> dd8048ce
 		expectErr          bool
 		expectCgroupDriver string
 	}{
 		{
 			name:    "create new config map",
 			version: semver.Version{Major: 1, Minor: 20},
-<<<<<<< HEAD
-			objs: []runtime.Object{&corev1.ConfigMap{
-=======
 			objs: []client.Object{&corev1.ConfigMap{
->>>>>>> dd8048ce
 				ObjectMeta: metav1.ObjectMeta{
 					Name:            "kubelet-config-1.19",
 					Namespace:       metav1.NamespaceSystem,
 					ResourceVersion: "some-resource-version",
 				},
 				Data: map[string]string{
-<<<<<<< HEAD
-					kubeletConfigKey: "apiVersion: kubelet.config.k8s.io/v1beta1\n" +
-						"kind: KubeletConfiguration\n",
-=======
 					kubeletConfigKey: yaml.Raw(`
 						apiVersion: kubelet.config.k8s.io/v1beta1
 						kind: KubeletConfiguration
 						`),
->>>>>>> dd8048ce
 				},
 			}},
 			expectErr:          false,
@@ -385,25 +315,16 @@
 		{
 			name:    "KubeletConfig 1.21 gets the cgroupDriver set if empty",
 			version: semver.Version{Major: 1, Minor: 21},
-<<<<<<< HEAD
-			objs: []runtime.Object{&corev1.ConfigMap{
-=======
 			objs: []client.Object{&corev1.ConfigMap{
->>>>>>> dd8048ce
 				ObjectMeta: metav1.ObjectMeta{
 					Name:            "kubelet-config-1.20",
 					Namespace:       metav1.NamespaceSystem,
 					ResourceVersion: "some-resource-version",
 				},
 				Data: map[string]string{
-<<<<<<< HEAD
-					kubeletConfigKey: "apiVersion: kubelet.config.k8s.io/v1beta1\n" +
-						"kind: KubeletConfiguration\n",
-=======
 					kubeletConfigKey: yaml.Raw(`
 						apiVersion: kubelet.config.k8s.io/v1beta1
 						kind: KubeletConfiguration`),
->>>>>>> dd8048ce
 				},
 			}},
 			expectErr:          false,
@@ -412,27 +333,17 @@
 		{
 			name:    "KubeletConfig 1.21 preserves cgroupDriver if already set",
 			version: semver.Version{Major: 1, Minor: 21},
-<<<<<<< HEAD
-			objs: []runtime.Object{&corev1.ConfigMap{
-=======
 			objs: []client.Object{&corev1.ConfigMap{
->>>>>>> dd8048ce
 				ObjectMeta: metav1.ObjectMeta{
 					Name:            "kubelet-config-1.20",
 					Namespace:       metav1.NamespaceSystem,
 					ResourceVersion: "some-resource-version",
 				},
 				Data: map[string]string{
-<<<<<<< HEAD
-					kubeletConfigKey: "apiVersion: kubelet.config.k8s.io/v1beta1\n" +
-						"kind: KubeletConfiguration\n" +
-						"cgroupDriver: foo\n",
-=======
 					kubeletConfigKey: yaml.Raw(`
 						apiVersion: kubelet.config.k8s.io/v1beta1
 						kind: KubeletConfiguration
 						cgroupDriver: foo`),
->>>>>>> dd8048ce
 				},
 			}},
 			expectErr:          false,
@@ -463,11 +374,7 @@
 			var actualConfig corev1.ConfigMap
 			g.Expect(w.Client.Get(
 				ctx,
-<<<<<<< HEAD
-				ctrlclient.ObjectKey{Name: fmt.Sprintf("kubelet-config-%d.%d", tt.version.Major, tt.version.Minor), Namespace: metav1.NamespaceSystem},
-=======
 				client.ObjectKey{Name: fmt.Sprintf("kubelet-config-%d.%d", tt.version.Major, tt.version.Minor), Namespace: metav1.NamespaceSystem},
->>>>>>> dd8048ce
 				&actualConfig,
 			)).To(Succeed())
 			g.Expect(actualConfig.ResourceVersion).ToNot(Equal("some-resource-version"))
@@ -1171,357 +1078,6 @@
 	}
 }
 
-func TestUpdateApiServerInKubeadmConfigMap(t *testing.T) {
-	validAPIServerConfig := `apiServer:
-  certSANs:
-  - foo
-  extraArgs:
-    foo: bar
-  extraVolumes:
-  - hostPath: /foo/bar
-    mountPath: /bar/baz
-    name: mount1
-  timeoutForControlPlane: 3m0s
-apiVersion: kubeadm.k8s.io/v1beta2
-kind: ClusterConfiguration
-`
-	kubeadmConfig := &corev1.ConfigMap{
-		ObjectMeta: metav1.ObjectMeta{
-			Name:      kubeadmConfigKey,
-			Namespace: metav1.NamespaceSystem,
-		},
-		Data: map[string]string{
-			clusterConfigurationKey: validAPIServerConfig,
-		},
-	}
-
-	kubeadmConfigNoKey := kubeadmConfig.DeepCopy()
-	delete(kubeadmConfigNoKey.Data, clusterConfigurationKey)
-
-	kubeadmConfigBadData := kubeadmConfig.DeepCopy()
-	kubeadmConfigBadData.Data[clusterConfigurationKey] = `badConfigAPIServer`
-
-	g := NewWithT(t)
-	scheme := runtime.NewScheme()
-	g.Expect(corev1.AddToScheme(scheme)).To(Succeed())
-	tests := []struct {
-		name              string
-		apiServer         kubeadmv1beta1.APIServer
-		objs              []runtime.Object
-		expectErr         bool
-		expectedChanged   bool
-		expectedAPIServer string
-	}{
-		{
-			name:            "updates the config map",
-			apiServer:       kubeadmv1beta1.APIServer{CertSANs: []string{"foo", "bar"}},
-			objs:            []runtime.Object{kubeadmConfig},
-			expectErr:       false,
-			expectedChanged: true,
-			expectedAPIServer: `apiServer:
-  certSANs:
-  - foo
-  - bar
-apiVersion: kubeadm.k8s.io/v1beta2
-kind: ClusterConfiguration
-`,
-		},
-		{
-			name:              "returns error if cannot find config map",
-			expectErr:         true,
-			expectedAPIServer: validAPIServerConfig,
-		},
-		{
-			name:              "returns error if config has bad data",
-			objs:              []runtime.Object{kubeadmConfigBadData},
-			apiServer:         kubeadmv1beta1.APIServer{CertSANs: []string{"foo", "bar"}},
-			expectErr:         true,
-			expectedAPIServer: validAPIServerConfig,
-		},
-		{
-			name:              "returns error if config doesn't have cluster config key",
-			objs:              []runtime.Object{kubeadmConfigNoKey},
-			apiServer:         kubeadmv1beta1.APIServer{CertSANs: []string{"foo", "bar"}},
-			expectErr:         true,
-			expectedAPIServer: validAPIServerConfig,
-		},
-		{
-			name:            "should not update config map if no changes are detected",
-			objs:            []runtime.Object{kubeadmConfig},
-			expectedChanged: false,
-			apiServer: kubeadmv1beta1.APIServer{
-				ControlPlaneComponent: kubeadmv1beta1.ControlPlaneComponent{
-					ExtraArgs:    map[string]string{"foo": "bar"},
-					ExtraVolumes: []kubeadmv1beta1.HostPathMount{{Name: "mount1", HostPath: "/foo/bar", MountPath: "/bar/baz"}},
-				},
-				CertSANs:               []string{"foo"},
-				TimeoutForControlPlane: &metav1.Duration{Duration: 3 * time.Minute},
-			},
-			expectedAPIServer: validAPIServerConfig,
-		},
-	}
-
-	for _, tt := range tests {
-		t.Run(tt.name, func(t *testing.T) {
-			g := NewWithT(t)
-
-			fakeClient := fake.NewFakeClientWithScheme(scheme, tt.objs...)
-			w := &Workload{
-				Client: fakeClient,
-			}
-
-			err := w.UpdateAPIServerInKubeadmConfigMap(ctx, tt.apiServer)
-			if tt.expectErr {
-				g.Expect(err).To(HaveOccurred())
-				return
-			}
-			g.Expect(err).ToNot(HaveOccurred())
-			var actualConfig corev1.ConfigMap
-			g.Expect(w.Client.Get(
-				ctx,
-				ctrlclient.ObjectKey{Name: kubeadmConfigKey, Namespace: metav1.NamespaceSystem},
-				&actualConfig,
-			)).To(Succeed())
-			g.Expect(actualConfig.Data[clusterConfigurationKey]).Should(Equal(tt.expectedAPIServer))
-
-			// check resource version to see if client.update was called or not
-			if !tt.expectedChanged {
-				g.Expect(tt.objs[0].(*corev1.ConfigMap).ResourceVersion).Should(Equal(actualConfig.ResourceVersion))
-			} else {
-				g.Expect(tt.objs[0].(*corev1.ConfigMap).ResourceVersion).ShouldNot(Equal(actualConfig.ResourceVersion))
-			}
-		})
-	}
-}
-
-func TestUpdateControllerManagerInKubeadmConfigMap(t *testing.T) {
-	validControllerManagerConfig := `apiVersion: kubeadm.k8s.io/v1beta2
-controllerManager:
-  extraArgs:
-    foo: bar
-  extraVolumes:
-  - hostPath: /foo/bar
-    mountPath: /bar/baz
-    name: mount1
-kind: ClusterConfiguration
-`
-	kubeadmConfig := &corev1.ConfigMap{
-		ObjectMeta: metav1.ObjectMeta{
-			Name:      kubeadmConfigKey,
-			Namespace: metav1.NamespaceSystem,
-		},
-		Data: map[string]string{
-			clusterConfigurationKey: validControllerManagerConfig,
-		},
-	}
-
-	kubeadmConfigNoKey := kubeadmConfig.DeepCopy()
-	delete(kubeadmConfigNoKey.Data, clusterConfigurationKey)
-
-	kubeadmConfigBadData := kubeadmConfig.DeepCopy()
-	kubeadmConfigBadData.Data[clusterConfigurationKey] = `badConfigControllerManager`
-
-	g := NewWithT(t)
-	scheme := runtime.NewScheme()
-	g.Expect(corev1.AddToScheme(scheme)).To(Succeed())
-	tests := []struct {
-		name                      string
-		controllerManager         kubeadmv1beta1.ControlPlaneComponent
-		objs                      []runtime.Object
-		expectErr                 bool
-		expectedChanged           bool
-		expectedControllerManager string
-	}{
-		{
-			name:              "updates the config map",
-			controllerManager: kubeadmv1beta1.ControlPlaneComponent{ExtraArgs: map[string]string{"foo": "bar"}},
-			objs:              []runtime.Object{kubeadmConfig},
-			expectErr:         false,
-			expectedChanged:   true,
-			expectedControllerManager: `apiVersion: kubeadm.k8s.io/v1beta2
-controllerManager:
-  extraArgs:
-    foo: bar
-kind: ClusterConfiguration
-`,
-		},
-		{
-			name:                      "returns error if cannot find config map",
-			expectErr:                 true,
-			expectedControllerManager: validControllerManagerConfig,
-		},
-		{
-			name:                      "returns error if config has bad data",
-			objs:                      []runtime.Object{kubeadmConfigBadData},
-			controllerManager:         kubeadmv1beta1.ControlPlaneComponent{ExtraArgs: map[string]string{"foo": "bar"}},
-			expectErr:                 true,
-			expectedControllerManager: validControllerManagerConfig,
-		},
-		{
-			name:                      "returns error if config doesn't have cluster config key",
-			objs:                      []runtime.Object{kubeadmConfigNoKey},
-			controllerManager:         kubeadmv1beta1.ControlPlaneComponent{ExtraArgs: map[string]string{"foo": "bar"}},
-			expectErr:                 true,
-			expectedControllerManager: validControllerManagerConfig,
-		},
-		{
-			name:            "should not update config map if no changes are detected",
-			objs:            []runtime.Object{kubeadmConfig},
-			expectedChanged: false,
-			controllerManager: kubeadmv1beta1.ControlPlaneComponent{
-				ExtraArgs:    map[string]string{"foo": "bar"},
-				ExtraVolumes: []kubeadmv1beta1.HostPathMount{{Name: "mount1", HostPath: "/foo/bar", MountPath: "/bar/baz"}},
-			},
-			expectedControllerManager: validControllerManagerConfig,
-		},
-	}
-
-	for _, tt := range tests {
-		t.Run(tt.name, func(t *testing.T) {
-			g := NewWithT(t)
-
-			fakeClient := fake.NewFakeClientWithScheme(scheme, tt.objs...)
-			w := &Workload{
-				Client: fakeClient,
-			}
-			err := w.UpdateControllerManagerInKubeadmConfigMap(ctx, tt.controllerManager)
-			if tt.expectErr {
-				g.Expect(err).To(HaveOccurred())
-				return
-			}
-			g.Expect(err).ToNot(HaveOccurred())
-			var actualConfig corev1.ConfigMap
-			g.Expect(w.Client.Get(
-				ctx,
-				ctrlclient.ObjectKey{Name: kubeadmConfigKey, Namespace: metav1.NamespaceSystem},
-				&actualConfig,
-			)).To(Succeed())
-			g.Expect(actualConfig.Data[clusterConfigurationKey]).Should(Equal(tt.expectedControllerManager))
-
-			// check resource version to see if client.update was called or not
-			if !tt.expectedChanged {
-				g.Expect(tt.objs[0].(*corev1.ConfigMap).ResourceVersion).Should(Equal(actualConfig.ResourceVersion))
-			} else {
-				g.Expect(tt.objs[0].(*corev1.ConfigMap).ResourceVersion).ShouldNot(Equal(actualConfig.ResourceVersion))
-			}
-		})
-	}
-}
-
-func TestUpdateSchedulerInKubeadmConfigMap(t *testing.T) {
-	validSchedulerConfig := `apiVersion: kubeadm.k8s.io/v1beta2
-kind: ClusterConfiguration
-scheduler:
-  extraArgs:
-    foo: bar
-  extraVolumes:
-  - hostPath: /foo/bar
-    mountPath: /bar/baz
-    name: mount1
-`
-	kubeadmConfig := &corev1.ConfigMap{
-		ObjectMeta: metav1.ObjectMeta{
-			Name:      kubeadmConfigKey,
-			Namespace: metav1.NamespaceSystem,
-		},
-		Data: map[string]string{
-			clusterConfigurationKey: validSchedulerConfig,
-		},
-	}
-
-	kubeadmConfigNoKey := kubeadmConfig.DeepCopy()
-	delete(kubeadmConfigNoKey.Data, clusterConfigurationKey)
-
-	kubeadmConfigBadData := kubeadmConfig.DeepCopy()
-	kubeadmConfigBadData.Data[clusterConfigurationKey] = `badConfigScheduler`
-
-	g := NewWithT(t)
-	scheme := runtime.NewScheme()
-	g.Expect(corev1.AddToScheme(scheme)).To(Succeed())
-	tests := []struct {
-		name              string
-		scheduler         kubeadmv1beta1.ControlPlaneComponent
-		objs              []runtime.Object
-		expectErr         bool
-		expectedChanged   bool
-		expectedScheduler string
-	}{
-		{
-			name:            "updates the config map",
-			scheduler:       kubeadmv1beta1.ControlPlaneComponent{ExtraArgs: map[string]string{"foo": "bar"}},
-			objs:            []runtime.Object{kubeadmConfig},
-			expectErr:       false,
-			expectedChanged: true,
-			expectedScheduler: `apiVersion: kubeadm.k8s.io/v1beta2
-kind: ClusterConfiguration
-scheduler:
-  extraArgs:
-    foo: bar
-`,
-		},
-		{
-			name:              "returns error if cannot find config map",
-			expectErr:         true,
-			expectedScheduler: validSchedulerConfig,
-		},
-		{
-			name:              "returns error if config has bad data",
-			objs:              []runtime.Object{kubeadmConfigBadData},
-			scheduler:         kubeadmv1beta1.ControlPlaneComponent{ExtraArgs: map[string]string{"foo": "bar"}},
-			expectErr:         true,
-			expectedScheduler: validSchedulerConfig,
-		},
-		{
-			name:              "returns error if config doesn't have cluster config key",
-			objs:              []runtime.Object{kubeadmConfigNoKey},
-			scheduler:         kubeadmv1beta1.ControlPlaneComponent{ExtraArgs: map[string]string{"foo": "bar"}},
-			expectErr:         true,
-			expectedScheduler: validSchedulerConfig,
-		},
-		{
-			name:            "should not update config map if no changes are detected",
-			objs:            []runtime.Object{kubeadmConfig},
-			expectedChanged: false,
-			scheduler: kubeadmv1beta1.ControlPlaneComponent{
-				ExtraArgs:    map[string]string{"foo": "bar"},
-				ExtraVolumes: []kubeadmv1beta1.HostPathMount{{Name: "mount1", HostPath: "/foo/bar", MountPath: "/bar/baz"}},
-			},
-			expectedScheduler: validSchedulerConfig,
-		},
-	}
-
-	for _, tt := range tests {
-		t.Run(tt.name, func(t *testing.T) {
-			g := NewWithT(t)
-
-			fakeClient := fake.NewFakeClientWithScheme(scheme, tt.objs...)
-			w := &Workload{
-				Client: fakeClient,
-			}
-			err := w.UpdateSchedulerInKubeadmConfigMap(ctx, tt.scheduler)
-			if tt.expectErr {
-				g.Expect(err).To(HaveOccurred())
-				return
-			}
-			g.Expect(err).ToNot(HaveOccurred())
-			var actualConfig corev1.ConfigMap
-			g.Expect(w.Client.Get(
-				ctx,
-				ctrlclient.ObjectKey{Name: kubeadmConfigKey, Namespace: metav1.NamespaceSystem},
-				&actualConfig,
-			)).To(Succeed())
-			g.Expect(actualConfig.Data[clusterConfigurationKey]).Should(Equal(tt.expectedScheduler))
-
-			// check resource version to see if client.update was called or not
-			if !tt.expectedChanged {
-				g.Expect(tt.objs[0].(*corev1.ConfigMap).ResourceVersion).Should(Equal(actualConfig.ResourceVersion))
-			} else {
-				g.Expect(tt.objs[0].(*corev1.ConfigMap).ResourceVersion).ShouldNot(Equal(actualConfig.ResourceVersion))
-			}
-		})
-	}
-}
-
 func TestClusterStatus(t *testing.T) {
 	node1 := &corev1.Node{
 		ObjectMeta: metav1.ObjectMeta{
