--- conflicted
+++ resolved
@@ -36,17 +36,11 @@
 	apierrors "k8s.io/apimachinery/pkg/api/errors"
 	metav1 "k8s.io/apimachinery/pkg/apis/meta/v1"
 	"k8s.io/apimachinery/pkg/apis/meta/v1/unstructured"
-<<<<<<< HEAD
-	clusterv1 "sigs.k8s.io/cluster-api/api/v1alpha3"
-	kubeadmv1 "sigs.k8s.io/cluster-api/bootstrap/kubeadm/types/v1beta1"
-	controlplanev1 "sigs.k8s.io/cluster-api/controlplane/kubeadm/api/v1alpha3"
-=======
 	"k8s.io/client-go/util/retry"
 	clusterv1 "sigs.k8s.io/cluster-api/api/v1alpha4"
 	bootstrapv1 "sigs.k8s.io/cluster-api/bootstrap/kubeadm/api/v1alpha4"
 	kubeadmtypes "sigs.k8s.io/cluster-api/bootstrap/kubeadm/types"
 	controlplanev1 "sigs.k8s.io/cluster-api/controlplane/kubeadm/api/v1alpha4"
->>>>>>> dd8048ce
 	"sigs.k8s.io/cluster-api/util"
 	"sigs.k8s.io/cluster-api/util/certs"
 	containerutil "sigs.k8s.io/cluster-api/util/container"
@@ -66,10 +60,6 @@
 )
 
 var (
-<<<<<<< HEAD
-	minVerKubeletSystemdDriver = semver.MustParse("1.21.0")
-	ErrControlPlaneMinNodes    = errors.New("cluster has fewer than 2 control plane nodes; removing an etcd member is not supported")
-=======
 	// Starting from v1.22.0 kubeadm dropped the usage of the ClusterStatus entry from the kubeadm-config ConfigMap
 	// so we're not anymore required to remove API endpoints for control plane nodes after deletion.
 	//
@@ -85,7 +75,6 @@
 	// ErrControlPlaneMinNodes signals that a cluster doesn't meet the minimum required nodes
 	// to remove an etcd member.
 	ErrControlPlaneMinNodes = errors.New("cluster has fewer than 2 control plane nodes; removing an etcd member is not supported")
->>>>>>> dd8048ce
 )
 
 // WorkloadCluster defines all behaviors necessary to upgrade kubernetes on a workload cluster
@@ -102,20 +91,12 @@
 	ReconcileKubeletRBACBinding(ctx context.Context, version semver.Version) error
 	ReconcileKubeletRBACRole(ctx context.Context, version semver.Version) error
 	UpdateKubernetesVersionInKubeadmConfigMap(ctx context.Context, version semver.Version) error
-<<<<<<< HEAD
-	UpdateImageRepositoryInKubeadmConfigMap(ctx context.Context, imageRepository string) error
-	UpdateEtcdVersionInKubeadmConfigMap(ctx context.Context, imageRepository, imageTag string) error
-	UpdateAPIServerInKubeadmConfigMap(ctx context.Context, apiServer kubeadmv1.APIServer) error
-	UpdateControllerManagerInKubeadmConfigMap(ctx context.Context, controllerManager kubeadmv1.ControlPlaneComponent) error
-	UpdateSchedulerInKubeadmConfigMap(ctx context.Context, scheduler kubeadmv1.ControlPlaneComponent) error
-=======
 	UpdateImageRepositoryInKubeadmConfigMap(ctx context.Context, imageRepository string, version semver.Version) error
 	UpdateEtcdVersionInKubeadmConfigMap(ctx context.Context, imageRepository, imageTag string, version semver.Version) error
 	UpdateEtcdExtraArgsInKubeadmConfigMap(ctx context.Context, extraArgs map[string]string, version semver.Version) error
 	UpdateAPIServerInKubeadmConfigMap(ctx context.Context, apiServer bootstrapv1.APIServer, version semver.Version) error
 	UpdateControllerManagerInKubeadmConfigMap(ctx context.Context, controllerManager bootstrapv1.ControlPlaneComponent, version semver.Version) error
 	UpdateSchedulerInKubeadmConfigMap(ctx context.Context, scheduler bootstrapv1.ControlPlaneComponent, version semver.Version) error
->>>>>>> dd8048ce
 	UpdateKubeletConfigMap(ctx context.Context, version semver.Version) error
 	UpdateKubeProxyImageInfo(ctx context.Context, kcp *controlplanev1.KubeadmControlPlane) error
 	UpdateCoreDNS(ctx context.Context, kcp *controlplanev1.KubeadmControlPlane, version semver.Version) error
@@ -157,23 +138,6 @@
 	return original.DeepCopy(), nil
 }
 
-<<<<<<< HEAD
-// UpdateKubernetesVersionInKubeadmConfigMap updates the kubernetes version in the kubeadm config map.
-func (w *Workload) UpdateImageRepositoryInKubeadmConfigMap(ctx context.Context, imageRepository string) error {
-	configMapKey := ctrlclient.ObjectKey{Name: "kubeadm-config", Namespace: metav1.NamespaceSystem}
-	kubeadmConfigMap, err := w.getConfigMap(ctx, configMapKey)
-	if err != nil {
-		return err
-	}
-	config := &kubeadmConfig{ConfigMap: kubeadmConfigMap}
-	if err := config.UpdateImageRepository(imageRepository); err != nil {
-		return err
-	}
-	if err := w.Client.Update(ctx, config.ConfigMap); err != nil {
-		return errors.Wrap(err, "error updating kubeadm ConfigMap")
-	}
-	return nil
-=======
 // UpdateImageRepositoryInKubeadmConfigMap updates the image repository in the kubeadm config map.
 func (w *Workload) UpdateImageRepositoryInKubeadmConfigMap(ctx context.Context, imageRepository string, version semver.Version) error {
 	return w.updateClusterConfiguration(ctx, func(c *bootstrapv1.ClusterConfiguration) {
@@ -182,7 +146,6 @@
 		}
 		c.ImageRepository = imageRepository
 	}, version)
->>>>>>> dd8048ce
 }
 
 // UpdateKubernetesVersionInKubeadmConfigMap updates the kubernetes version in the kubeadm config map.
@@ -221,11 +184,7 @@
 	// In order to avoid using two cgroup drivers on the same machine,
 	// (cgroupfs and systemd cgroup drivers), starting from
 	// 1.21 image builder is going to configure containerd for using the
-<<<<<<< HEAD
-	// systemd driver, and the Kubelet configuration must be updated accordingly
-=======
 	// systemd driver, and the Kubelet configuration must be aligned to this change.
->>>>>>> dd8048ce
 	// NOTE: It is considered safe to update the kubelet-config-1.21 ConfigMap
 	// because only new nodes using v1.21 images will pick up the change during
 	// kubeadm join.
@@ -270,74 +229,6 @@
 }
 
 // UpdateAPIServerInKubeadmConfigMap updates api server configuration in kubeadm config map.
-<<<<<<< HEAD
-func (w *Workload) UpdateAPIServerInKubeadmConfigMap(ctx context.Context, apiServer kubeadmv1.APIServer) error {
-	configMapKey := ctrlclient.ObjectKey{Name: kubeadmConfigKey, Namespace: metav1.NamespaceSystem}
-	kubeadmConfigMap, err := w.getConfigMap(ctx, configMapKey)
-	if err != nil {
-		return err
-	}
-	config := &kubeadmConfig{ConfigMap: kubeadmConfigMap}
-	changed, err := config.UpdateAPIServer(apiServer)
-	if err != nil {
-		return err
-	}
-
-	if !changed {
-		return nil
-	}
-
-	if err := w.Client.Update(ctx, config.ConfigMap); err != nil {
-		return errors.Wrap(err, "error updating kubeadm ConfigMap")
-	}
-	return nil
-}
-
-// UpdateControllerManagerInKubeadmConfigMap updates controller manager configuration in kubeadm config map.
-func (w *Workload) UpdateControllerManagerInKubeadmConfigMap(ctx context.Context, controllerManager kubeadmv1.ControlPlaneComponent) error {
-	configMapKey := ctrlclient.ObjectKey{Name: kubeadmConfigKey, Namespace: metav1.NamespaceSystem}
-	kubeadmConfigMap, err := w.getConfigMap(ctx, configMapKey)
-	if err != nil {
-		return err
-	}
-	config := &kubeadmConfig{ConfigMap: kubeadmConfigMap}
-	changed, err := config.UpdateControllerManager(controllerManager)
-	if err != nil {
-		return err
-	}
-
-	if !changed {
-		return nil
-	}
-
-	if err := w.Client.Update(ctx, config.ConfigMap); err != nil {
-		return errors.Wrap(err, "error updating kubeadm ConfigMap")
-	}
-	return nil
-}
-
-// UpdateSchedulerInKubeadmConfigMap updates scheduler configuration in kubeadm config map.
-func (w *Workload) UpdateSchedulerInKubeadmConfigMap(ctx context.Context, scheduler kubeadmv1.ControlPlaneComponent) error {
-	configMapKey := ctrlclient.ObjectKey{Name: kubeadmConfigKey, Namespace: metav1.NamespaceSystem}
-	kubeadmConfigMap, err := w.getConfigMap(ctx, configMapKey)
-	if err != nil {
-		return err
-	}
-	config := &kubeadmConfig{ConfigMap: kubeadmConfigMap}
-	changed, err := config.UpdateScheduler(scheduler)
-	if err != nil {
-		return err
-	}
-
-	if !changed {
-		return nil
-	}
-
-	if err := w.Client.Update(ctx, config.ConfigMap); err != nil {
-		return errors.Wrap(err, "error updating kubeadm ConfigMap")
-	}
-	return nil
-=======
 func (w *Workload) UpdateAPIServerInKubeadmConfigMap(ctx context.Context, apiServer bootstrapv1.APIServer, version semver.Version) error {
 	return w.updateClusterConfiguration(ctx, func(c *bootstrapv1.ClusterConfiguration) {
 		c.APIServer = apiServer
@@ -356,7 +247,6 @@
 	return w.updateClusterConfiguration(ctx, func(c *bootstrapv1.ClusterConfiguration) {
 		c.Scheduler = scheduler
 	}, version)
->>>>>>> dd8048ce
 }
 
 // RemoveMachineFromKubeadmConfigMap removes the entry for the machine from the kubeadm configmap.
@@ -369,24 +259,12 @@
 	return w.RemoveNodeFromKubeadmConfigMap(ctx, machine.Status.NodeRef.Name, version)
 }
 
-var (
-	// Starting from v1.22.0 kubeadm dropped usage of the ClusterStatus entry from the kubeadm-config ConfigMap
-	// so it isn't necessary anymore to remove API endpoints for control plane nodes after deletion.
-	// NOTE: This assume kubeadm version equals to Kubernetes version.
-	minKubernetesVersionWithoutClusterStatus = semver.MustParse("1.22.0")
-)
-
 // RemoveNodeFromKubeadmConfigMap removes the entry for the node from the kubeadm configmap.
 func (w *Workload) RemoveNodeFromKubeadmConfigMap(ctx context.Context, name string, version semver.Version) error {
 	if version.GTE(minKubernetesVersionWithoutClusterStatus) {
 		return nil
 	}
 
-<<<<<<< HEAD
-	return util.Retry(func() (bool, error) {
-		configMapKey := ctrlclient.ObjectKey{Name: kubeadmConfigKey, Namespace: metav1.NamespaceSystem}
-		kubeadmConfigMap, err := w.getConfigMap(ctx, configMapKey)
-=======
 	return w.updateClusterStatus(ctx, func(s *bootstrapv1.ClusterStatus) {
 		delete(s.APIEndpoints, name)
 	}, version)
@@ -439,7 +317,6 @@
 	return retry.RetryOnConflict(retry.DefaultBackoff, func() error {
 		key := ctrlclient.ObjectKey{Name: kubeadmConfigKey, Namespace: metav1.NamespaceSystem}
 		configMap, err := w.getConfigMap(ctx, key)
->>>>>>> dd8048ce
 		if err != nil {
 			return errors.Wrap(err, "failed to get kubeadmConfigMap")
 		}
