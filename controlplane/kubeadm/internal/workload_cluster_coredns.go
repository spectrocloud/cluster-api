--- conflicted
+++ resolved
@@ -19,14 +19,8 @@
 import (
 	"context"
 	"fmt"
-<<<<<<< HEAD
-	"strings"
-
-	"github.com/blang/semver"
-=======
 	"reflect"
 	"strings"
->>>>>>> dd8048ce
 
 	"github.com/blang/semver"
 	"github.com/coredns/corefile-migration/migration"
@@ -46,24 +40,15 @@
 )
 
 const (
-<<<<<<< HEAD
-	corefileKey       = "Corefile"
-	corefileBackupKey = "Corefile-backup"
-	coreDNSKey        = "coredns"
-	coreDNSVolumeKey  = "config-volume"
-=======
 	corefileKey            = "Corefile"
 	corefileBackupKey      = "Corefile-backup"
 	coreDNSKey             = "coredns"
 	coreDNSVolumeKey       = "config-volume"
 	coreDNSClusterRoleName = "system:coredns"
->>>>>>> dd8048ce
 
 	kubernetesImageRepository = "k8s.gcr.io"
 	oldCoreDNSImageName       = "coredns"
 	coreDNSImageName          = "coredns/coredns"
-<<<<<<< HEAD
-=======
 )
 
 var (
@@ -85,7 +70,6 @@
 			Resources: []string{"endpointslices"},
 		},
 	}
->>>>>>> dd8048ce
 )
 
 type coreDNSMigrator interface {
@@ -408,15 +392,9 @@
 }
 
 func extractImageVersion(tag string) (semver.Version, error) {
-<<<<<<< HEAD
-	ver, err := util.ParseMajorMinorPatch(tag)
-	if err != nil {
-		return semver.Version{}, err
-=======
 	ver, err := version.ParseMajorMinorPatchTolerant(tag)
 	if err != nil {
 		return semver.Version{}, errors.Wrapf(err, "error parsing semver from %q", tag)
->>>>>>> dd8048ce
 	}
 	return ver, nil
 }
