--- conflicted
+++ resolved
@@ -21,14 +21,8 @@
 
 	"github.com/blang/semver"
 	"github.com/pkg/errors"
-<<<<<<< HEAD
-	"k8s.io/apimachinery/pkg/util/intstr"
-	clusterv1 "sigs.k8s.io/cluster-api/api/v1alpha3"
-	controlplanev1 "sigs.k8s.io/cluster-api/controlplane/kubeadm/api/v1alpha3"
-=======
 	clusterv1 "sigs.k8s.io/cluster-api/api/v1alpha4"
 	controlplanev1 "sigs.k8s.io/cluster-api/controlplane/kubeadm/api/v1alpha4"
->>>>>>> dd8048ce
 	"sigs.k8s.io/cluster-api/controlplane/kubeadm/internal"
 	"sigs.k8s.io/cluster-api/util"
 	"sigs.k8s.io/cluster-api/util/collections"
@@ -99,37 +93,6 @@
 	}
 
 	if kcp.Spec.KubeadmConfigSpec.ClusterConfiguration != nil {
-<<<<<<< HEAD
-		if err := workloadCluster.UpdateAPIServerInKubeadmConfigMap(ctx, kcp.Spec.KubeadmConfigSpec.ClusterConfiguration.APIServer); err != nil {
-			return ctrl.Result{}, errors.Wrap(err, "failed to update api server in the kubeadm config map")
-		}
-
-		if err := workloadCluster.UpdateControllerManagerInKubeadmConfigMap(ctx, kcp.Spec.KubeadmConfigSpec.ClusterConfiguration.ControllerManager); err != nil {
-			return ctrl.Result{}, errors.Wrap(err, "failed to update controller manager in the kubeadm config map")
-		}
-
-		if err := workloadCluster.UpdateSchedulerInKubeadmConfigMap(ctx, kcp.Spec.KubeadmConfigSpec.ClusterConfiguration.Scheduler); err != nil {
-			return ctrl.Result{}, errors.Wrap(err, "failed to update scheduler in the kubeadm config map")
-		}
-	}
-
-	if err := workloadCluster.UpdateKubeletConfigMap(ctx, parsedVersion); err != nil {
-		return ctrl.Result{}, errors.Wrap(err, "failed to upgrade kubelet config map")
-	}
-
-	// this should be already handled by the defaulting webhook, but during rolling upgrade it is possible that
-	// kcp version got updated first before the webhook pod update, then the new kcp does not have the default value
-	// then later on when webhook pod updated, kcp.spec have no updates, so the value not set and controller will have nil pointer
-	// so do a quick hack here to set the default if it's empty
-	if kcp.Spec.RolloutStrategy == nil {
-		ios1 := intstr.FromInt(1)
-		kcp.Spec.RolloutStrategy = &controlplanev1.RolloutStrategy{
-			Type: controlplanev1.RollingUpdateStrategyType,
-			RollingUpdate: &controlplanev1.RollingUpdate{
-				MaxSurge: &ios1,
-			},
-		}
-=======
 		if err := workloadCluster.UpdateAPIServerInKubeadmConfigMap(ctx, kcp.Spec.KubeadmConfigSpec.ClusterConfiguration.APIServer, parsedVersion); err != nil {
 			return ctrl.Result{}, errors.Wrap(err, "failed to update api server in the kubeadm config map")
 		}
@@ -145,7 +108,6 @@
 
 	if err := workloadCluster.UpdateKubeletConfigMap(ctx, parsedVersion); err != nil {
 		return ctrl.Result{}, errors.Wrap(err, "failed to upgrade kubelet config map")
->>>>>>> dd8048ce
 	}
 
 	switch kcp.Spec.RolloutStrategy.Type {
@@ -159,11 +121,7 @@
 		}
 		return r.scaleDownControlPlane(ctx, cluster, kcp, controlPlane, machinesRequireUpgrade)
 	default:
-<<<<<<< HEAD
-		return ctrl.Result{}, errors.New("rolloutStrategy type is not set to rollingupdatestrategytype, unable to determine the strategy for rolling out machines")
-=======
 		logger.Info("RolloutStrategy type is not set to RollingUpdateStrategyType, unable to determine the strategy for rolling out machines")
 		return ctrl.Result{}, nil
->>>>>>> dd8048ce
 	}
 }