--- conflicted
+++ resolved
@@ -29,17 +29,10 @@
 	kerrors "k8s.io/apimachinery/pkg/util/errors"
 	"k8s.io/client-go/tools/record"
 	"k8s.io/utils/pointer"
-<<<<<<< HEAD
-	clusterv1 "sigs.k8s.io/cluster-api/api/v1alpha3"
-	bootstrapv1 "sigs.k8s.io/cluster-api/bootstrap/kubeadm/api/v1alpha3"
-	kubeadmv1 "sigs.k8s.io/cluster-api/bootstrap/kubeadm/types/v1beta1"
-	controlplanev1 "sigs.k8s.io/cluster-api/controlplane/kubeadm/api/v1alpha3"
-=======
 	clusterv1 "sigs.k8s.io/cluster-api/api/v1alpha4"
 	bootstrapv1 "sigs.k8s.io/cluster-api/bootstrap/kubeadm/api/v1alpha4"
 	"sigs.k8s.io/cluster-api/controllers/remote"
 	controlplanev1 "sigs.k8s.io/cluster-api/controlplane/kubeadm/api/v1alpha4"
->>>>>>> dd8048ce
 	"sigs.k8s.io/cluster-api/controlplane/kubeadm/internal"
 	expv1 "sigs.k8s.io/cluster-api/exp/api/v1alpha4"
 	"sigs.k8s.io/cluster-api/feature"
@@ -50,10 +43,7 @@
 	"sigs.k8s.io/cluster-api/util/patch"
 	"sigs.k8s.io/cluster-api/util/predicates"
 	"sigs.k8s.io/cluster-api/util/secret"
-<<<<<<< HEAD
-=======
 	"sigs.k8s.io/cluster-api/util/version"
->>>>>>> dd8048ce
 	ctrl "sigs.k8s.io/controller-runtime"
 	"sigs.k8s.io/controller-runtime/pkg/client"
 	"sigs.k8s.io/controller-runtime/pkg/controller"
@@ -276,14 +266,6 @@
 	}
 
 	// Generate Cluster Kubeconfig if needed
-<<<<<<< HEAD
-	if err := r.reconcileKubeconfig(ctx, cluster, kcp); err != nil {
-		logger.Error(err, "failed to reconcile Kubeconfig")
-		return ctrl.Result{}, err
-	}
-
-	controlPlaneMachines, err := r.managementClusterUncached.GetMachinesForCluster(ctx, util.ObjectKey(cluster), machinefilters.ControlPlaneMachines(cluster.Name))
-=======
 	if result, err := r.reconcileKubeconfig(ctx, cluster, kcp); !result.IsZero() || err != nil {
 		if err != nil {
 			log.Error(err, "failed to reconcile Kubeconfig")
@@ -292,7 +274,6 @@
 	}
 
 	controlPlaneMachines, err := r.managementClusterUncached.GetMachinesForCluster(ctx, cluster, collections.ControlPlaneMachines(cluster.Name))
->>>>>>> dd8048ce
 	if err != nil {
 		log.Error(err, "failed to retrieve control plane machines for cluster")
 		return ctrl.Result{}, err
@@ -343,11 +324,7 @@
 	needRollout := controlPlane.MachinesNeedingRollout()
 	switch {
 	case len(needRollout) > 0:
-<<<<<<< HEAD
-		logger.Info("Rolling out Control Plane machines", "needRollout", needRollout.Names())
-=======
 		log.Info("Rolling out Control Plane machines", "needRollout", needRollout.Names())
->>>>>>> dd8048ce
 		conditions.MarkFalse(controlPlane.KCP, controlplanev1.MachinesSpecUpToDateCondition, controlplanev1.RollingUpdateInProgressReason, clusterv1.ConditionSeverityWarning, "Rolling %d replicas with outdated spec (%d replicas up to date)", len(needRollout), len(controlPlane.Machines)-len(needRollout))
 		return r.upgradeControlPlane(ctx, cluster, kcp, controlPlane, needRollout)
 	default:
@@ -423,11 +400,7 @@
 	log.Info("Reconcile KubeadmControlPlane deletion")
 
 	// Gets all machines, not just control plane machines.
-<<<<<<< HEAD
-	allMachines, err := r.managementCluster.GetMachinesForCluster(ctx, util.ObjectKey(cluster))
-=======
 	allMachines, err := r.managementCluster.GetMachinesForCluster(ctx, cluster)
->>>>>>> dd8048ce
 	if err != nil {
 		return ctrl.Result{}, err
 	}
@@ -441,22 +414,14 @@
 
 	controlPlane, err := internal.NewControlPlane(ctx, r.Client, cluster, kcp, ownedMachines)
 	if err != nil {
-<<<<<<< HEAD
-		logger.Error(err, "failed to initialize control plane")
-=======
 		log.Error(err, "failed to initialize control plane")
->>>>>>> dd8048ce
 		return ctrl.Result{}, err
 	}
 
 	// Updates conditions reporting the status of static pods and the status of the etcd cluster.
 	// NOTE: Ignoring failures given that we are deleting
 	if _, err := r.reconcileControlPlaneConditions(ctx, controlPlane); err != nil {
-<<<<<<< HEAD
-		logger.Info("failed to reconcile conditions", "error", err.Error())
-=======
 		log.Info("failed to reconcile conditions", "error", err.Error())
->>>>>>> dd8048ce
 	}
 
 	// Aggregate the operational state of all the machines; while aggregating we are adding the
@@ -549,11 +514,7 @@
 //
 // NOTE: this func uses KCP conditions, it is required to call reconcileControlPlaneConditions before this.
 func (r *KubeadmControlPlaneReconciler) reconcileEtcdMembers(ctx context.Context, controlPlane *internal.ControlPlane) (ctrl.Result, error) {
-<<<<<<< HEAD
-	logger := r.Log.WithValues("namespace", controlPlane.KCP.Namespace, "kubeadmControlPlane", controlPlane.KCP.Name, "cluster", controlPlane.Cluster.Name)
-=======
 	log := ctrl.LoggerFrom(ctx, "cluster", controlPlane.Cluster.Name)
->>>>>>> dd8048ce
 
 	// If etcd is not managed by KCP this is a no-op.
 	if !controlPlane.IsEtcdManaged() {
@@ -587,30 +548,18 @@
 		return ctrl.Result{}, errors.Wrap(err, "cannot get remote client to workload cluster")
 	}
 
-<<<<<<< HEAD
-	kubernetesVersion := controlPlane.KCP.Spec.Version
-	parsedVersion, err := semver.ParseTolerant(kubernetesVersion)
-	if err != nil {
-		return ctrl.Result{}, errors.Wrapf(err, "failed to parse kubernetes version %q", kubernetesVersion)
-	}
-=======
 	parsedVersion, err := semver.ParseTolerant(controlPlane.KCP.Spec.Version)
 	if err != nil {
 		return ctrl.Result{}, errors.Wrapf(err, "failed to parse kubernetes version %q", controlPlane.KCP.Spec.Version)
 	}
 
->>>>>>> dd8048ce
 	removedMembers, err := workloadCluster.ReconcileEtcdMembers(ctx, nodeNames, parsedVersion)
 	if err != nil {
 		return ctrl.Result{}, errors.Wrap(err, "failed attempt to reconcile etcd members")
 	}
 
 	if len(removedMembers) > 0 {
-<<<<<<< HEAD
-		logger.Info("Etcd members without nodes removed from the cluster", "members", removedMembers)
-=======
 		log.Info("Etcd members without nodes removed from the cluster", "members", removedMembers)
->>>>>>> dd8048ce
 	}
 
 	return ctrl.Result{}, nil
