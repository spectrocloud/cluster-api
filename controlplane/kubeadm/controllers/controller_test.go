--- conflicted
+++ resolved
@@ -35,10 +35,6 @@
 	"k8s.io/apimachinery/pkg/apis/meta/v1/unstructured"
 	"k8s.io/apimachinery/pkg/types"
 	"k8s.io/apimachinery/pkg/util/intstr"
-<<<<<<< HEAD
-	"k8s.io/client-go/kubernetes/scheme"
-=======
->>>>>>> dd8048ce
 	"k8s.io/client-go/tools/record"
 	"k8s.io/klog/v2/klogr"
 	"k8s.io/utils/pointer"
@@ -470,11 +466,7 @@
 		kcp.Spec.Version = version
 
 		fmc := &fakeManagementCluster{
-<<<<<<< HEAD
-			Machines: internal.FilterableMachineCollection{},
-=======
 			Machines: collections.Machines{},
->>>>>>> dd8048ce
 			Workload: fakeWorkloadCluster{},
 		}
 		objs := []client.Object{cluster.DeepCopy(), kcp.DeepCopy(), tmpl.DeepCopy()}
@@ -537,11 +529,7 @@
 		kcp.Spec.Version = version
 
 		fmc := &fakeManagementCluster{
-<<<<<<< HEAD
-			Machines: internal.FilterableMachineCollection{},
-=======
 			Machines: collections.Machines{},
->>>>>>> dd8048ce
 			Workload: fakeWorkloadCluster{},
 		}
 		objs := []client.Object{cluster.DeepCopy(), kcp.DeepCopy(), tmpl.DeepCopy()}
@@ -640,11 +628,7 @@
 		// 4. The update to our cache for our deletion timestamp arrives
 		g := NewWithT(t)
 
-<<<<<<< HEAD
-		cluster, kcp, tmpl := createClusterWithControlPlane()
-=======
 		cluster, kcp, tmpl := createClusterWithControlPlane(metav1.NamespaceDefault)
->>>>>>> dd8048ce
 		cluster.Spec.ControlPlaneEndpoint.Host = "nodomain.example.com1"
 		cluster.Spec.ControlPlaneEndpoint.Port = 6443
 		kcp.Spec.Version = version
@@ -653,11 +637,7 @@
 		kcp.DeletionTimestamp = &now
 
 		fmc := &fakeManagementCluster{
-<<<<<<< HEAD
-			Machines: internal.FilterableMachineCollection{},
-=======
 			Machines: collections.Machines{},
->>>>>>> dd8048ce
 			Workload: fakeWorkloadCluster{},
 		}
 		objs := []client.Object{cluster.DeepCopy(), kcp.DeepCopy(), tmpl.DeepCopy()}
@@ -713,11 +693,7 @@
 	t.Run("refuses to adopt Machines that are more than one version old", func(t *testing.T) {
 		g := NewWithT(t)
 
-<<<<<<< HEAD
-		cluster, kcp, tmpl := createClusterWithControlPlane()
-=======
 		cluster, kcp, tmpl := createClusterWithControlPlane(metav1.NamespaceDefault)
->>>>>>> dd8048ce
 		cluster.Spec.ControlPlaneEndpoint.Host = "nodomain.example.com2"
 		cluster.Spec.ControlPlaneEndpoint.Port = 6443
 		kcp.Spec.Version = "v1.17.0"
@@ -1560,11 +1536,7 @@
 	conditions.MarkTrue(m, controlplanev1.MachineEtcdMemberHealthyCondition)
 }
 
-<<<<<<< HEAD
-// newCluster return a CAPI cluster object
-=======
 // newCluster return a CAPI cluster object.
->>>>>>> dd8048ce
 func newCluster(namespacedName *types.NamespacedName) *clusterv1.Cluster {
 	return &clusterv1.Cluster{
 		TypeMeta: metav1.TypeMeta{
