--- conflicted
+++ resolved
@@ -31,30 +31,21 @@
 	"sigs.k8s.io/cluster-api/controllers/external"
 	controlplanev1 "sigs.k8s.io/cluster-api/controlplane/kubeadm/api/v1alpha4"
 	"sigs.k8s.io/cluster-api/controlplane/kubeadm/internal"
-<<<<<<< HEAD
-=======
 	"sigs.k8s.io/cluster-api/util/conditions"
->>>>>>> dd8048ce
 	"sigs.k8s.io/cluster-api/util/kubeconfig"
 	"sigs.k8s.io/cluster-api/util/secret"
 	ctrl "sigs.k8s.io/controller-runtime"
 	"sigs.k8s.io/controller-runtime/pkg/client"
 )
 
-<<<<<<< HEAD
-func TestReconcileKubeconfig(t *testing.T) {
-=======
 func TestReconcileKubeconfigEmptyAPIEndpoints(t *testing.T) {
 	g := NewWithT(t)
 
->>>>>>> dd8048ce
 	cluster := &clusterv1.Cluster{
 		TypeMeta: metav1.TypeMeta{
 			Kind:       "Cluster",
 			APIVersion: clusterv1.GroupVersion.String(),
 		},
-<<<<<<< HEAD
-=======
 		ObjectMeta: metav1.ObjectMeta{
 			Name:      "foo",
 			Namespace: metav1.NamespaceDefault,
@@ -69,17 +60,14 @@
 			Kind:       "KubeadmControlPlane",
 			APIVersion: controlplanev1.GroupVersion.String(),
 		},
->>>>>>> dd8048ce
-		ObjectMeta: metav1.ObjectMeta{
-			Name:      "foo",
-			Namespace: metav1.NamespaceDefault,
-		},
-		Spec: clusterv1.ClusterSpec{
-			ControlPlaneEndpoint: clusterv1.APIEndpoint{Host: "test.local", Port: 8443},
-		},
-	}
-<<<<<<< HEAD
-=======
+		ObjectMeta: metav1.ObjectMeta{
+			Name:      "foo",
+			Namespace: metav1.NamespaceDefault,
+		},
+		Spec: controlplanev1.KubeadmControlPlaneSpec{
+			Version: "v1.16.6",
+		},
+	}
 	clusterName := client.ObjectKey{Namespace: metav1.NamespaceDefault, Name: "foo"}
 
 	fakeClient := newFakeClient(kcp.DeepCopy())
@@ -102,7 +90,6 @@
 
 func TestReconcileKubeconfigMissingCACertificate(t *testing.T) {
 	g := NewWithT(t)
->>>>>>> dd8048ce
 
 	cluster := &clusterv1.Cluster{
 		TypeMeta: metav1.TypeMeta{
@@ -132,79 +119,6 @@
 		},
 	}
 
-<<<<<<< HEAD
-	t.Run("Empty API Endpoints", func(t *testing.T) {
-		g := NewWithT(t)
-		fakeClient := newFakeClient(g, kcp.DeepCopy())
-		r := &KubeadmControlPlaneReconciler{
-			Client:   fakeClient,
-			Log:      log.Log,
-			recorder: record.NewFakeRecorder(32),
-		}
-
-		c := cluster.DeepCopy()
-		c.Spec.ControlPlaneEndpoint = clusterv1.APIEndpoint{}
-		g.Expect(r.reconcileKubeconfig(context.Background(), c, kcp)).To(Succeed())
-
-		kubeconfigSecret := &corev1.Secret{}
-		secretName := client.ObjectKey{
-			Namespace: "test",
-			Name:      secret.Name(c.Name, secret.Kubeconfig),
-		}
-		g.Expect(r.Client.Get(context.Background(), secretName, kubeconfigSecret)).To(MatchError(ContainSubstring("not found")))
-	})
-
-	t.Run("Missing CA Certificate", func(t *testing.T) {
-		g := NewWithT(t)
-		fakeClient := newFakeClient(g, kcp.DeepCopy())
-		r := &KubeadmControlPlaneReconciler{
-			Client:   fakeClient,
-			Log:      log.Log,
-			recorder: record.NewFakeRecorder(32),
-		}
-
-		g.Expect(r.reconcileKubeconfig(context.Background(), cluster, kcp)).NotTo(Succeed())
-
-		kubeconfigSecret := &corev1.Secret{}
-		secretName := client.ObjectKey{
-			Namespace: "test",
-			Name:      secret.Name(cluster.Name, secret.Kubeconfig),
-		}
-		g.Expect(r.Client.Get(context.Background(), secretName, kubeconfigSecret)).To(MatchError(ContainSubstring("not found")))
-	})
-
-	t.Run("Adopts v1alpha2 Secrets", func(t *testing.T) {
-		g := NewWithT(t)
-		existingKubeconfigSecret := kubeconfig.GenerateSecretWithOwner(
-			client.ObjectKey{Name: "foo", Namespace: "test"},
-			[]byte{},
-			metav1.OwnerReference{
-				APIVersion: clusterv1.GroupVersion.String(),
-				Kind:       "Cluster",
-				Name:       cluster.Name,
-				UID:        cluster.UID,
-			}, // the Cluster ownership defines v1alpha2 controlled secrets
-		)
-
-		fakeClient := newFakeClient(g, kcp.DeepCopy(), existingKubeconfigSecret.DeepCopy())
-		r := &KubeadmControlPlaneReconciler{
-			Client:   fakeClient,
-			Log:      log.Log,
-			recorder: record.NewFakeRecorder(32),
-		}
-
-		g.Expect(r.reconcileKubeconfig(context.Background(), cluster, kcp)).To(Succeed())
-
-		kubeconfigSecret := &corev1.Secret{}
-		secretName := client.ObjectKey{
-			Namespace: "test",
-			Name:      secret.Name(cluster.Name, secret.Kubeconfig),
-		}
-		g.Expect(r.Client.Get(context.Background(), secretName, kubeconfigSecret)).To(Succeed())
-		g.Expect(kubeconfigSecret.Labels).To(Equal(existingKubeconfigSecret.Labels))
-		g.Expect(kubeconfigSecret.Data).To(Equal(existingKubeconfigSecret.Data))
-		g.Expect(kubeconfigSecret.OwnerReferences).ToNot(ContainElement(metav1.OwnerReference{
-=======
 	fakeClient := newFakeClient(kcp.DeepCopy())
 	r := &KubeadmControlPlaneReconciler{
 		Client:   fakeClient,
@@ -258,44 +172,10 @@
 		client.ObjectKey{Name: "foo", Namespace: metav1.NamespaceDefault},
 		[]byte{},
 		metav1.OwnerReference{
->>>>>>> dd8048ce
 			APIVersion: clusterv1.GroupVersion.String(),
 			Kind:       "Cluster",
 			Name:       cluster.Name,
 			UID:        cluster.UID,
-<<<<<<< HEAD
-		}))
-		g.Expect(kubeconfigSecret.OwnerReferences).To(ContainElement(*metav1.NewControllerRef(kcp, controlplanev1.GroupVersion.WithKind("KubeadmControlPlane"))))
-	})
-
-	t.Run("Does not adopt user secrets", func(t *testing.T) {
-		g := NewWithT(t)
-		existingKubeconfigSecret := kubeconfig.GenerateSecretWithOwner(
-			client.ObjectKey{Name: "foo", Namespace: "test"},
-			[]byte{},
-			metav1.OwnerReference{},
-		)
-
-		fakeClient := newFakeClient(g, kcp.DeepCopy(), existingKubeconfigSecret.DeepCopy())
-		r := &KubeadmControlPlaneReconciler{
-			Client:   fakeClient,
-			Log:      log.Log,
-			recorder: record.NewFakeRecorder(32),
-		}
-
-		g.Expect(r.reconcileKubeconfig(context.Background(), cluster, kcp)).To(Succeed())
-
-		kubeconfigSecret := &corev1.Secret{}
-		secretName := client.ObjectKey{
-			Namespace: "test",
-			Name:      secret.Name(cluster.Name, secret.Kubeconfig),
-		}
-		g.Expect(r.Client.Get(context.Background(), secretName, kubeconfigSecret)).To(Succeed())
-		g.Expect(kubeconfigSecret.Labels).To(Equal(existingKubeconfigSecret.Labels))
-		g.Expect(kubeconfigSecret.Data).To(Equal(existingKubeconfigSecret.Data))
-		g.Expect(kubeconfigSecret.OwnerReferences).ToNot(ContainElement(*metav1.NewControllerRef(kcp, controlplanev1.GroupVersion.WithKind("KubeadmControlPlane"))))
-	})
-=======
 		}, // the Cluster ownership defines v1alpha2 controlled secrets
 	)
 
@@ -441,7 +321,6 @@
 	g.Expect(kubeconfigSecret.OwnerReferences).NotTo(BeEmpty())
 	g.Expect(kubeconfigSecret.OwnerReferences).To(ContainElement(*metav1.NewControllerRef(kcp, controlplanev1.GroupVersion.WithKind("KubeadmControlPlane"))))
 	g.Expect(kubeconfigSecret.Labels).To(HaveKeyWithValue(clusterv1.ClusterLabelName, cluster.Name))
->>>>>>> dd8048ce
 }
 
 func TestCloneConfigsAndGenerateMachine(t *testing.T) {
