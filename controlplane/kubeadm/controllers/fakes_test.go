--- conflicted
+++ resolved
@@ -29,18 +29,11 @@
 
 type fakeManagementCluster struct {
 	// TODO: once all client interactions are moved to the Management cluster this can go away
-<<<<<<< HEAD
-	Management *internal.Management
-	Machines   internal.FilterableMachineCollection
-	Workload   fakeWorkloadCluster
-	Reader     client.Reader
-=======
 	Management   *internal.Management
 	Machines     collections.Machines
 	MachinePools *expv1.MachinePoolList
 	Workload     fakeWorkloadCluster
 	Reader       client.Reader
->>>>>>> dd8048ce
 }
 
 func (f *fakeManagementCluster) Get(ctx context.Context, key client.ObjectKey, obj client.Object) error {
@@ -62,8 +55,6 @@
 	return f.Machines, nil
 }
 
-<<<<<<< HEAD
-=======
 func (f *fakeManagementCluster) GetMachinePoolsForCluster(c context.Context, cluster *clusterv1.Cluster) (*expv1.MachinePoolList, error) {
 	if f.Management != nil {
 		return f.Management.GetMachinePoolsForCluster(c, cluster)
@@ -71,7 +62,6 @@
 	return f.MachinePools, nil
 }
 
->>>>>>> dd8048ce
 type fakeWorkloadCluster struct {
 	*internal.Workload
 	Status            internal.ClusterStatus
