/*
Copyright 2020 The Kubernetes Authors.

Licensed under the Apache License, Version 2.0 (the "License");
you may not use this file except in compliance with the License.
You may obtain a copy of the License at

    http://www.apache.org/licenses/LICENSE-2.0

Unless required by applicable law or agreed to in writing, software
distributed under the License is distributed on an "AS IS" BASIS,
WITHOUT WARRANTIES OR CONDITIONS OF ANY KIND, either express or implied.
See the License for the specific language governing permissions and
limitations under the License.
*/

package controllers

import (
	"context"
	"fmt"
	"testing"
	"time"

	"sigs.k8s.io/cluster-api/util/collections"

	. "github.com/onsi/gomega"
	"sigs.k8s.io/cluster-api/util/conditions"

	metav1 "k8s.io/apimachinery/pkg/apis/meta/v1"
	"k8s.io/client-go/tools/record"
	clusterv1 "sigs.k8s.io/cluster-api/api/v1alpha4"
	bootstrapv1 "sigs.k8s.io/cluster-api/bootstrap/kubeadm/api/v1alpha4"
	controlplanev1 "sigs.k8s.io/cluster-api/controlplane/kubeadm/api/v1alpha4"
	"sigs.k8s.io/cluster-api/controlplane/kubeadm/internal"
	ctrl "sigs.k8s.io/controller-runtime"
	"sigs.k8s.io/controller-runtime/pkg/client"
)

func TestKubeadmControlPlaneReconciler_initializeControlPlane(t *testing.T) {
	g := NewWithT(t)

	cluster, kcp, genericMachineTemplate := createClusterWithControlPlane(metav1.NamespaceDefault)

	fakeClient := newFakeClient(cluster.DeepCopy(), kcp.DeepCopy(), genericMachineTemplate.DeepCopy())

	r := &KubeadmControlPlaneReconciler{
		Client:   fakeClient,
		recorder: record.NewFakeRecorder(32),
		managementClusterUncached: &fakeManagementCluster{
			Management: &internal.Management{Client: fakeClient},
			Workload:   fakeWorkloadCluster{},
		},
	}
	controlPlane := &internal.ControlPlane{
		Cluster: cluster,
		KCP:     kcp,
	}

	result, err := r.initializeControlPlane(ctx, cluster, kcp, controlPlane)
	g.Expect(result).To(Equal(ctrl.Result{Requeue: true}))
	g.Expect(err).NotTo(HaveOccurred())

	machineList := &clusterv1.MachineList{}
	g.Expect(fakeClient.List(ctx, machineList, client.InNamespace(cluster.Namespace))).To(Succeed())
	g.Expect(machineList.Items).To(HaveLen(1))

	res, err := collections.GetFilteredMachinesForCluster(ctx, fakeClient, cluster, collections.OwnedMachines(kcp))
	g.Expect(res).To(HaveLen(1))
	g.Expect(err).NotTo(HaveOccurred())

	g.Expect(machineList.Items[0].Namespace).To(Equal(cluster.Namespace))
	g.Expect(machineList.Items[0].Name).To(HavePrefix(kcp.Name))

	g.Expect(machineList.Items[0].Spec.InfrastructureRef.Namespace).To(Equal(cluster.Namespace))
	g.Expect(machineList.Items[0].Spec.InfrastructureRef.Name).To(HavePrefix(genericMachineTemplate.GetName()))
	g.Expect(machineList.Items[0].Spec.InfrastructureRef.APIVersion).To(Equal(genericMachineTemplate.GetAPIVersion()))
	g.Expect(machineList.Items[0].Spec.InfrastructureRef.Kind).To(Equal("GenericMachine"))

	g.Expect(machineList.Items[0].Spec.Bootstrap.ConfigRef.Namespace).To(Equal(cluster.Namespace))
	g.Expect(machineList.Items[0].Spec.Bootstrap.ConfigRef.Name).To(HavePrefix(kcp.Name))
	g.Expect(machineList.Items[0].Spec.Bootstrap.ConfigRef.APIVersion).To(Equal(bootstrapv1.GroupVersion.String()))
	g.Expect(machineList.Items[0].Spec.Bootstrap.ConfigRef.Kind).To(Equal("KubeadmConfig"))
}

func TestKubeadmControlPlaneReconciler_scaleUpControlPlane(t *testing.T) {
	t.Run("creates a control plane Machine if preflight checks pass", func(t *testing.T) {
		g := NewWithT(t)

<<<<<<< HEAD
		cluster, kcp, genericMachineTemplate := createClusterWithControlPlane()
		setKCPHealthy(kcp)
		initObjs := []runtime.Object{cluster.DeepCopy(), kcp.DeepCopy(), genericMachineTemplate.DeepCopy()}

		fmc := &fakeManagementCluster{
			Machines: internal.NewFilterableMachineCollection(),
=======
		cluster, kcp, genericMachineTemplate := createClusterWithControlPlane(metav1.NamespaceDefault)
		setKCPHealthy(kcp)
		initObjs := []client.Object{cluster.DeepCopy(), kcp.DeepCopy(), genericMachineTemplate.DeepCopy()}

		fmc := &fakeManagementCluster{
			Machines: collections.New(),
>>>>>>> dd8048ce
			Workload: fakeWorkloadCluster{},
		}

		for i := 0; i < 2; i++ {
			m, _ := createMachineNodePair(fmt.Sprintf("test-%d", i), cluster, kcp, true)
			setMachineHealthy(m)
			fmc.Machines.Insert(m)
			initObjs = append(initObjs, m.DeepCopy())
		}

		fakeClient := newFakeClient(initObjs...)

		r := &KubeadmControlPlaneReconciler{
			Client:                    fakeClient,
			managementCluster:         fmc,
			managementClusterUncached: fmc,
			recorder:                  record.NewFakeRecorder(32),
		}
		controlPlane := &internal.ControlPlane{
			KCP:      kcp,
			Cluster:  cluster,
			Machines: fmc.Machines,
		}

		result, err := r.scaleUpControlPlane(ctx, cluster, kcp, controlPlane)
		g.Expect(result).To(Equal(ctrl.Result{Requeue: true}))
		g.Expect(err).ToNot(HaveOccurred())

		controlPlaneMachines := clusterv1.MachineList{}
		g.Expect(fakeClient.List(ctx, &controlPlaneMachines)).To(Succeed())
		g.Expect(controlPlaneMachines.Items).To(HaveLen(3))
	})
	t.Run("does not create a control plane Machine if preflight checks fail", func(t *testing.T) {
<<<<<<< HEAD
		cluster, kcp, genericMachineTemplate := createClusterWithControlPlane()
		cluster.Spec.ControlPlaneEndpoint.Host = "nodomain.example.com"
		cluster.Spec.ControlPlaneEndpoint.Port = 6443
		initObjs := []runtime.Object{cluster.DeepCopy(), kcp.DeepCopy(), genericMachineTemplate.DeepCopy()}
=======
		cluster, kcp, genericMachineTemplate := createClusterWithControlPlane(metav1.NamespaceDefault)
		initObjs := []client.Object{cluster.DeepCopy(), kcp.DeepCopy(), genericMachineTemplate.DeepCopy()}
		cluster.Spec.ControlPlaneEndpoint.Host = "nodomain.example.com"
		cluster.Spec.ControlPlaneEndpoint.Port = 6443
>>>>>>> dd8048ce

		beforeMachines := collections.New()
		for i := 0; i < 2; i++ {
			m, _ := createMachineNodePair(fmt.Sprintf("test-%d", i), cluster.DeepCopy(), kcp.DeepCopy(), true)
			beforeMachines.Insert(m)
			initObjs = append(initObjs, m.DeepCopy())
		}

		g := NewWithT(t)

<<<<<<< HEAD
		fakeClient := newFakeClient(g, initObjs...)
=======
		fakeClient := newFakeClient(initObjs...)
>>>>>>> dd8048ce
		fmc := &fakeManagementCluster{
			Machines: beforeMachines.DeepCopy(),
			Workload: fakeWorkloadCluster{},
		}

		r := &KubeadmControlPlaneReconciler{
			Client:                    fakeClient,
			managementCluster:         fmc,
			managementClusterUncached: fmc,
<<<<<<< HEAD
			Log:                       log.Log,
=======
>>>>>>> dd8048ce
			recorder:                  record.NewFakeRecorder(32),
		}

		result, err := r.reconcile(context.Background(), cluster, kcp)
		g.Expect(err).ToNot(HaveOccurred())
		g.Expect(result).To(Equal(ctrl.Result{RequeueAfter: preflightFailedRequeueAfter}))

		// scaleUpControlPlane is never called due to health check failure and new machine is not created to scale up.
		controlPlaneMachines := &clusterv1.MachineList{}
		g.Expect(fakeClient.List(context.Background(), controlPlaneMachines)).To(Succeed())
		g.Expect(controlPlaneMachines.Items).To(HaveLen(len(beforeMachines)))

<<<<<<< HEAD
		endMachines := internal.NewFilterableMachineCollectionFromMachineList(controlPlaneMachines)
		for _, m := range endMachines {
			bm, ok := beforeMachines[m.Name]
			bm.SetResourceVersion("1")
=======
		endMachines := collections.FromMachineList(controlPlaneMachines)
		for _, m := range endMachines {
			bm, ok := beforeMachines[m.Name]
			bm.SetResourceVersion("999")
>>>>>>> dd8048ce
			g.Expect(ok).To(BeTrue())
			g.Expect(m).To(Equal(bm))
		}
	})
}

func TestKubeadmControlPlaneReconciler_scaleDownControlPlane_NoError(t *testing.T) {
	t.Run("deletes control plane Machine if preflight checks pass", func(t *testing.T) {
		g := NewWithT(t)

		machines := map[string]*clusterv1.Machine{
			"one": machine("one"),
		}
		setMachineHealthy(machines["one"])
<<<<<<< HEAD
		fakeClient := newFakeClient(g, machines["one"])

		r := &KubeadmControlPlaneReconciler{
			Log:      log.Log,
=======
		fakeClient := newFakeClient(machines["one"])

		r := &KubeadmControlPlaneReconciler{
>>>>>>> dd8048ce
			recorder: record.NewFakeRecorder(32),
			Client:   fakeClient,
			managementCluster: &fakeManagementCluster{
				Workload: fakeWorkloadCluster{},
			},
		}

		cluster := &clusterv1.Cluster{}
		kcp := &controlplanev1.KubeadmControlPlane{
			Spec: controlplanev1.KubeadmControlPlaneSpec{
				Version: "v1.19.1",
			},
		}
		setKCPHealthy(kcp)
		controlPlane := &internal.ControlPlane{
			KCP:      kcp,
			Cluster:  cluster,
			Machines: machines,
		}

		result, err := r.scaleDownControlPlane(context.Background(), cluster, kcp, controlPlane, controlPlane.Machines)
		g.Expect(err).ToNot(HaveOccurred())
		g.Expect(result).To(Equal(ctrl.Result{Requeue: true}))

		controlPlaneMachines := clusterv1.MachineList{}
		g.Expect(fakeClient.List(context.Background(), &controlPlaneMachines)).To(Succeed())
		g.Expect(controlPlaneMachines.Items).To(HaveLen(0))
	})
	t.Run("deletes the oldest control plane Machine even if preflight checks fails", func(t *testing.T) {
		g := NewWithT(t)

		machines := map[string]*clusterv1.Machine{
			"one":   machine("one", withTimestamp(time.Now().Add(-1*time.Minute))),
			"two":   machine("two", withTimestamp(time.Now())),
			"three": machine("three", withTimestamp(time.Now())),
<<<<<<< HEAD
		}
		setMachineHealthy(machines["two"])
		setMachineHealthy(machines["three"])
		fakeClient := newFakeClient(g, machines["one"], machines["two"], machines["three"])

		r := &KubeadmControlPlaneReconciler{
			Log:      log.Log,
			recorder: record.NewFakeRecorder(32),
			Client:   fakeClient,
			managementCluster: &fakeManagementCluster{
				Workload: fakeWorkloadCluster{},
			},
		}

		cluster := &clusterv1.Cluster{}
		kcp := &controlplanev1.KubeadmControlPlane{
			Spec: controlplanev1.KubeadmControlPlaneSpec{
				Version: "v1.19.1",
			},
		}
=======
		}
		setMachineHealthy(machines["two"])
		setMachineHealthy(machines["three"])
		fakeClient := newFakeClient(machines["one"], machines["two"], machines["three"])

		r := &KubeadmControlPlaneReconciler{
			recorder: record.NewFakeRecorder(32),
			Client:   fakeClient,
			managementCluster: &fakeManagementCluster{
				Workload: fakeWorkloadCluster{},
			},
		}

		cluster := &clusterv1.Cluster{}
		kcp := &controlplanev1.KubeadmControlPlane{
			Spec: controlplanev1.KubeadmControlPlaneSpec{
				Version: "v1.19.1",
			},
		}
>>>>>>> dd8048ce
		controlPlane := &internal.ControlPlane{
			KCP:      kcp,
			Cluster:  cluster,
			Machines: machines,
		}

		result, err := r.scaleDownControlPlane(context.Background(), cluster, kcp, controlPlane, controlPlane.Machines)
		g.Expect(err).ToNot(HaveOccurred())
		g.Expect(result).To(Equal(ctrl.Result{Requeue: true}))

		controlPlaneMachines := clusterv1.MachineList{}
		g.Expect(fakeClient.List(context.Background(), &controlPlaneMachines)).To(Succeed())
		g.Expect(controlPlaneMachines.Items).To(HaveLen(2))
	})

	t.Run("does not scale down if preflight checks fail on any machine other than the one being deleted", func(t *testing.T) {
		g := NewWithT(t)

		machines := map[string]*clusterv1.Machine{
			"one":   machine("one", withTimestamp(time.Now().Add(-1*time.Minute))),
			"two":   machine("two", withTimestamp(time.Now())),
			"three": machine("three", withTimestamp(time.Now())),
		}
		setMachineHealthy(machines["three"])
<<<<<<< HEAD
		fakeClient := newFakeClient(g, machines["one"], machines["two"], machines["three"])

		r := &KubeadmControlPlaneReconciler{
			Log:      log.Log,
=======
		fakeClient := newFakeClient(machines["one"], machines["two"], machines["three"])

		r := &KubeadmControlPlaneReconciler{
>>>>>>> dd8048ce
			recorder: record.NewFakeRecorder(32),
			Client:   fakeClient,
			managementCluster: &fakeManagementCluster{
				Workload: fakeWorkloadCluster{},
			},
		}

		cluster := &clusterv1.Cluster{}
		kcp := &controlplanev1.KubeadmControlPlane{}
		controlPlane := &internal.ControlPlane{
			KCP:      kcp,
			Cluster:  cluster,
			Machines: machines,
		}
<<<<<<< HEAD

		result, err := r.scaleDownControlPlane(context.Background(), cluster, kcp, controlPlane, controlPlane.Machines)
		g.Expect(err).ToNot(HaveOccurred())
		g.Expect(result).To(Equal(ctrl.Result{RequeueAfter: preflightFailedRequeueAfter}))

=======

		result, err := r.scaleDownControlPlane(context.Background(), cluster, kcp, controlPlane, controlPlane.Machines)
		g.Expect(err).ToNot(HaveOccurred())
		g.Expect(result).To(Equal(ctrl.Result{RequeueAfter: preflightFailedRequeueAfter}))

>>>>>>> dd8048ce
		controlPlaneMachines := clusterv1.MachineList{}
		g.Expect(fakeClient.List(context.Background(), &controlPlaneMachines)).To(Succeed())
		g.Expect(controlPlaneMachines.Items).To(HaveLen(3))
	})
}

func TestSelectMachineForScaleDown(t *testing.T) {
	kcp := controlplanev1.KubeadmControlPlane{
		Spec: controlplanev1.KubeadmControlPlaneSpec{},
	}
	startDate := time.Date(2000, 1, 1, 1, 0, 0, 0, time.UTC)
	m1 := machine("machine-1", withFailureDomain("one"), withTimestamp(startDate.Add(time.Hour)))
	m2 := machine("machine-2", withFailureDomain("one"), withTimestamp(startDate.Add(-3*time.Hour)))
	m3 := machine("machine-3", withFailureDomain("one"), withTimestamp(startDate.Add(-4*time.Hour)))
	m4 := machine("machine-4", withFailureDomain("two"), withTimestamp(startDate.Add(-time.Hour)))
	m5 := machine("machine-5", withFailureDomain("two"), withTimestamp(startDate.Add(-2*time.Hour)))
	m6 := machine("machine-6", withFailureDomain("two"), withTimestamp(startDate.Add(-7*time.Hour)))
	m7 := machine("machine-7", withFailureDomain("two"), withTimestamp(startDate.Add(-5*time.Hour)), withAnnotation("cluster.x-k8s.io/delete-machine"))
	m8 := machine("machine-8", withFailureDomain("two"), withTimestamp(startDate.Add(-6*time.Hour)), withAnnotation("cluster.x-k8s.io/delete-machine"))

<<<<<<< HEAD
	mc3 := internal.NewFilterableMachineCollection(m1, m2, m3, m4, m5)
	mc6 := internal.NewFilterableMachineCollection(m6, m7, m8)
=======
	mc3 := collections.FromMachines(m1, m2, m3, m4, m5)
	mc6 := collections.FromMachines(m6, m7, m8)
>>>>>>> dd8048ce
	fd := clusterv1.FailureDomains{
		"one": failureDomain(true),
		"two": failureDomain(true),
	}

	needsUpgradeControlPlane := &internal.ControlPlane{
		KCP:      &kcp,
		Cluster:  &clusterv1.Cluster{Status: clusterv1.ClusterStatus{FailureDomains: fd}},
		Machines: mc3,
	}
	upToDateControlPlane := &internal.ControlPlane{
		KCP:     &kcp,
		Cluster: &clusterv1.Cluster{Status: clusterv1.ClusterStatus{FailureDomains: fd}},
		Machines: mc3.Filter(func(m *clusterv1.Machine) bool {
			return m.Name != "machine-5"
		}),
	}
	annotatedControlPlane := &internal.ControlPlane{
		KCP:      &kcp,
		Cluster:  &clusterv1.Cluster{Status: clusterv1.ClusterStatus{FailureDomains: fd}},
		Machines: mc6,
	}

	testCases := []struct {
		name             string
		cp               *internal.ControlPlane
		outDatedMachines collections.Machines
		expectErr        bool
		expectedMachine  clusterv1.Machine
	}{
		{
			name:             "when there are machines needing upgrade, it returns the oldest machine in the failure domain with the most machines needing upgrade",
			cp:               needsUpgradeControlPlane,
			outDatedMachines: collections.FromMachines(m5),
			expectErr:        false,
			expectedMachine:  clusterv1.Machine{ObjectMeta: metav1.ObjectMeta{Name: "machine-5"}},
		},
		{
			name:             "when there are no outdated machines, it returns the oldest machine in the largest failure domain",
			cp:               upToDateControlPlane,
			outDatedMachines: collections.New(),
			expectErr:        false,
			expectedMachine:  clusterv1.Machine{ObjectMeta: metav1.ObjectMeta{Name: "machine-3"}},
		},
		{
			name:             "when there is a single machine marked with delete annotation key in machine collection, it returns only that marked machine",
			cp:               annotatedControlPlane,
<<<<<<< HEAD
			outDatedMachines: internal.NewFilterableMachineCollection(m6, m7),
=======
			outDatedMachines: collections.FromMachines(m6, m7),
>>>>>>> dd8048ce
			expectErr:        false,
			expectedMachine:  clusterv1.Machine{ObjectMeta: metav1.ObjectMeta{Name: "machine-7"}},
		},
		{
			name:             "when there are machines marked with delete annotation key in machine collection, it returns the oldest marked machine first",
			cp:               annotatedControlPlane,
<<<<<<< HEAD
			outDatedMachines: internal.NewFilterableMachineCollection(m7, m8),
=======
			outDatedMachines: collections.FromMachines(m7, m8),
>>>>>>> dd8048ce
			expectErr:        false,
			expectedMachine:  clusterv1.Machine{ObjectMeta: metav1.ObjectMeta{Name: "machine-8"}},
		},
		{
			name:             "when there are annotated machines which are part of the annotatedControlPlane but not in outdatedMachines, it returns the oldest marked machine first",
			cp:               annotatedControlPlane,
<<<<<<< HEAD
			outDatedMachines: internal.NewFilterableMachineCollection(),
=======
			outDatedMachines: collections.New(),
>>>>>>> dd8048ce
			expectErr:        false,
			expectedMachine:  clusterv1.Machine{ObjectMeta: metav1.ObjectMeta{Name: "machine-8"}},
		},
		{
			name:             "when there are machines needing upgrade, it returns the oldest machine in the failure domain with the most machines needing upgrade",
			cp:               needsUpgradeControlPlane,
<<<<<<< HEAD
			outDatedMachines: internal.NewFilterableMachineCollection(m7, m3),
=======
			outDatedMachines: collections.FromMachines(m7, m3),
>>>>>>> dd8048ce
			expectErr:        false,
			expectedMachine:  clusterv1.Machine{ObjectMeta: metav1.ObjectMeta{Name: "machine-7"}},
		},
		{
			name:             "when there is an up to date machine with delete annotation, while there are any outdated machines without annotatio that still exist, it returns oldest marked machine first",
			cp:               upToDateControlPlane,
<<<<<<< HEAD
			outDatedMachines: internal.NewFilterableMachineCollection(m5, m3, m8, m7, m6, m1, m2),
=======
			outDatedMachines: collections.FromMachines(m5, m3, m8, m7, m6, m1, m2),
>>>>>>> dd8048ce
			expectErr:        false,
			expectedMachine:  clusterv1.Machine{ObjectMeta: metav1.ObjectMeta{Name: "machine-8"}},
		},
	}

	for _, tc := range testCases {
		t.Run(tc.name, func(t *testing.T) {
			g := NewWithT(t)

			selectedMachine, err := selectMachineForScaleDown(tc.cp, tc.outDatedMachines)

			if tc.expectErr {
				g.Expect(err).To(HaveOccurred())
				return
			}

			g.Expect(err).NotTo(HaveOccurred())
			g.Expect(tc.expectedMachine.Name).To(Equal(selectedMachine.Name))
		})
	}
}

func TestPreflightChecks(t *testing.T) {
	testCases := []struct {
		name         string
		kcp          *controlplanev1.KubeadmControlPlane
		machines     []*clusterv1.Machine
		expectResult ctrl.Result
	}{
		{
			name:         "control plane without machines (not initialized) should pass",
			kcp:          &controlplanev1.KubeadmControlPlane{},
			expectResult: ctrl.Result{},
		},
		{
			name: "control plane with a deleting machine should requeue",
			kcp:  &controlplanev1.KubeadmControlPlane{},
			machines: []*clusterv1.Machine{
				{
					ObjectMeta: metav1.ObjectMeta{
						DeletionTimestamp: &metav1.Time{Time: time.Now()},
					},
				},
			},
			expectResult: ctrl.Result{RequeueAfter: deleteRequeueAfter},
		},
		{
			name: "control plane with an unhealthy machine condition should requeue",
			kcp:  &controlplanev1.KubeadmControlPlane{},
			machines: []*clusterv1.Machine{
				{
					Status: clusterv1.MachineStatus{
						Conditions: clusterv1.Conditions{
							*conditions.FalseCondition(controlplanev1.MachineAPIServerPodHealthyCondition, "fooReason", clusterv1.ConditionSeverityError, ""),
							*conditions.TrueCondition(controlplanev1.MachineControllerManagerPodHealthyCondition),
							*conditions.TrueCondition(controlplanev1.MachineSchedulerPodHealthyCondition),
							*conditions.TrueCondition(controlplanev1.MachineEtcdPodHealthyCondition),
							*conditions.TrueCondition(controlplanev1.MachineEtcdMemberHealthyCondition),
						},
					},
				},
			},
			expectResult: ctrl.Result{RequeueAfter: preflightFailedRequeueAfter},
		},
		{
			name: "control plane with an healthy machine and an healthy kcp condition should pass",
			kcp: &controlplanev1.KubeadmControlPlane{
				Status: controlplanev1.KubeadmControlPlaneStatus{
					Conditions: clusterv1.Conditions{
						*conditions.TrueCondition(controlplanev1.ControlPlaneComponentsHealthyCondition),
						*conditions.TrueCondition(controlplanev1.EtcdClusterHealthyCondition),
					},
				},
			},
			machines: []*clusterv1.Machine{
				{
					Status: clusterv1.MachineStatus{
						Conditions: clusterv1.Conditions{
							*conditions.TrueCondition(controlplanev1.MachineAPIServerPodHealthyCondition),
							*conditions.TrueCondition(controlplanev1.MachineControllerManagerPodHealthyCondition),
							*conditions.TrueCondition(controlplanev1.MachineSchedulerPodHealthyCondition),
							*conditions.TrueCondition(controlplanev1.MachineEtcdPodHealthyCondition),
							*conditions.TrueCondition(controlplanev1.MachineEtcdMemberHealthyCondition),
						},
					},
				},
			},
			expectResult: ctrl.Result{},
		},
	}

	for _, tt := range testCases {
		t.Run(tt.name, func(t *testing.T) {
			g := NewWithT(t)

			r := &KubeadmControlPlaneReconciler{
<<<<<<< HEAD
				Log:      log.Log,
=======
>>>>>>> dd8048ce
				recorder: record.NewFakeRecorder(32),
			}
			controlPlane := &internal.ControlPlane{
				Cluster:  &clusterv1.Cluster{},
				KCP:      tt.kcp,
<<<<<<< HEAD
				Machines: internal.NewFilterableMachineCollection(tt.machines...),
=======
				Machines: collections.FromMachines(tt.machines...),
>>>>>>> dd8048ce
			}
			result, err := r.preflightChecks(context.TODO(), controlPlane)
			g.Expect(err).NotTo(HaveOccurred())
			g.Expect(result).To(Equal(tt.expectResult))
		})
	}
}

func TestPreflightCheckCondition(t *testing.T) {
	condition := clusterv1.ConditionType("fooCondition")
	testCases := []struct {
		name      string
		machine   *clusterv1.Machine
		expectErr bool
	}{
		{
			name:      "missing condition should return error",
			machine:   &clusterv1.Machine{},
			expectErr: true,
		},
		{
			name: "false condition should return error",
			machine: &clusterv1.Machine{
				Status: clusterv1.MachineStatus{
					Conditions: clusterv1.Conditions{
						*conditions.FalseCondition(condition, "fooReason", clusterv1.ConditionSeverityError, ""),
					},
				},
			},
			expectErr: true,
		},
		{
			name: "unknown condition should return error",
			machine: &clusterv1.Machine{
				Status: clusterv1.MachineStatus{
					Conditions: clusterv1.Conditions{
						*conditions.UnknownCondition(condition, "fooReason", ""),
					},
				},
			},
			expectErr: true,
		},
		{
			name: "true condition should not return error",
			machine: &clusterv1.Machine{
				Status: clusterv1.MachineStatus{
					Conditions: clusterv1.Conditions{
						*conditions.TrueCondition(condition),
					},
				},
			},
			expectErr: false,
		},
	}

	for _, tt := range testCases {
		t.Run(tt.name, func(t *testing.T) {
			g := NewWithT(t)

			err := preflightCheckCondition("machine", tt.machine, condition)

			if tt.expectErr {
				g.Expect(err).To(HaveOccurred())
				return
			}
			g.Expect(err).NotTo(HaveOccurred())
		})
	}
}

func failureDomain(controlPlane bool) clusterv1.FailureDomainSpec {
	return clusterv1.FailureDomainSpec{
		ControlPlane: controlPlane,
	}
}

func withFailureDomain(fd string) machineOpt {
	return func(m *clusterv1.Machine) {
		m.Spec.FailureDomain = &fd
	}
}

func withAnnotation(annotation string) machineOpt {
	return func(m *clusterv1.Machine) {
		m.ObjectMeta.Annotations = (map[string]string{annotation: ""})
	}
}

func withTimestamp(t time.Time) machineOpt {
	return func(m *clusterv1.Machine) {
		m.CreationTimestamp = metav1.NewTime(t)
	}
}<|MERGE_RESOLUTION|>--- conflicted
+++ resolved
@@ -87,21 +87,12 @@
 	t.Run("creates a control plane Machine if preflight checks pass", func(t *testing.T) {
 		g := NewWithT(t)
 
-<<<<<<< HEAD
-		cluster, kcp, genericMachineTemplate := createClusterWithControlPlane()
-		setKCPHealthy(kcp)
-		initObjs := []runtime.Object{cluster.DeepCopy(), kcp.DeepCopy(), genericMachineTemplate.DeepCopy()}
-
-		fmc := &fakeManagementCluster{
-			Machines: internal.NewFilterableMachineCollection(),
-=======
 		cluster, kcp, genericMachineTemplate := createClusterWithControlPlane(metav1.NamespaceDefault)
 		setKCPHealthy(kcp)
 		initObjs := []client.Object{cluster.DeepCopy(), kcp.DeepCopy(), genericMachineTemplate.DeepCopy()}
 
 		fmc := &fakeManagementCluster{
 			Machines: collections.New(),
->>>>>>> dd8048ce
 			Workload: fakeWorkloadCluster{},
 		}
 
@@ -135,17 +126,10 @@
 		g.Expect(controlPlaneMachines.Items).To(HaveLen(3))
 	})
 	t.Run("does not create a control plane Machine if preflight checks fail", func(t *testing.T) {
-<<<<<<< HEAD
-		cluster, kcp, genericMachineTemplate := createClusterWithControlPlane()
-		cluster.Spec.ControlPlaneEndpoint.Host = "nodomain.example.com"
-		cluster.Spec.ControlPlaneEndpoint.Port = 6443
-		initObjs := []runtime.Object{cluster.DeepCopy(), kcp.DeepCopy(), genericMachineTemplate.DeepCopy()}
-=======
 		cluster, kcp, genericMachineTemplate := createClusterWithControlPlane(metav1.NamespaceDefault)
 		initObjs := []client.Object{cluster.DeepCopy(), kcp.DeepCopy(), genericMachineTemplate.DeepCopy()}
 		cluster.Spec.ControlPlaneEndpoint.Host = "nodomain.example.com"
 		cluster.Spec.ControlPlaneEndpoint.Port = 6443
->>>>>>> dd8048ce
 
 		beforeMachines := collections.New()
 		for i := 0; i < 2; i++ {
@@ -156,11 +140,7 @@
 
 		g := NewWithT(t)
 
-<<<<<<< HEAD
-		fakeClient := newFakeClient(g, initObjs...)
-=======
 		fakeClient := newFakeClient(initObjs...)
->>>>>>> dd8048ce
 		fmc := &fakeManagementCluster{
 			Machines: beforeMachines.DeepCopy(),
 			Workload: fakeWorkloadCluster{},
@@ -170,10 +150,6 @@
 			Client:                    fakeClient,
 			managementCluster:         fmc,
 			managementClusterUncached: fmc,
-<<<<<<< HEAD
-			Log:                       log.Log,
-=======
->>>>>>> dd8048ce
 			recorder:                  record.NewFakeRecorder(32),
 		}
 
@@ -186,17 +162,10 @@
 		g.Expect(fakeClient.List(context.Background(), controlPlaneMachines)).To(Succeed())
 		g.Expect(controlPlaneMachines.Items).To(HaveLen(len(beforeMachines)))
 
-<<<<<<< HEAD
-		endMachines := internal.NewFilterableMachineCollectionFromMachineList(controlPlaneMachines)
-		for _, m := range endMachines {
-			bm, ok := beforeMachines[m.Name]
-			bm.SetResourceVersion("1")
-=======
 		endMachines := collections.FromMachineList(controlPlaneMachines)
 		for _, m := range endMachines {
 			bm, ok := beforeMachines[m.Name]
 			bm.SetResourceVersion("999")
->>>>>>> dd8048ce
 			g.Expect(ok).To(BeTrue())
 			g.Expect(m).To(Equal(bm))
 		}
@@ -211,16 +180,9 @@
 			"one": machine("one"),
 		}
 		setMachineHealthy(machines["one"])
-<<<<<<< HEAD
-		fakeClient := newFakeClient(g, machines["one"])
+		fakeClient := newFakeClient(machines["one"])
 
 		r := &KubeadmControlPlaneReconciler{
-			Log:      log.Log,
-=======
-		fakeClient := newFakeClient(machines["one"])
-
-		r := &KubeadmControlPlaneReconciler{
->>>>>>> dd8048ce
 			recorder: record.NewFakeRecorder(32),
 			Client:   fakeClient,
 			managementCluster: &fakeManagementCluster{
@@ -256,28 +218,6 @@
 			"one":   machine("one", withTimestamp(time.Now().Add(-1*time.Minute))),
 			"two":   machine("two", withTimestamp(time.Now())),
 			"three": machine("three", withTimestamp(time.Now())),
-<<<<<<< HEAD
-		}
-		setMachineHealthy(machines["two"])
-		setMachineHealthy(machines["three"])
-		fakeClient := newFakeClient(g, machines["one"], machines["two"], machines["three"])
-
-		r := &KubeadmControlPlaneReconciler{
-			Log:      log.Log,
-			recorder: record.NewFakeRecorder(32),
-			Client:   fakeClient,
-			managementCluster: &fakeManagementCluster{
-				Workload: fakeWorkloadCluster{},
-			},
-		}
-
-		cluster := &clusterv1.Cluster{}
-		kcp := &controlplanev1.KubeadmControlPlane{
-			Spec: controlplanev1.KubeadmControlPlaneSpec{
-				Version: "v1.19.1",
-			},
-		}
-=======
 		}
 		setMachineHealthy(machines["two"])
 		setMachineHealthy(machines["three"])
@@ -297,7 +237,6 @@
 				Version: "v1.19.1",
 			},
 		}
->>>>>>> dd8048ce
 		controlPlane := &internal.ControlPlane{
 			KCP:      kcp,
 			Cluster:  cluster,
@@ -322,16 +261,9 @@
 			"three": machine("three", withTimestamp(time.Now())),
 		}
 		setMachineHealthy(machines["three"])
-<<<<<<< HEAD
-		fakeClient := newFakeClient(g, machines["one"], machines["two"], machines["three"])
+		fakeClient := newFakeClient(machines["one"], machines["two"], machines["three"])
 
 		r := &KubeadmControlPlaneReconciler{
-			Log:      log.Log,
-=======
-		fakeClient := newFakeClient(machines["one"], machines["two"], machines["three"])
-
-		r := &KubeadmControlPlaneReconciler{
->>>>>>> dd8048ce
 			recorder: record.NewFakeRecorder(32),
 			Client:   fakeClient,
 			managementCluster: &fakeManagementCluster{
@@ -346,19 +278,11 @@
 			Cluster:  cluster,
 			Machines: machines,
 		}
-<<<<<<< HEAD
 
 		result, err := r.scaleDownControlPlane(context.Background(), cluster, kcp, controlPlane, controlPlane.Machines)
 		g.Expect(err).ToNot(HaveOccurred())
 		g.Expect(result).To(Equal(ctrl.Result{RequeueAfter: preflightFailedRequeueAfter}))
 
-=======
-
-		result, err := r.scaleDownControlPlane(context.Background(), cluster, kcp, controlPlane, controlPlane.Machines)
-		g.Expect(err).ToNot(HaveOccurred())
-		g.Expect(result).To(Equal(ctrl.Result{RequeueAfter: preflightFailedRequeueAfter}))
-
->>>>>>> dd8048ce
 		controlPlaneMachines := clusterv1.MachineList{}
 		g.Expect(fakeClient.List(context.Background(), &controlPlaneMachines)).To(Succeed())
 		g.Expect(controlPlaneMachines.Items).To(HaveLen(3))
@@ -379,13 +303,8 @@
 	m7 := machine("machine-7", withFailureDomain("two"), withTimestamp(startDate.Add(-5*time.Hour)), withAnnotation("cluster.x-k8s.io/delete-machine"))
 	m8 := machine("machine-8", withFailureDomain("two"), withTimestamp(startDate.Add(-6*time.Hour)), withAnnotation("cluster.x-k8s.io/delete-machine"))
 
-<<<<<<< HEAD
-	mc3 := internal.NewFilterableMachineCollection(m1, m2, m3, m4, m5)
-	mc6 := internal.NewFilterableMachineCollection(m6, m7, m8)
-=======
 	mc3 := collections.FromMachines(m1, m2, m3, m4, m5)
 	mc6 := collections.FromMachines(m6, m7, m8)
->>>>>>> dd8048ce
 	fd := clusterv1.FailureDomains{
 		"one": failureDomain(true),
 		"two": failureDomain(true),
@@ -433,55 +352,35 @@
 		{
 			name:             "when there is a single machine marked with delete annotation key in machine collection, it returns only that marked machine",
 			cp:               annotatedControlPlane,
-<<<<<<< HEAD
-			outDatedMachines: internal.NewFilterableMachineCollection(m6, m7),
-=======
 			outDatedMachines: collections.FromMachines(m6, m7),
->>>>>>> dd8048ce
 			expectErr:        false,
 			expectedMachine:  clusterv1.Machine{ObjectMeta: metav1.ObjectMeta{Name: "machine-7"}},
 		},
 		{
 			name:             "when there are machines marked with delete annotation key in machine collection, it returns the oldest marked machine first",
 			cp:               annotatedControlPlane,
-<<<<<<< HEAD
-			outDatedMachines: internal.NewFilterableMachineCollection(m7, m8),
-=======
 			outDatedMachines: collections.FromMachines(m7, m8),
->>>>>>> dd8048ce
 			expectErr:        false,
 			expectedMachine:  clusterv1.Machine{ObjectMeta: metav1.ObjectMeta{Name: "machine-8"}},
 		},
 		{
 			name:             "when there are annotated machines which are part of the annotatedControlPlane but not in outdatedMachines, it returns the oldest marked machine first",
 			cp:               annotatedControlPlane,
-<<<<<<< HEAD
-			outDatedMachines: internal.NewFilterableMachineCollection(),
-=======
 			outDatedMachines: collections.New(),
->>>>>>> dd8048ce
 			expectErr:        false,
 			expectedMachine:  clusterv1.Machine{ObjectMeta: metav1.ObjectMeta{Name: "machine-8"}},
 		},
 		{
 			name:             "when there are machines needing upgrade, it returns the oldest machine in the failure domain with the most machines needing upgrade",
 			cp:               needsUpgradeControlPlane,
-<<<<<<< HEAD
-			outDatedMachines: internal.NewFilterableMachineCollection(m7, m3),
-=======
 			outDatedMachines: collections.FromMachines(m7, m3),
->>>>>>> dd8048ce
 			expectErr:        false,
 			expectedMachine:  clusterv1.Machine{ObjectMeta: metav1.ObjectMeta{Name: "machine-7"}},
 		},
 		{
 			name:             "when there is an up to date machine with delete annotation, while there are any outdated machines without annotatio that still exist, it returns oldest marked machine first",
 			cp:               upToDateControlPlane,
-<<<<<<< HEAD
-			outDatedMachines: internal.NewFilterableMachineCollection(m5, m3, m8, m7, m6, m1, m2),
-=======
 			outDatedMachines: collections.FromMachines(m5, m3, m8, m7, m6, m1, m2),
->>>>>>> dd8048ce
 			expectErr:        false,
 			expectedMachine:  clusterv1.Machine{ObjectMeta: metav1.ObjectMeta{Name: "machine-8"}},
 		},
@@ -578,20 +477,12 @@
 			g := NewWithT(t)
 
 			r := &KubeadmControlPlaneReconciler{
-<<<<<<< HEAD
-				Log:      log.Log,
-=======
->>>>>>> dd8048ce
 				recorder: record.NewFakeRecorder(32),
 			}
 			controlPlane := &internal.ControlPlane{
 				Cluster:  &clusterv1.Cluster{},
 				KCP:      tt.kcp,
-<<<<<<< HEAD
-				Machines: internal.NewFilterableMachineCollection(tt.machines...),
-=======
 				Machines: collections.FromMachines(tt.machines...),
->>>>>>> dd8048ce
 			}
 			result, err := r.preflightChecks(context.TODO(), controlPlane)
 			g.Expect(err).NotTo(HaveOccurred())
