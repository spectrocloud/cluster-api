--- conflicted
+++ resolved
@@ -6,10 +6,4 @@
 spec:
   ports:
     - port: 443
-<<<<<<< HEAD
-      targetPort: 9443
-  selector:
-    control-plane: controller-manager
-=======
       targetPort: webhook-server
->>>>>>> dd8048ce
