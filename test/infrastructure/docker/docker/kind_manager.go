/*
Copyright 2020 The Kubernetes Authors.

Licensed under the Apache License, Version 2.0 (the "License");
you may not use this file except in compliance with the License.
You may obtain a copy of the License at

    http://www.apache.org/licenses/LICENSE-2.0

Unless required by applicable law or agreed to in writing, software
distributed under the License is distributed on an "AS IS" BASIS,
WITHOUT WARRANTIES OR CONDITIONS OF ANY KIND, either express or implied.
See the License for the specific language governing permissions and
limitations under the License.
*/

package docker

import (
	"context"
	"fmt"
	"net"

	"github.com/pkg/errors"

	clusterv1 "sigs.k8s.io/cluster-api/api/v1alpha4"
	"sigs.k8s.io/cluster-api/test/infrastructure/container"
	"sigs.k8s.io/cluster-api/test/infrastructure/docker/docker/types"
	ctrl "sigs.k8s.io/controller-runtime"
	"sigs.k8s.io/kind/pkg/apis/config/v1alpha4"
	"sigs.k8s.io/kind/pkg/cluster/constants"
)

const KubeadmContainerPort = 6443
const ControlPlanePort = 6443
const DefaultNetwork = "kind"

type Manager struct{}

<<<<<<< HEAD
func (m *Manager) CreateControlPlaneNode(name, image, network, clusterLabel, listenAddress string, port int32, mounts []v1alpha4.Mount, portMappings []v1alpha4.PortMapping, labels map[string]string) (*types.Node, error) {
=======
type nodeCreateOpts struct {
	Name         string
	Image        string
	ClusterName  string
	Role         string
	Mounts       []v1alpha4.Mount
	PortMappings []v1alpha4.PortMapping
	Labels       map[string]string
	IPFamily     clusterv1.ClusterIPFamily
}

func (m *Manager) CreateControlPlaneNode(ctx context.Context, name, image, clusterName, listenAddress string, port int32, mounts []v1alpha4.Mount, portMappings []v1alpha4.PortMapping, labels map[string]string, ipFamily clusterv1.ClusterIPFamily) (*types.Node, error) {
>>>>>>> dd8048ce
	// gets a random host port for the API server
	if port == 0 {
		p, err := getPort()
		if err != nil {
			return nil, errors.Wrap(err, "failed to get port for API server")
		}
		port = p
	}

	// add api server port mapping
	portMappingsWithAPIServer := append(portMappings, v1alpha4.PortMapping{
		ListenAddress: listenAddress,
		HostPort:      port,
		ContainerPort: KubeadmContainerPort,
		Protocol:      v1alpha4.PortMappingProtocolTCP,
	})
<<<<<<< HEAD
	node, err := createNode(
		name, image, network, clusterLabel, constants.ControlPlaneNodeRoleValue, mounts, portMappingsWithAPIServer,
		// publish selected port for the API server
		append([]string{"--expose", fmt.Sprintf("%d", port)}, labelsAsArgs(labels)...)...,
	)
=======
	createOpts := &nodeCreateOpts{
		Name:         name,
		Image:        image,
		ClusterName:  clusterName,
		Role:         constants.ControlPlaneNodeRoleValue,
		PortMappings: portMappingsWithAPIServer,
		Mounts:       mounts,
		IPFamily:     ipFamily,
	}
	node, err := createNode(ctx, createOpts)
>>>>>>> dd8048ce
	if err != nil {
		return nil, err
	}

	return node, nil
}

<<<<<<< HEAD
func (m *Manager) CreateWorkerNode(name, image, network, clusterLabel string, mounts []v1alpha4.Mount, portMappings []v1alpha4.PortMapping, labels map[string]string) (*types.Node, error) {
	return createNode(name, image, network, clusterLabel, constants.WorkerNodeRoleValue, mounts, portMappings, labelsAsArgs(labels)...)
}

func (m *Manager) CreateExternalLoadBalancerNode(name, image, network, clusterLabel, listenAddress string, port int32) (*types.Node, error) {
=======
func (m *Manager) CreateWorkerNode(ctx context.Context, name, image, clusterName string, mounts []v1alpha4.Mount, portMappings []v1alpha4.PortMapping, labels map[string]string, ipFamily clusterv1.ClusterIPFamily) (*types.Node, error) {
	createOpts := &nodeCreateOpts{
		Name:         name,
		Image:        image,
		ClusterName:  clusterName,
		Role:         constants.WorkerNodeRoleValue,
		PortMappings: portMappings,
		Mounts:       mounts,
		Labels:       labels,
		IPFamily:     ipFamily,
	}
	return createNode(ctx, createOpts)
}

func (m *Manager) CreateExternalLoadBalancerNode(ctx context.Context, name, image, clusterName, listenAddress string, port int32, ipFamily clusterv1.ClusterIPFamily) (*types.Node, error) {
>>>>>>> dd8048ce
	// gets a random host port for control-plane load balancer
	// gets a random host port for the API server
	if port == 0 {
		p, err := getPort()
		if err != nil {
			return nil, errors.Wrap(err, "failed to get port for API server")
		}
		port = p
	}

	// load balancer port mapping
	portMappings := []v1alpha4.PortMapping{{
		ListenAddress: listenAddress,
		HostPort:      port,
		ContainerPort: ControlPlanePort,
		Protocol:      v1alpha4.PortMappingProtocolTCP,
	}}
<<<<<<< HEAD
	node, err := createNode(name, image, network, clusterLabel, constants.ExternalLoadBalancerNodeRoleValue,
		nil, portMappings,
		// publish selected port for the control plane
		"--expose", fmt.Sprintf("%d", port),
	)
=======
	createOpts := &nodeCreateOpts{
		Name:         name,
		Image:        image,
		ClusterName:  clusterName,
		Role:         constants.ExternalLoadBalancerNodeRoleValue,
		PortMappings: portMappings,
	}
	node, err := createNode(ctx, createOpts)
>>>>>>> dd8048ce
	if err != nil {
		return nil, err
	}

	return node, nil
}

<<<<<<< HEAD
func createNode(name, image, network, clusterLabel, role string, mounts []v1alpha4.Mount, portMappings []v1alpha4.PortMapping, extraArgs ...string) (*types.Node, error) {
	runArgs := []string{
		"--detach", // run the container detached
		"--tty",    // allocate a tty for entrypoint logs
		// running containers in a container requires privileged
		// NOTE: we could try to replicate this with --cap-add, and use less
		// privileges, but this flag also changes some mounts that are necessary
		// including some ones docker would otherwise do by default.
		// for now this is what we want. in the future we may revisit this.
		"--privileged",
		"--security-opt", "seccomp=unconfined", // also ignore seccomp
		// runtime temporary storage
		"--tmpfs", "/tmp", // various things depend on working /tmp
		"--tmpfs", "/run", // systemd wants a writable /run
=======
func createNode(ctx context.Context, opts *nodeCreateOpts) (*types.Node, error) {
	log := ctrl.LoggerFrom(ctx)

	// Collect the labels to apply to the container
	containerLabels := map[string]string{
		clusterLabelKey:  opts.ClusterName,
		nodeRoleLabelKey: opts.Role,
	}
	for name, value := range opts.Labels {
		containerLabels[name] = value
	}

	runOptions := &container.RunContainerInput{
		Name:   opts.Name, // make hostname match container name
		Image:  opts.Image,
		Labels: containerLabels,
>>>>>>> dd8048ce
		// runtime persistent storage
		// this ensures that E.G. pods, logs etc. are not on the container
		// filesystem, which is not only better for performance, but allows
		// running kind in kind for "party tricks"
		// (please don't depend on doing this though!)
<<<<<<< HEAD
		"--volume", "/var",
		// some k8s things want to read /lib/modules
		"--volume", "/lib/modules:/lib/modules:ro",
		"--hostname", name, // make hostname match container name
		"--network", network,
		"--name", name, // ... and set the container name
		// label the node with the cluster ID
		"--label", clusterLabel,
		// label the node with the role ID
		"--label", fmt.Sprintf("%s=%s", nodeRoleLabelKey, role),
	}

	// pass proxy environment variables to be used by node's docker daemon
	proxyDetails, err := getProxyDetails(network)
	if err != nil || proxyDetails == nil {
		return nil, errors.Wrap(err, "proxy setup error")
	}
	for key, val := range proxyDetails.Envs {
		runArgs = append(runArgs, "-e", fmt.Sprintf("%s=%s", key, val))
	}

	// adds node specific args
	runArgs = append(runArgs, extraArgs...)

	if usernsRemap() {
		// We need this argument in order to make this command work
		// in systems that have userns-remap enabled on the docker daemon
		runArgs = append(runArgs, "--userns=host")
=======
		Volumes:      map[string]string{"/var": ""},
		Mounts:       generateMountInfo(opts.Mounts),
		PortMappings: generatePortMappings(opts.PortMappings),
		Network:      DefaultNetwork,
		Tmpfs: map[string]string{
			"/tmp": "", // various things depend on working /tmp
			"/run": "", // systemd wants a writable /run
		},
		IPFamily: opts.IPFamily,
	}
	log.V(6).Info("Container run options: %+v", runOptions)

	containerRuntime, err := container.NewDockerClient()
	if err != nil {
		return nil, fmt.Errorf("failed to connect to container runtime: %v", err)
>>>>>>> dd8048ce
	}

	err = containerRuntime.RunContainer(ctx, runOptions, nil)
	if err != nil {
		return nil, err
	}

	return types.NewNode(opts.Name, opts.Image, opts.Role), nil
}

// helper used to get a free TCP port for the API server.
func getPort() (int32, error) {
	listener, err := net.Listen("tcp", ":0") //nolint:gosec
	if err != nil {
		return 0, err
	}
	port := listener.Addr().(*net.TCPAddr).Port
	if err := listener.Close(); err != nil {
		return 0, err
	}
	return int32(port), nil
}

<<<<<<< HEAD
// proxyDetails contains proxy settings discovered on the host
type proxyDetails struct {
	Envs map[string]string
}

const (
	httpProxy  = "HTTP_PROXY"
	httpsProxy = "HTTPS_PROXY"
	noProxy    = "NO_PROXY"
)

// networkInspect displays detailed information on one or more networks
func networkInspect(networkNames []string, format string) ([]string, error) {
	cmd := exec.Command("docker", "network", "inspect",
		"-f", format,
		strings.Join(networkNames, " "),
	)
	return exec.CombinedOutputLines(cmd)
}

// getSubnets returns a slice of subnets for a specified network
func getSubnets(networkName string) ([]string, error) {
	format := `{{range (index (index . "IPAM") "Config")}}{{index . "Subnet"}} {{end}}`
	lines, err := networkInspect([]string{networkName}, format)
	if err != nil {
		return nil, err
	}
	return strings.Split(strings.TrimSpace(lines[0]), " "), nil
}

// getProxyDetails returns a struct with the host environment proxy settings
// that should be passed to the nodes
func getProxyDetails(network string) (*proxyDetails, error) {
	var val string
	details := proxyDetails{Envs: make(map[string]string)}
	proxyEnvs := []string{httpProxy, httpsProxy, noProxy}
	proxySupport := false

	for _, name := range proxyEnvs {
		val = os.Getenv(name)
		if val != "" {
			proxySupport = true
			details.Envs[name] = val
			details.Envs[strings.ToLower(name)] = val
		} else {
			val = os.Getenv(strings.ToLower(name))
			if val != "" {
				proxySupport = true
				details.Envs[name] = val
				details.Envs[strings.ToLower(name)] = val
			}
		}
	}

	// Specifically add the docker network subnets to NO_PROXY if we are using proxies
	if proxySupport {
		subnets, err := getSubnets(network)
		if err != nil {
			return nil, err
		}
		noProxyList := strings.Join(append(subnets, details.Envs[noProxy]), ",")
		details.Envs[noProxy] = noProxyList
		details.Envs[strings.ToLower(noProxy)] = noProxyList
	}

	return &details, nil
}

// usernsRemap checks if userns-remap is enabled in dockerd
func usernsRemap() bool {
	cmd := exec.Command("docker", "info", "--format", "'{{json .SecurityOptions}}'")
	lines, err := exec.CombinedOutputLines(cmd)
	if err != nil {
		return false
	}
	if len(lines) > 0 {
		if strings.Contains(lines[0], "name=userns") {
			return true
		}
	}
	return false
}

func run(image string, opts ...RunOpt) error {
	o := &runOpts{}
	for _, opt := range opts {
		o = opt(o)
	}
	// convert mounts to container run args
	runArgs := o.RunArgs
	for _, mount := range o.Mounts {
		runArgs = append(runArgs, generateMountBindings(mount)...)
	}
	for _, portMapping := range o.PortMappings {
		runArgs = append(runArgs, generatePortMappings(portMapping)...)
	}
	// construct the actual docker run argv
	args := []string{"run"}
	args = append(args, runArgs...)
	args = append(args, image)
	args = append(args, o.ContainerArgs...)
	cmd := exec.Command("docker", args...)
	output, err := exec.CombinedOutputLines(cmd)
	if err != nil {
		// log error output if there was any
		for _, line := range output {
			fmt.Println(line)
		}
		return err
	}
	return nil
}

// RunOpt is an option for run
type RunOpt func(*runOpts) *runOpts

// actual options struct
type runOpts struct {
	RunArgs       []string
	ContainerArgs []string
	Mounts        []v1alpha4.Mount
	PortMappings  []v1alpha4.PortMapping
}

// withRunArgs sets the args for docker run
// as in the args portion of `docker run args... image containerArgs...`
func withRunArgs(args ...string) RunOpt {
	return func(r *runOpts) *runOpts {
		r.RunArgs = args
		return r
	}
}

// withMounts sets the container mounts
func withMounts(mounts []v1alpha4.Mount) RunOpt {
	return func(r *runOpts) *runOpts {
		r.Mounts = mounts
		return r
	}
}

// withPortMappings sets the container port mappings to the host
func withPortMappings(portMappings []v1alpha4.PortMapping) RunOpt {
	return func(r *runOpts) *runOpts {
		r.PortMappings = portMappings
		return r
	}
=======
func generateMountInfo(mounts []v1alpha4.Mount) []container.Mount {
	mountInfo := []container.Mount{}
	for _, mount := range mounts {
		mountInfo = append(mountInfo, container.Mount{
			Source:   mount.HostPath,
			Target:   mount.ContainerPath,
			ReadOnly: mount.Readonly,
		})
	}
	// some k8s things want to read /lib/modules
	mountInfo = append(mountInfo, container.Mount{
		Source:   "/lib/modules",
		Target:   "/lib/modules",
		ReadOnly: true,
	})
	return mountInfo
>>>>>>> dd8048ce
}

func generatePortMappings(portMappings []v1alpha4.PortMapping) []container.PortMapping {
	result := make([]container.PortMapping, 0, len(portMappings))
	for _, pm := range portMappings {
		portMapping := container.PortMapping{
			ContainerPort: pm.ContainerPort,
			HostPort:      pm.HostPort,
			ListenAddress: pm.ListenAddress,
			Protocol:      capiProtocolToCommonProtocol(pm.Protocol),
		}
		result = append(result, portMapping)
	}
	return result
}

func capiProtocolToCommonProtocol(protocol v1alpha4.PortMappingProtocol) string {
	switch protocol {
	case v1alpha4.PortMappingProtocolUDP:
		return "udp"
	case v1alpha4.PortMappingProtocolSCTP:
		return "sctp"
	default:
		return "tcp"
	}
}<|MERGE_RESOLUTION|>--- conflicted
+++ resolved
@@ -37,9 +37,6 @@
 
 type Manager struct{}
 
-<<<<<<< HEAD
-func (m *Manager) CreateControlPlaneNode(name, image, network, clusterLabel, listenAddress string, port int32, mounts []v1alpha4.Mount, portMappings []v1alpha4.PortMapping, labels map[string]string) (*types.Node, error) {
-=======
 type nodeCreateOpts struct {
 	Name         string
 	Image        string
@@ -52,7 +49,6 @@
 }
 
 func (m *Manager) CreateControlPlaneNode(ctx context.Context, name, image, clusterName, listenAddress string, port int32, mounts []v1alpha4.Mount, portMappings []v1alpha4.PortMapping, labels map[string]string, ipFamily clusterv1.ClusterIPFamily) (*types.Node, error) {
->>>>>>> dd8048ce
 	// gets a random host port for the API server
 	if port == 0 {
 		p, err := getPort()
@@ -69,13 +65,6 @@
 		ContainerPort: KubeadmContainerPort,
 		Protocol:      v1alpha4.PortMappingProtocolTCP,
 	})
-<<<<<<< HEAD
-	node, err := createNode(
-		name, image, network, clusterLabel, constants.ControlPlaneNodeRoleValue, mounts, portMappingsWithAPIServer,
-		// publish selected port for the API server
-		append([]string{"--expose", fmt.Sprintf("%d", port)}, labelsAsArgs(labels)...)...,
-	)
-=======
 	createOpts := &nodeCreateOpts{
 		Name:         name,
 		Image:        image,
@@ -86,7 +75,6 @@
 		IPFamily:     ipFamily,
 	}
 	node, err := createNode(ctx, createOpts)
->>>>>>> dd8048ce
 	if err != nil {
 		return nil, err
 	}
@@ -94,13 +82,6 @@
 	return node, nil
 }
 
-<<<<<<< HEAD
-func (m *Manager) CreateWorkerNode(name, image, network, clusterLabel string, mounts []v1alpha4.Mount, portMappings []v1alpha4.PortMapping, labels map[string]string) (*types.Node, error) {
-	return createNode(name, image, network, clusterLabel, constants.WorkerNodeRoleValue, mounts, portMappings, labelsAsArgs(labels)...)
-}
-
-func (m *Manager) CreateExternalLoadBalancerNode(name, image, network, clusterLabel, listenAddress string, port int32) (*types.Node, error) {
-=======
 func (m *Manager) CreateWorkerNode(ctx context.Context, name, image, clusterName string, mounts []v1alpha4.Mount, portMappings []v1alpha4.PortMapping, labels map[string]string, ipFamily clusterv1.ClusterIPFamily) (*types.Node, error) {
 	createOpts := &nodeCreateOpts{
 		Name:         name,
@@ -116,7 +97,6 @@
 }
 
 func (m *Manager) CreateExternalLoadBalancerNode(ctx context.Context, name, image, clusterName, listenAddress string, port int32, ipFamily clusterv1.ClusterIPFamily) (*types.Node, error) {
->>>>>>> dd8048ce
 	// gets a random host port for control-plane load balancer
 	// gets a random host port for the API server
 	if port == 0 {
@@ -134,13 +114,6 @@
 		ContainerPort: ControlPlanePort,
 		Protocol:      v1alpha4.PortMappingProtocolTCP,
 	}}
-<<<<<<< HEAD
-	node, err := createNode(name, image, network, clusterLabel, constants.ExternalLoadBalancerNodeRoleValue,
-		nil, portMappings,
-		// publish selected port for the control plane
-		"--expose", fmt.Sprintf("%d", port),
-	)
-=======
 	createOpts := &nodeCreateOpts{
 		Name:         name,
 		Image:        image,
@@ -149,7 +122,6 @@
 		PortMappings: portMappings,
 	}
 	node, err := createNode(ctx, createOpts)
->>>>>>> dd8048ce
 	if err != nil {
 		return nil, err
 	}
@@ -157,22 +129,6 @@
 	return node, nil
 }
 
-<<<<<<< HEAD
-func createNode(name, image, network, clusterLabel, role string, mounts []v1alpha4.Mount, portMappings []v1alpha4.PortMapping, extraArgs ...string) (*types.Node, error) {
-	runArgs := []string{
-		"--detach", // run the container detached
-		"--tty",    // allocate a tty for entrypoint logs
-		// running containers in a container requires privileged
-		// NOTE: we could try to replicate this with --cap-add, and use less
-		// privileges, but this flag also changes some mounts that are necessary
-		// including some ones docker would otherwise do by default.
-		// for now this is what we want. in the future we may revisit this.
-		"--privileged",
-		"--security-opt", "seccomp=unconfined", // also ignore seccomp
-		// runtime temporary storage
-		"--tmpfs", "/tmp", // various things depend on working /tmp
-		"--tmpfs", "/run", // systemd wants a writable /run
-=======
 func createNode(ctx context.Context, opts *nodeCreateOpts) (*types.Node, error) {
 	log := ctrl.LoggerFrom(ctx)
 
@@ -189,42 +145,11 @@
 		Name:   opts.Name, // make hostname match container name
 		Image:  opts.Image,
 		Labels: containerLabels,
->>>>>>> dd8048ce
 		// runtime persistent storage
 		// this ensures that E.G. pods, logs etc. are not on the container
 		// filesystem, which is not only better for performance, but allows
 		// running kind in kind for "party tricks"
 		// (please don't depend on doing this though!)
-<<<<<<< HEAD
-		"--volume", "/var",
-		// some k8s things want to read /lib/modules
-		"--volume", "/lib/modules:/lib/modules:ro",
-		"--hostname", name, // make hostname match container name
-		"--network", network,
-		"--name", name, // ... and set the container name
-		// label the node with the cluster ID
-		"--label", clusterLabel,
-		// label the node with the role ID
-		"--label", fmt.Sprintf("%s=%s", nodeRoleLabelKey, role),
-	}
-
-	// pass proxy environment variables to be used by node's docker daemon
-	proxyDetails, err := getProxyDetails(network)
-	if err != nil || proxyDetails == nil {
-		return nil, errors.Wrap(err, "proxy setup error")
-	}
-	for key, val := range proxyDetails.Envs {
-		runArgs = append(runArgs, "-e", fmt.Sprintf("%s=%s", key, val))
-	}
-
-	// adds node specific args
-	runArgs = append(runArgs, extraArgs...)
-
-	if usernsRemap() {
-		// We need this argument in order to make this command work
-		// in systems that have userns-remap enabled on the docker daemon
-		runArgs = append(runArgs, "--userns=host")
-=======
 		Volumes:      map[string]string{"/var": ""},
 		Mounts:       generateMountInfo(opts.Mounts),
 		PortMappings: generatePortMappings(opts.PortMappings),
@@ -240,7 +165,6 @@
 	containerRuntime, err := container.NewDockerClient()
 	if err != nil {
 		return nil, fmt.Errorf("failed to connect to container runtime: %v", err)
->>>>>>> dd8048ce
 	}
 
 	err = containerRuntime.RunContainer(ctx, runOptions, nil)
@@ -264,155 +188,6 @@
 	return int32(port), nil
 }
 
-<<<<<<< HEAD
-// proxyDetails contains proxy settings discovered on the host
-type proxyDetails struct {
-	Envs map[string]string
-}
-
-const (
-	httpProxy  = "HTTP_PROXY"
-	httpsProxy = "HTTPS_PROXY"
-	noProxy    = "NO_PROXY"
-)
-
-// networkInspect displays detailed information on one or more networks
-func networkInspect(networkNames []string, format string) ([]string, error) {
-	cmd := exec.Command("docker", "network", "inspect",
-		"-f", format,
-		strings.Join(networkNames, " "),
-	)
-	return exec.CombinedOutputLines(cmd)
-}
-
-// getSubnets returns a slice of subnets for a specified network
-func getSubnets(networkName string) ([]string, error) {
-	format := `{{range (index (index . "IPAM") "Config")}}{{index . "Subnet"}} {{end}}`
-	lines, err := networkInspect([]string{networkName}, format)
-	if err != nil {
-		return nil, err
-	}
-	return strings.Split(strings.TrimSpace(lines[0]), " "), nil
-}
-
-// getProxyDetails returns a struct with the host environment proxy settings
-// that should be passed to the nodes
-func getProxyDetails(network string) (*proxyDetails, error) {
-	var val string
-	details := proxyDetails{Envs: make(map[string]string)}
-	proxyEnvs := []string{httpProxy, httpsProxy, noProxy}
-	proxySupport := false
-
-	for _, name := range proxyEnvs {
-		val = os.Getenv(name)
-		if val != "" {
-			proxySupport = true
-			details.Envs[name] = val
-			details.Envs[strings.ToLower(name)] = val
-		} else {
-			val = os.Getenv(strings.ToLower(name))
-			if val != "" {
-				proxySupport = true
-				details.Envs[name] = val
-				details.Envs[strings.ToLower(name)] = val
-			}
-		}
-	}
-
-	// Specifically add the docker network subnets to NO_PROXY if we are using proxies
-	if proxySupport {
-		subnets, err := getSubnets(network)
-		if err != nil {
-			return nil, err
-		}
-		noProxyList := strings.Join(append(subnets, details.Envs[noProxy]), ",")
-		details.Envs[noProxy] = noProxyList
-		details.Envs[strings.ToLower(noProxy)] = noProxyList
-	}
-
-	return &details, nil
-}
-
-// usernsRemap checks if userns-remap is enabled in dockerd
-func usernsRemap() bool {
-	cmd := exec.Command("docker", "info", "--format", "'{{json .SecurityOptions}}'")
-	lines, err := exec.CombinedOutputLines(cmd)
-	if err != nil {
-		return false
-	}
-	if len(lines) > 0 {
-		if strings.Contains(lines[0], "name=userns") {
-			return true
-		}
-	}
-	return false
-}
-
-func run(image string, opts ...RunOpt) error {
-	o := &runOpts{}
-	for _, opt := range opts {
-		o = opt(o)
-	}
-	// convert mounts to container run args
-	runArgs := o.RunArgs
-	for _, mount := range o.Mounts {
-		runArgs = append(runArgs, generateMountBindings(mount)...)
-	}
-	for _, portMapping := range o.PortMappings {
-		runArgs = append(runArgs, generatePortMappings(portMapping)...)
-	}
-	// construct the actual docker run argv
-	args := []string{"run"}
-	args = append(args, runArgs...)
-	args = append(args, image)
-	args = append(args, o.ContainerArgs...)
-	cmd := exec.Command("docker", args...)
-	output, err := exec.CombinedOutputLines(cmd)
-	if err != nil {
-		// log error output if there was any
-		for _, line := range output {
-			fmt.Println(line)
-		}
-		return err
-	}
-	return nil
-}
-
-// RunOpt is an option for run
-type RunOpt func(*runOpts) *runOpts
-
-// actual options struct
-type runOpts struct {
-	RunArgs       []string
-	ContainerArgs []string
-	Mounts        []v1alpha4.Mount
-	PortMappings  []v1alpha4.PortMapping
-}
-
-// withRunArgs sets the args for docker run
-// as in the args portion of `docker run args... image containerArgs...`
-func withRunArgs(args ...string) RunOpt {
-	return func(r *runOpts) *runOpts {
-		r.RunArgs = args
-		return r
-	}
-}
-
-// withMounts sets the container mounts
-func withMounts(mounts []v1alpha4.Mount) RunOpt {
-	return func(r *runOpts) *runOpts {
-		r.Mounts = mounts
-		return r
-	}
-}
-
-// withPortMappings sets the container port mappings to the host
-func withPortMappings(portMappings []v1alpha4.PortMapping) RunOpt {
-	return func(r *runOpts) *runOpts {
-		r.PortMappings = portMappings
-		return r
-	}
-=======
 func generateMountInfo(mounts []v1alpha4.Mount) []container.Mount {
 	mountInfo := []container.Mount{}
 	for _, mount := range mounts {
@@ -429,7 +204,6 @@
 		ReadOnly: true,
 	})
 	return mountInfo
->>>>>>> dd8048ce
 }
 
 func generatePortMappings(portMappings []v1alpha4.PortMapping) []container.PortMapping {
