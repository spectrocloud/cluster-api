--- conflicted
+++ resolved
@@ -45,21 +45,14 @@
 	Mounts          []v1alpha4.Mount
 	PortMappings    []v1alpha4.PortMapping
 	Labels          map[string]string
-<<<<<<< HEAD
-=======
 	IpamConfig 		map[string]string
->>>>>>> 8fd98cff
 	IPFamily        clusterv1.ClusterIPFamily
 	EnvironmentVars map[string]string
 }
 
-<<<<<<< HEAD
-func (m *Manager) CreateControlPlaneNode(ctx context.Context, name, image, clusterName, listenAddress string, port int32, mounts []v1alpha4.Mount, portMappings []v1alpha4.PortMapping, labels map[string]string, ipFamily clusterv1.ClusterIPFamily, envVars map[string]string) (*types.Node, error) {
-=======
 func (m *Manager) CreateControlPlaneNode(ctx context.Context, name, image, clusterName, listenAddress, staticIp string,
 	port int32, mounts []v1alpha4.Mount, portMappings []v1alpha4.PortMapping, labels map[string]string,
 	ipFamily clusterv1.ClusterIPFamily, envVars map[string]string) (*types.Node, error) {
->>>>>>> 8fd98cff
 	// gets a random host port for the API server
 	if port == 0 {
 		p, err := getPort()
@@ -85,15 +78,12 @@
 		Mounts:          mounts,
 		IPFamily:        ipFamily,
 		EnvironmentVars: envVars,
-<<<<<<< HEAD
-=======
 	}
 
 	if len(staticIp) > 0 {
 		createOpts.IpamConfig = map[string]string{
 			DefaultNetwork: staticIp,
 		}
->>>>>>> 8fd98cff
 	}
 	node, err := createNode(ctx, createOpts)
 	if err != nil {
@@ -103,13 +93,9 @@
 	return node, nil
 }
 
-<<<<<<< HEAD
-func (m *Manager) CreateWorkerNode(ctx context.Context, name, image, clusterName string, mounts []v1alpha4.Mount, portMappings []v1alpha4.PortMapping, labels map[string]string, ipFamily clusterv1.ClusterIPFamily, envVars map[string]string) (*types.Node, error) {
-=======
 func (m *Manager) CreateWorkerNode(ctx context.Context, name, image, clusterName,staticIp string, mounts []v1alpha4.Mount,
 	portMappings []v1alpha4.PortMapping, labels map[string]string, ipFamily clusterv1.ClusterIPFamily,
 	envVars map[string]string) (*types.Node, error) {
->>>>>>> 8fd98cff
 	createOpts := &nodeCreateOpts{
 		Name:            name,
 		Image:           image,
@@ -120,15 +106,12 @@
 		Labels:          labels,
 		IPFamily:        ipFamily,
 		EnvironmentVars: envVars,
-<<<<<<< HEAD
-=======
 	}
 
 	if len(staticIp) > 0 {
 		createOpts.IpamConfig = map[string]string{
 			DefaultNetwork: staticIp,
 		}
->>>>>>> 8fd98cff
 	}
 	return createNode(ctx, createOpts)
 }
@@ -204,10 +187,7 @@
 		},
 		IPFamily:        opts.IPFamily,
 		EnvironmentVars: opts.EnvironmentVars,
-<<<<<<< HEAD
-=======
 		NetworkIpamConfig: opts.IpamConfig,
->>>>>>> 8fd98cff
 	}
 	log.V(6).Info("Container run options: %+v", runOptions)
 
