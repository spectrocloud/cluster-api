--- conflicted
+++ resolved
@@ -28,26 +28,8 @@
 
 const clusterLabelKey = "io.x-k8s.kind.cluster"
 const nodeRoleLabelKey = "io.x-k8s.kind.role"
-<<<<<<< HEAD
-const networkAnnotation = "capd.cluster.x-k8s.io/network"
-
-// clusterLabel returns the label applied to all the containers in a cluster
-func clusterLabel(name string) string {
-	return toLabel(clusterLabelKey, name)
-}
-
-// roleLabel returns the label applied to all the containers with a specific role
-func roleLabel(role string) string {
-	return toLabel(nodeRoleLabelKey, role)
-}
-
-func toLabel(key, val string) string {
-	return fmt.Sprintf("%s=%s", key, val)
-}
-=======
 const filterLabel = "label"
 const filterName = "name"
->>>>>>> dd8048ce
 
 func machineContainerName(cluster, machine string) string {
 	if strings.HasPrefix(machine, cluster) {
@@ -122,11 +104,4 @@
 	}
 
 	return nil
-}
-
-func selectTargetNetwork(clusterAnnotations map[string]string) string {
-	if val, ok := clusterAnnotations[networkAnnotation]; ok {
-		return val
-	}
-	return "kind"
 }