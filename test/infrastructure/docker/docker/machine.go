--- conflicted
+++ resolved
@@ -47,16 +47,11 @@
 )
 
 type nodeCreator interface {
-<<<<<<< HEAD
-	CreateControlPlaneNode(ctx context.Context, name, image, clusterName, listenAddress string, port int32, mounts []v1alpha4.Mount, portMappings []v1alpha4.PortMapping, labels map[string]string, ipFamily clusterv1.ClusterIPFamily, envVars map[string]string) (node *types.Node, err error)
-	CreateWorkerNode(ctx context.Context, name, image, clusterName string, mounts []v1alpha4.Mount, portMappings []v1alpha4.PortMapping, labels map[string]string, ipFamily clusterv1.ClusterIPFamily, envVars map[string]string) (node *types.Node, err error)
-=======
 	CreateControlPlaneNode(ctx context.Context, name, image, clusterName, listenAddress, staticIp string, port int32, mounts []v1alpha4.Mount,
 		portMappings []v1alpha4.PortMapping, labels map[string]string, ipFamily clusterv1.ClusterIPFamily,
 		envVars map[string]string) (node *types.Node, err error)
 	CreateWorkerNode(ctx context.Context, name, image, clusterName, staticIp string, mounts []v1alpha4.Mount, portMappings []v1alpha4.PortMapping,
 		labels map[string]string, ipFamily clusterv1.ClusterIPFamily, envVars map[string]string) (node *types.Node, err error)
->>>>>>> 8fd98cff
 }
 
 // Machine implement a service for managing the docker containers hosting a kubernetes nodes.
@@ -211,12 +206,8 @@
 }
 
 // Create creates a docker container hosting a Kubernetes node.
-<<<<<<< HEAD
-func (m *Machine) Create(ctx context.Context, role string, version *string, mounts []infrav1.Mount, envVars map[string]string) error {
-=======
 //rishi machine is created here
 func (m *Machine) Create(ctx context.Context, role, staticIp string, version *string, mounts []infrav1.Mount, envVars map[string]string) error {
->>>>>>> 8fd98cff
 	log := ctrl.LoggerFrom(ctx)
 
 	// Create if not exists.
