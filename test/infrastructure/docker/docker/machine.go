/*
Copyright 2019 The Kubernetes Authors.

Licensed under the Apache License, Version 2.0 (the "License");
you may not use this file except in compliance with the License.
You may obtain a copy of the License at

    http://www.apache.org/licenses/LICENSE-2.0

Unless required by applicable law or agreed to in writing, software
distributed under the License is distributed on an "AS IS" BASIS,
WITHOUT WARRANTIES OR CONDITIONS OF ANY KIND, either express or implied.
See the License for the specific language governing permissions and
limitations under the License.
*/

package docker

import (
	"bytes"
	"context"
	"encoding/base64"
	"fmt"
	"os"
	"path/filepath"
	"strings"
	"time"

	"github.com/go-logr/logr"
	"github.com/pkg/errors"
	"k8s.io/apimachinery/pkg/util/wait"
	ctrl "sigs.k8s.io/controller-runtime"
	"sigs.k8s.io/kind/pkg/apis/config/v1alpha4"
	"sigs.k8s.io/kind/pkg/cluster/constants"

	clusterv1 "sigs.k8s.io/cluster-api/api/v1alpha4"
	"sigs.k8s.io/cluster-api/test/infrastructure/container"
	infrav1 "sigs.k8s.io/cluster-api/test/infrastructure/docker/api/v1alpha4"
	"sigs.k8s.io/cluster-api/test/infrastructure/docker/cloudinit"
	"sigs.k8s.io/cluster-api/test/infrastructure/docker/docker/types"
	clusterapicontainer "sigs.k8s.io/cluster-api/util/container"
)

const (
	defaultImageName = "kindest/node"
	defaultImageTag  = "v1.22.0"
)

type nodeCreator interface {
<<<<<<< HEAD
	CreateControlPlaneNode(name, image, network, clusterLabel, listenAddress string, port int32, mounts []v1alpha4.Mount, portMappings []v1alpha4.PortMapping, labels map[string]string) (node *types.Node, err error)
	CreateWorkerNode(name, image, network, clusterLabel string, mounts []v1alpha4.Mount, portMappings []v1alpha4.PortMapping, labels map[string]string) (node *types.Node, err error)
=======
	CreateControlPlaneNode(ctx context.Context, name, image, clusterName, listenAddress string, port int32, mounts []v1alpha4.Mount, portMappings []v1alpha4.PortMapping, labels map[string]string, ipFamily clusterv1.ClusterIPFamily) (node *types.Node, err error)
	CreateWorkerNode(ctx context.Context, name, image, clusterName string, mounts []v1alpha4.Mount, portMappings []v1alpha4.PortMapping, labels map[string]string, ipFamily clusterv1.ClusterIPFamily) (node *types.Node, err error)
>>>>>>> dd8048ce
}

// Machine implement a service for managing the docker containers hosting a kubernetes nodes.
type Machine struct {
	cluster   string
	machine   string
	image     string
	ipFamily  clusterv1.ClusterIPFamily
	labels    map[string]string
	container *types.Node
	network   string

	nodeCreator nodeCreator
}

// NewMachine returns a new Machine service for the given Cluster/DockerCluster pair.
<<<<<<< HEAD
func NewMachine(cluster string, clusterAnnotations map[string]string, machine, image string, labels map[string]string, logger logr.Logger) (*Machine, error) {
	if cluster == "" {
=======
func NewMachine(cluster *clusterv1.Cluster, machine, image string, labels map[string]string) (*Machine, error) {
	if cluster == nil {
>>>>>>> dd8048ce
		return nil, errors.New("cluster is required when creating a docker.Machine")
	}
	if cluster.Name == "" {
		return nil, errors.New("cluster name is required when creating a docker.Machine")
	}
	if machine == "" {
		return nil, errors.New("machine is required when creating a docker.Machine")
	}

	filters := container.FilterBuilder{}
	filters.AddKeyNameValue(filterLabel, clusterLabelKey, cluster.Name)
	filters.AddKeyValue(filterName, fmt.Sprintf("^%s$", machineContainerName(cluster.Name, machine)))
	for key, val := range labels {
		filters.AddKeyNameValue(filterLabel, key, val)
	}

	newContainer, err := getContainer(filters)
	if err != nil {
		return nil, err
	}

	ipFamily, err := cluster.GetIPFamily()
	if err != nil {
		return nil, fmt.Errorf("create docker machine: %s", err)
	}

	return &Machine{
		cluster:     cluster.Name,
		machine:     machine,
		image:       image,
		ipFamily:    ipFamily,
		container:   newContainer,
		labels:      labels,
<<<<<<< HEAD
		network:     selectTargetNetwork(clusterAnnotations),
		log:         logger,
=======
>>>>>>> dd8048ce
		nodeCreator: &Manager{},
	}, nil
}

func ListMachinesByCluster(cluster *clusterv1.Cluster, labels map[string]string) ([]*Machine, error) {
	if cluster == nil {
		return nil, errors.New("cluster is required when listing machines in the cluster")
	}
	if cluster.Name == "" {
		return nil, errors.New("cluster name is required when listing machines in the cluster")
	}

	filters := container.FilterBuilder{}
	filters.AddKeyNameValue(filterLabel, clusterLabelKey, cluster.Name)
	for key, val := range labels {
		filters.AddKeyNameValue(filterLabel, key, val)
	}

	containers, err := listContainers(filters)
	if err != nil {
		return nil, err
	}

	ipFamily, err := cluster.GetIPFamily()
	if err != nil {
		return nil, fmt.Errorf("list docker machines by cluster: %s", err)
	}

	machines := make([]*Machine, len(containers))
	for i, containerNode := range containers {
		machines[i] = &Machine{
			cluster:     cluster.Name,
			machine:     machineFromContainerName(cluster.Name, containerNode.Name),
			image:       containerNode.Image,
			ipFamily:    ipFamily,
			labels:      labels,
			container:   containerNode,
			nodeCreator: &Manager{},
		}
	}

	return machines, nil
}

// IsControlPlane returns true if the container for this machine is a control plane node.
func (m *Machine) IsControlPlane() bool {
	if !m.Exists() {
		return false
	}
	return m.container.ClusterRole == constants.ControlPlaneNodeRoleValue
}

// ImageVersion returns the version of the image used or nil if not specified
// NOTE: Image version might be different from the Kubernetes version, because some characters
// allowed by semver (e.g. +) can't be used for image tags, so they are replaced with "_".
func (m *Machine) ImageVersion() string {
	if m.image == "" {
		return defaultImageTag
	}

	return m.image[strings.LastIndex(m.image, ":")+1 : len(m.image)]
}

// Exists returns true if the container for this machine exists.
func (m *Machine) Exists() bool {
	return m.container != nil
}

// Name returns the name of the machine.
func (m *Machine) Name() string {
	return m.machine
}

// ContainerName return the name of the container for this machine.
func (m *Machine) ContainerName() string {
	return machineContainerName(m.cluster, m.machine)
}

// ProviderID return the provider identifier for this machine.
func (m *Machine) ProviderID() string {
	return fmt.Sprintf("docker:////%s", m.ContainerName())
}

func (m *Machine) Address(ctx context.Context) (string, error) {
	ipv4, ipv6, err := m.container.IP(ctx)
	if err != nil {
		return "", err
	}

	if m.ipFamily == clusterv1.IPv6IPFamily {
		return ipv6, nil
	}
	return ipv4, nil
}

// Create creates a docker container hosting a Kubernetes node.
func (m *Machine) Create(ctx context.Context, role string, version *string, mounts []infrav1.Mount) error {
	log := ctrl.LoggerFrom(ctx)

	// Create if not exists.
	if m.container == nil {
		var err error

		machineImage := m.machineImage(version)
		if m.image != "" {
			machineImage = m.image
		}

		switch role {
		case constants.ControlPlaneNodeRoleValue:
			log.Info("Creating control plane machine container")
			m.container, err = m.nodeCreator.CreateControlPlaneNode(
				ctx,
				m.ContainerName(),
				machineImage,
<<<<<<< HEAD
				m.network,
				clusterLabel(m.cluster),
=======
				m.cluster,
>>>>>>> dd8048ce
				"127.0.0.1",
				0,
				kindMounts(mounts),
				nil,
				m.labels,
				m.ipFamily,
			)
			if err != nil {
				return errors.WithStack(err)
			}
		case constants.WorkerNodeRoleValue:
			log.Info("Creating worker machine container")
			m.container, err = m.nodeCreator.CreateWorkerNode(
				ctx,
				m.ContainerName(),
				machineImage,
<<<<<<< HEAD
				m.network,
				clusterLabel(m.cluster),
=======
				m.cluster,
>>>>>>> dd8048ce
				kindMounts(mounts),
				nil,
				m.labels,
				m.ipFamily,
			)
			if err != nil {
				return errors.WithStack(err)
			}
		default:
			return errors.Errorf("unable to create machine for role %s", role)
		}
		// After creating a node we need to wait a small amount of time until crictl does not return an error.
		// This fixes an issue where we try to kubeadm init too quickly after creating the container.
		err = wait.PollImmediate(500*time.Millisecond, 4*time.Second, func() (bool, error) {
			ps := m.container.Commander.Command("crictl", "ps")
			return ps.Run(ctx) == nil, nil
		})
		if err != nil {
			log.Info("Failed running command", "command", "crictl ps")
			logContainerDebugInfo(log, m.ContainerName())
			return errors.Wrap(errors.WithStack(err), "failed to run crictl ps")
		}
		return nil
	}
	return nil
}

func kindMounts(mounts []infrav1.Mount) []v1alpha4.Mount {
	if len(mounts) == 0 {
		return nil
	}

	ret := make([]v1alpha4.Mount, 0, len(mounts))
	for _, m := range mounts {
		ret = append(ret, v1alpha4.Mount{
			ContainerPath: m.ContainerPath,
			HostPath:      m.HostPath,
			Readonly:      m.Readonly,
			Propagation:   v1alpha4.MountPropagationNone,
		})
	}
	return ret
}

func (m *Machine) PreloadLoadImages(ctx context.Context, images []string) error {
	// Save the image into a tar
	dir, err := os.MkdirTemp("", "image-tar")
	if err != nil {
		return errors.Wrap(err, "failed to create tempdir")
	}
	defer os.RemoveAll(dir)

	containerRuntime, err := container.NewDockerClient()
	if err != nil {
		return errors.Wrap(err, "failed to connect to container runtime")
	}

	for i, image := range images {
		imageTarPath := filepath.Clean(filepath.Join(dir, fmt.Sprintf("image-%d.tar", i)))

		err = containerRuntime.SaveContainerImage(ctx, image, imageTarPath)
		if err != nil {
			return errors.Wrap(err, "failed to save image")
		}

		f, err := os.Open(imageTarPath)
		if err != nil {
			return errors.Wrap(err, "failed to open image")
		}
		defer f.Close()

		ps := m.container.Commander.Command("ctr", "--namespace=k8s.io", "images", "import", "-")
		ps.SetStdin(f)
		if err := ps.Run(ctx); err != nil {
			return errors.Wrap(err, "failed to load image")
		}
	}
	return nil
}

// ExecBootstrap runs bootstrap on a node, this is generally `kubeadm <init|join>`.
func (m *Machine) ExecBootstrap(ctx context.Context, data string) error {
	log := ctrl.LoggerFrom(ctx)

	if m.container == nil {
		return errors.New("unable to set ExecBootstrap. the container hosting this machine does not exists")
	}

	cloudConfig, err := base64.StdEncoding.DecodeString(data)
	if err != nil {
		return errors.Wrap(err, "failed to decode machine's bootstrap data")
	}

	commands, err := cloudinit.Commands(cloudConfig)
	if err != nil {
		log.Info("cloud config failed to parse", "bootstrap data", data)
		return errors.Wrap(err, "failed to join a control plane node with kubeadm")
	}

	var outErr bytes.Buffer
	var outStd bytes.Buffer
	for _, command := range commands {
		cmd := m.container.Commander.Command(command.Cmd, command.Args...)
		cmd.SetStderr(&outErr)
		cmd.SetStdout(&outStd)
		if command.Stdin != "" {
			cmd.SetStdin(strings.NewReader(command.Stdin))
		}
		err := cmd.Run(ctx)
		if err != nil {
			log.Info("Failed running command", "command", command, "stdout", outStd.String(), "stderr", outErr.String(), "bootstrap data", data)
			logContainerDebugInfo(log, m.ContainerName())
			return errors.Wrap(errors.WithStack(err), "failed to run cloud config")
		}
	}

	return nil
}

// CheckForBootstrapSuccess checks if bootstrap was successful by checking for existence of the sentinel file.
func (m *Machine) CheckForBootstrapSuccess(ctx context.Context) error {
	log := ctrl.LoggerFrom(ctx)

	if m.container == nil {
		return errors.New("unable to set CheckForBootstrapSuccess. the container hosting this machine does not exists")
	}

	var outErr bytes.Buffer
	var outStd bytes.Buffer
	cmd := m.container.Commander.Command("test", "-f", "/run/cluster-api/bootstrap-success.complete")
	cmd.SetStderr(&outErr)
	cmd.SetStdout(&outStd)
	if err := cmd.Run(ctx); err != nil {
		log.Info("Failed running command", "command", "test -f /run/cluster-api/bootstrap-success.complete", "stdout", outStd.String(), "stderr", outErr.String())
		return errors.Wrap(errors.WithStack(err), "failed to run bootstrap check")
	}
	return nil
}

// SetNodeProviderID sets the docker provider ID for the kubernetes node.
func (m *Machine) SetNodeProviderID(ctx context.Context) error {
	log := ctrl.LoggerFrom(ctx)

	kubectlNode, err := m.getKubectlNode()
	if err != nil {
		return errors.Wrapf(err, "unable to set NodeProviderID. error getting a kubectl node")
	}
	if kubectlNode == nil {
		return errors.New("unable to set NodeProviderID. there are no kubectl node available")
	}
	if !kubectlNode.IsRunning() {
		return errors.Wrapf(ContainerNotRunningError{Name: kubectlNode.Name}, "unable to set NodeProviderID")
	}

	log.Info("Setting Kubernetes node providerID")
	patch := fmt.Sprintf(`{"spec": {"providerID": "%s"}}`, m.ProviderID())
	cmd := kubectlNode.Commander.Command(
		"kubectl",
		"--kubeconfig", "/etc/kubernetes/admin.conf",
		"patch",
		"node", m.ContainerName(),
		"--patch", patch,
	)
	lines, err := cmd.RunLoggingOutputOnFail(ctx)
	if err != nil {
		for _, line := range lines {
			log.Info(line)
		}
		return errors.Wrap(err, "failed update providerID")
	}

	return nil
}

func (m *Machine) getKubectlNode() (*types.Node, error) {
	// collect info about the existing controlplane nodes
	filters := container.FilterBuilder{}
	filters.AddKeyNameValue(filterLabel, clusterLabelKey, m.cluster)
	filters.AddKeyNameValue(filterLabel, nodeRoleLabelKey, constants.ControlPlaneNodeRoleValue)

	kubectlNodes, err := listContainers(filters)
	if err != nil {
		return nil, errors.WithStack(err)
	}
	if len(kubectlNodes) == 0 {
		return nil, nil
	}
	// Return the first node that is not the current machine.
	// The assumption being made is that the existing control planes will already be ready.
	// This is true when we are using kubeadm control plane.
	for _, node := range kubectlNodes {
		if node.Name != m.container.Name {
			return node, nil
		}
	}
	// This will happen when the current machine is the only machine.
	return kubectlNodes[0], nil
}

// Delete deletes a docker container hosting a Kubernetes node.
func (m *Machine) Delete(ctx context.Context) error {
	log := ctrl.LoggerFrom(ctx)

	// Delete if exists.
	if m.container != nil {
		log.Info("Deleting machine container")
		if err := m.container.Delete(ctx); err != nil {
			return err
		}
	}
	return nil
}

// machineImage is the image of the container node with the machine.
func (m *Machine) machineImage(version *string) string {
	if version == nil {
		defaultImage := fmt.Sprintf("%s:%s", defaultImageName, defaultImageTag)
		return defaultImage
	}

	// TODO(fp) make this smarter
	// - allows usage of custom docker repository & image names
	// - add v only for semantic versions
	versionString := *version
	if !strings.HasPrefix(versionString, "v") {
		versionString = fmt.Sprintf("v%s", versionString)
	}

	versionString = clusterapicontainer.SemverToOCIImageTag(versionString)

	return fmt.Sprintf("%s:%s", defaultImageName, versionString)
}

func logContainerDebugInfo(log logr.Logger, name string) {
	// let's use our own context, so we are able to get debug information even
	// when the context used in the layers above is already timed out
	ctx, cancel := context.WithTimeout(context.Background(), 2*time.Minute)
	defer cancel()

	containerRuntime, err := container.NewDockerClient()
	if err != nil {
		log.Error(err, "failed to connect to container runtime")
		return
	}

	var buffer bytes.Buffer
	err = containerRuntime.ContainerDebugInfo(ctx, name, &buffer)
	if err != nil {
		log.Error(err, "failed to get logs from the machine container")
		return
	}
	log.Info("Got logs from the machine container", "output", strings.ReplaceAll(buffer.String(), "\\n", "\n"))
}<|MERGE_RESOLUTION|>--- conflicted
+++ resolved
@@ -47,13 +47,8 @@
 )
 
 type nodeCreator interface {
-<<<<<<< HEAD
-	CreateControlPlaneNode(name, image, network, clusterLabel, listenAddress string, port int32, mounts []v1alpha4.Mount, portMappings []v1alpha4.PortMapping, labels map[string]string) (node *types.Node, err error)
-	CreateWorkerNode(name, image, network, clusterLabel string, mounts []v1alpha4.Mount, portMappings []v1alpha4.PortMapping, labels map[string]string) (node *types.Node, err error)
-=======
 	CreateControlPlaneNode(ctx context.Context, name, image, clusterName, listenAddress string, port int32, mounts []v1alpha4.Mount, portMappings []v1alpha4.PortMapping, labels map[string]string, ipFamily clusterv1.ClusterIPFamily) (node *types.Node, err error)
 	CreateWorkerNode(ctx context.Context, name, image, clusterName string, mounts []v1alpha4.Mount, portMappings []v1alpha4.PortMapping, labels map[string]string, ipFamily clusterv1.ClusterIPFamily) (node *types.Node, err error)
->>>>>>> dd8048ce
 }
 
 // Machine implement a service for managing the docker containers hosting a kubernetes nodes.
@@ -64,19 +59,13 @@
 	ipFamily  clusterv1.ClusterIPFamily
 	labels    map[string]string
 	container *types.Node
-	network   string
 
 	nodeCreator nodeCreator
 }
 
 // NewMachine returns a new Machine service for the given Cluster/DockerCluster pair.
-<<<<<<< HEAD
-func NewMachine(cluster string, clusterAnnotations map[string]string, machine, image string, labels map[string]string, logger logr.Logger) (*Machine, error) {
-	if cluster == "" {
-=======
 func NewMachine(cluster *clusterv1.Cluster, machine, image string, labels map[string]string) (*Machine, error) {
 	if cluster == nil {
->>>>>>> dd8048ce
 		return nil, errors.New("cluster is required when creating a docker.Machine")
 	}
 	if cluster.Name == "" {
@@ -110,11 +99,6 @@
 		ipFamily:    ipFamily,
 		container:   newContainer,
 		labels:      labels,
-<<<<<<< HEAD
-		network:     selectTargetNetwork(clusterAnnotations),
-		log:         logger,
-=======
->>>>>>> dd8048ce
 		nodeCreator: &Manager{},
 	}, nil
 }
@@ -230,12 +214,7 @@
 				ctx,
 				m.ContainerName(),
 				machineImage,
-<<<<<<< HEAD
-				m.network,
-				clusterLabel(m.cluster),
-=======
 				m.cluster,
->>>>>>> dd8048ce
 				"127.0.0.1",
 				0,
 				kindMounts(mounts),
@@ -252,12 +231,7 @@
 				ctx,
 				m.ContainerName(),
 				machineImage,
-<<<<<<< HEAD
-				m.network,
-				clusterLabel(m.cluster),
-=======
 				m.cluster,
->>>>>>> dd8048ce
 				kindMounts(mounts),
 				nil,
 				m.labels,
