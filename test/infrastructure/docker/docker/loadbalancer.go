--- conflicted
+++ resolved
@@ -32,11 +32,7 @@
 )
 
 type lbCreator interface {
-<<<<<<< HEAD
-	CreateExternalLoadBalancerNode(name, image, network, clusterLabel, listenAddress string, port int32) (*types.Node, error)
-=======
 	CreateExternalLoadBalancerNode(ctx context.Context, name, image, clusterName, listenAddress string, port int32, ipFamily clusterv1.ClusterIPFamily) (*types.Node, error)
->>>>>>> dd8048ce
 }
 
 // LoadBalancer manages the load balancer for a specific docker cluster.
@@ -44,28 +40,14 @@
 	name      string
 	image     string
 	container *types.Node
-<<<<<<< HEAD
-	network   string
-
-=======
 	ipFamily  clusterv1.ClusterIPFamily
->>>>>>> dd8048ce
 	lbCreator lbCreator
 }
 
 // NewLoadBalancer returns a new helper for managing a docker loadbalancer with a given name.
-<<<<<<< HEAD
-func NewLoadBalancer(name string, clusterAnnotations map[string]string, logger logr.Logger) (*LoadBalancer, error) {
-	if name == "" {
-		return nil, errors.New("name is required when creating a docker.LoadBalancer")
-	}
-	if logger == nil {
-		return nil, errors.New("logger is required when creating a docker.LoadBalancer")
-=======
 func NewLoadBalancer(cluster *clusterv1.Cluster, dockerCluster *v1alpha4.DockerCluster) (*LoadBalancer, error) {
 	if cluster.Name == "" {
 		return nil, errors.New("create load balancer: cluster name is empty")
->>>>>>> dd8048ce
 	}
 
 	// Look for the container that is hosting the loadbalancer for the cluster.
@@ -91,12 +73,7 @@
 		name:      cluster.Name,
 		image:     image,
 		container: container,
-<<<<<<< HEAD
-		network:   selectTargetNetwork(clusterAnnotations),
-		log:       logger,
-=======
 		ipFamily:  ipFamily,
->>>>>>> dd8048ce
 		lbCreator: &Manager{},
 	}, nil
 }
@@ -142,16 +119,9 @@
 		s.container, err = s.lbCreator.CreateExternalLoadBalancerNode(
 			ctx,
 			s.containerName(),
-<<<<<<< HEAD
-			loadbalancer.Image,
-			s.network,
-			clusterLabel(s.name),
-			"0.0.0.0",
-=======
 			s.image,
 			s.name,
 			listenAddr,
->>>>>>> dd8048ce
 			0,
 			s.ipFamily,
 		)
