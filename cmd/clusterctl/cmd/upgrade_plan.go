--- conflicted
+++ resolved
@@ -22,11 +22,7 @@
 	"text/tabwriter"
 
 	"github.com/spf13/cobra"
-<<<<<<< HEAD
-	clusterv1 "sigs.k8s.io/cluster-api/api/v1alpha3"
-=======
 	clusterv1 "sigs.k8s.io/cluster-api/api/v1alpha4"
->>>>>>> dd8048ce
 	"sigs.k8s.io/cluster-api/cmd/clusterctl/client"
 )
 
@@ -129,11 +125,7 @@
 			if plan.Contract == clusterv1.GroupVersion.Version {
 				fmt.Println("You can now apply the upgrade by executing the following command:")
 				fmt.Println("")
-<<<<<<< HEAD
-				fmt.Printf(" clusterctl upgrade upgrade apply --management-group %s --contract %s\n", plan.CoreProvider.InstanceName(), plan.Contract)
-=======
 				fmt.Printf("clusterctl upgrade apply --contract %s\n", plan.Contract)
->>>>>>> dd8048ce
 			} else {
 				fmt.Printf("The current version of clusterctl could not upgrade to %s contract (only %s supported).\n", plan.Contract, clusterv1.GroupVersion.Version)
 			}
