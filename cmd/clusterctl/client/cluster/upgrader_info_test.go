--- conflicted
+++ resolved
@@ -49,11 +49,7 @@
 			fields: fields{
 				reader: test.NewFakeReader().
 					WithProvider("p1", clusterctlv1.InfrastructureProviderType, "https://somewhere.com"),
-<<<<<<< HEAD
-				repository: test.NewFakeRepository().
-=======
 				repo: repository.NewMemoryRepository().
->>>>>>> dd8048ce
 					WithVersions("v1.0.0", "v1.0.1", "v1.0.2", "v1.1.0").
 					WithMetadata("v1.1.0", &clusterctlv1.Metadata{
 						ReleaseSeries: []clusterctlv1.ReleaseSeries{
@@ -91,11 +87,7 @@
 			fields: fields{
 				reader: test.NewFakeReader().
 					WithProvider("p1", clusterctlv1.InfrastructureProviderType, "https://somewhere.com"),
-<<<<<<< HEAD
-				repository: test.NewFakeRepository().
-=======
 				repo: repository.NewMemoryRepository().
->>>>>>> dd8048ce
 					WithVersions("v1.0.0", "v1.0.1", "v1.0.2", "v1.1.0").
 					WithMetadata("v1.1.0", &clusterctlv1.Metadata{
 						ReleaseSeries: []clusterctlv1.ReleaseSeries{
@@ -105,11 +97,7 @@
 					}),
 			},
 			args: args{
-<<<<<<< HEAD
-				provider: fakeProvider("p1", clusterctlv1.InfrastructureProviderType, "v1.0.1", "p1-system", ""),
-=======
 				provider: fakeProvider("p1", clusterctlv1.InfrastructureProviderType, "v1.0.1", "p1-system"),
->>>>>>> dd8048ce
 			},
 			want: &upgradeInfo{
 				metadata: &clusterctlv1.Metadata{
@@ -137,11 +125,7 @@
 			fields: fields{
 				reader: test.NewFakeReader().
 					WithProvider("p1", clusterctlv1.InfrastructureProviderType, "https://somewhere.com"),
-<<<<<<< HEAD
-				repository: test.NewFakeRepository().
-=======
 				repo: repository.NewMemoryRepository().
->>>>>>> dd8048ce
 					WithVersions("v1.0.0", "v1.0.1", "v1.0.2", "v1.1.0").
 					WithMetadata("v1.1.0", &clusterctlv1.Metadata{
 						ReleaseSeries: []clusterctlv1.ReleaseSeries{
@@ -151,11 +135,7 @@
 					}),
 			},
 			args: args{
-<<<<<<< HEAD
-				provider: fakeProvider("p1", clusterctlv1.InfrastructureProviderType, "v1.0.1", "p1-system", ""),
-=======
 				provider: fakeProvider("p1", clusterctlv1.InfrastructureProviderType, "v1.0.1", "p1-system"),
->>>>>>> dd8048ce
 			},
 			want: &upgradeInfo{
 				metadata: &clusterctlv1.Metadata{
@@ -183,11 +163,7 @@
 			fields: fields{
 				reader: test.NewFakeReader().
 					WithProvider("p1", clusterctlv1.InfrastructureProviderType, "https://somewhere.com"),
-<<<<<<< HEAD
-				repository: test.NewFakeRepository(). // without metadata
-=======
 				repo: repository.NewMemoryRepository(). // without metadata
->>>>>>> dd8048ce
 									WithVersions("v1.0.0", "v1.0.1"),
 			},
 			args: args{
@@ -201,11 +177,7 @@
 			fields: fields{
 				reader: test.NewFakeReader().
 					WithProvider("p1", clusterctlv1.InfrastructureProviderType, "https://somewhere.com"),
-<<<<<<< HEAD
-				repository: test.NewFakeRepository(). // with metadata but only for versions <= current version (not for next versions)
-=======
 				repo: repository.NewMemoryRepository(). // with metadata but only for versions <= current version (not for next versions)
->>>>>>> dd8048ce
 									WithVersions("v1.0.0", "v1.0.1").
 									WithMetadata("v1.0.0", &clusterctlv1.Metadata{}),
 			},
@@ -220,11 +192,7 @@
 			fields: fields{
 				reader: test.NewFakeReader().
 					WithProvider("p1", clusterctlv1.InfrastructureProviderType, "https://somewhere.com"),
-<<<<<<< HEAD
-				repository: test.NewFakeRepository(). // without metadata
-=======
 				repo: repository.NewMemoryRepository(). // without metadata
->>>>>>> dd8048ce
 									WithVersions("v1.0.0", "v1.0.1").
 									WithMetadata("v1.0.1", &clusterctlv1.Metadata{}),
 			},
@@ -239,11 +207,7 @@
 			fields: fields{
 				reader: test.NewFakeReader().
 					WithProvider("p1", clusterctlv1.InfrastructureProviderType, "https://somewhere.com"),
-<<<<<<< HEAD
-				repository: test.NewFakeRepository(). // without metadata
-=======
 				repo: repository.NewMemoryRepository(). // without metadata
->>>>>>> dd8048ce
 									WithVersions("v1.0.0", "v1.0.1", "v1.1.1").
 									WithMetadata("v1.1.1", &clusterctlv1.Metadata{
 						ReleaseSeries: []clusterctlv1.ReleaseSeries{
@@ -305,7 +269,6 @@
 				currentVersion: "v0.2.1", // current version belonging of one of the above series
 			},
 			want: []string{test.CurrentCAPIContract},
-<<<<<<< HEAD
 		},
 		{
 			name: "Multiple contracts (previous and current), all valid for upgrades", // upgrade plan should report unsupported options
@@ -327,62 +290,23 @@
 					ReleaseSeries: []clusterctlv1.ReleaseSeries{
 						{Major: 0, Minor: 1, Contract: test.CurrentCAPIContract},
 						{Major: 0, Minor: 2, Contract: test.NextCAPIContractNotSupported},
-=======
-		},
-		{
-			name: "Multiple contracts (previous and current), all valid for upgrades", // upgrade plan should report unsupported options
+					},
+				},
+				currentVersion: "v0.1.1", // current version linked to the first contract
+			},
+			want: []string{test.CurrentCAPIContract, test.NextCAPIContractNotSupported},
+		},
+		{
+			name: "Multiple contract supported (current and next), only one valid for upgrades", // upgrade plan should report unsupported options
 			field: field{
 				metadata: &clusterctlv1.Metadata{ // metadata defining more release series, linked to different contracts
 					ReleaseSeries: []clusterctlv1.ReleaseSeries{
 						{Major: 0, Minor: 1, Contract: test.PreviousCAPIContractNotSupported},
 						{Major: 0, Minor: 2, Contract: test.CurrentCAPIContract},
->>>>>>> dd8048ce
-					},
-				},
-				currentVersion: "v0.1.1", // current version linked to the first contract
-			},
-<<<<<<< HEAD
-			want: []string{test.CurrentCAPIContract, test.NextCAPIContractNotSupported},
-		},
-		{
-			name: "Multiple contract supported (current and next), only one valid for upgrades", // upgrade plan should report unsupported options
-			field: field{
-				metadata: &clusterctlv1.Metadata{ // metadata defining more release series, linked to different contracts
-					ReleaseSeries: []clusterctlv1.ReleaseSeries{
-						{Major: 0, Minor: 1, Contract: test.PreviousCAPIContractNotSupported},
-						{Major: 0, Minor: 2, Contract: test.CurrentCAPIContract},
 					},
 				},
 				currentVersion: "v0.2.1", // current version linked to the second/the last contract, so the first one is not anymore valid for upgrades
 			},
-=======
-			want: []string{test.PreviousCAPIContractNotSupported, test.CurrentCAPIContract},
-		},
-		{
-			name: "Multiple contracts (current and next), all valid for upgrades", // upgrade plan should report unsupported options
-			field: field{
-				metadata: &clusterctlv1.Metadata{ // metadata defining more release series, linked to different contracts
-					ReleaseSeries: []clusterctlv1.ReleaseSeries{
-						{Major: 0, Minor: 1, Contract: test.CurrentCAPIContract},
-						{Major: 0, Minor: 2, Contract: test.NextCAPIContractNotSupported},
-					},
-				},
-				currentVersion: "v0.1.1", // current version linked to the first contract
-			},
-			want: []string{test.CurrentCAPIContract, test.NextCAPIContractNotSupported},
-		},
-		{
-			name: "Multiple contract supported (current and next), only one valid for upgrades", // upgrade plan should report unsupported options
-			field: field{
-				metadata: &clusterctlv1.Metadata{ // metadata defining more release series, linked to different contracts
-					ReleaseSeries: []clusterctlv1.ReleaseSeries{
-						{Major: 0, Minor: 1, Contract: test.PreviousCAPIContractNotSupported},
-						{Major: 0, Minor: 2, Contract: test.CurrentCAPIContract},
-					},
-				},
-				currentVersion: "v0.2.1", // current version linked to the second/the last contract, so the first one is not anymore valid for upgrades
-			},
->>>>>>> dd8048ce
 			want: []string{test.CurrentCAPIContract},
 		},
 		{
