/*
Copyright 2019 The Kubernetes Authors.

Licensed under the Apache License, Version 2.0 (the "License");
you may not use this file except in compliance with the License.
You may obtain a copy of the License at

    http://www.apache.org/licenses/LICENSE-2.0

Unless required by applicable law or agreed to in writing, software
distributed under the License is distributed on an "AS IS" BASIS,
WITHOUT WARRANTIES OR CONDITIONS OF ANY KIND, either express or implied.
See the License for the specific language governing permissions and
limitations under the License.
*/

package cluster

import (
	"fmt"
	"time"

	"github.com/pkg/errors"
	apiextensionsv1 "k8s.io/apiextensions-apiserver/pkg/apis/apiextensions/v1"
	apierrors "k8s.io/apimachinery/pkg/api/errors"
	"k8s.io/apimachinery/pkg/apis/meta/v1/unstructured"
	"k8s.io/apimachinery/pkg/types"
	kerrors "k8s.io/apimachinery/pkg/util/errors"
	"k8s.io/apimachinery/pkg/util/sets"
<<<<<<< HEAD
	clusterv1 "sigs.k8s.io/cluster-api/api/v1alpha3"
=======
	clusterv1 "sigs.k8s.io/cluster-api/api/v1alpha4"
>>>>>>> dd8048ce
	clusterctlv1 "sigs.k8s.io/cluster-api/cmd/clusterctl/api/v1alpha3"
	"sigs.k8s.io/cluster-api/cmd/clusterctl/config"
	logf "sigs.k8s.io/cluster-api/cmd/clusterctl/log"
	utilyaml "sigs.k8s.io/cluster-api/util/yaml"
	"sigs.k8s.io/controller-runtime/pkg/client"
)

const (
	waitInventoryCRDInterval = 250 * time.Millisecond
	waitInventoryCRDTimeout  = 1 * time.Minute
)

// CheckCAPIContractOption is some configuration that modifies options for CheckCAPIContract.
type CheckCAPIContractOption interface {
	// Apply applies this configuration to the given CheckCAPIContractOptions.
	Apply(*CheckCAPIContractOptions)
}

// CheckCAPIContractOptions contains options for CheckCAPIContract.
type CheckCAPIContractOptions struct {
	// AllowCAPINotInstalled instructs CheckCAPIContract to tolerate management clusters without Cluster API installed yet.
	AllowCAPINotInstalled bool

	// AllowCAPIContract instructs CheckCAPIContract to tolerate management clusters with Cluster API with the given contract.
	AllowCAPIContract string
}

// AllowCAPINotInstalled instructs CheckCAPIContract to tolerate management clusters without Cluster API installed yet.
// NOTE: This allows clusterctl init to run on empty management clusters.
type AllowCAPINotInstalled struct{}

// Apply applies this configuration to the given CheckCAPIContractOptions.
func (t AllowCAPINotInstalled) Apply(in *CheckCAPIContractOptions) {
	in.AllowCAPINotInstalled = true
}

// AllowCAPIContract instructs CheckCAPIContract to tolerate management clusters with Cluster API with the given contract.
// NOTE: This allows clusterctl upgrade to work on management clusters with old contract.
type AllowCAPIContract struct {
	Contract string
}

// Apply applies this configuration to the given CheckCAPIContractOptions.
func (t AllowCAPIContract) Apply(in *CheckCAPIContractOptions) {
	in.AllowCAPIContract = t.Contract
}

// InventoryClient exposes methods to interface with a cluster's provider inventory.
type InventoryClient interface {
	// EnsureCustomResourceDefinitions installs the CRD required for creating inventory items, if necessary.
	// Nb. In order to provide a simpler out-of-the box experience, the inventory CRD
	// is embedded in the clusterctl binary.
	EnsureCustomResourceDefinitions() error

	// Create an inventory item for a provider instance installed in the cluster.
	Create(clusterctlv1.Provider) error

	// List returns the inventory items for all the provider instances installed in the cluster.
	List() (*clusterctlv1.ProviderList, error)

	// GetDefaultProviderName returns the default provider for a given ProviderType.
	// In case there is only a single provider for a given type, e.g. only the AWS infrastructure Provider, it returns
	// this as the default provider; In case there are more provider of the same type, there is no default provider.
	GetDefaultProviderName(providerType clusterctlv1.ProviderType) (string, error)

	// GetProviderVersion returns the version for a given provider.
	GetProviderVersion(provider string, providerType clusterctlv1.ProviderType) (string, error)

	// GetProviderNamespace returns the namespace for a given provider.
	GetProviderNamespace(provider string, providerType clusterctlv1.ProviderType) (string, error)

	// CheckCAPIContract checks the Cluster API version installed in the management cluster, and fails if this version
	// does not match the current one supported by clusterctl.
	CheckCAPIContract(...CheckCAPIContractOption) error

<<<<<<< HEAD
	// GetManagementGroups returns the list of management groups defined in the management cluster.
	GetManagementGroups() (ManagementGroupList, error)

	// CheckCAPIContract checks the Cluster API version installed in the management cluster, and fails if this version
	// does not match the current one supported by clusterctl.
	CheckCAPIContract(...CheckCAPIContractOption) error
=======
	// CheckSingleProviderInstance ensures that only one instance of a provider is running, returns error otherwise.
	CheckSingleProviderInstance() error
>>>>>>> dd8048ce
}

// inventoryClient implements InventoryClient.
type inventoryClient struct {
	proxy               Proxy
	pollImmediateWaiter PollImmediateWaiter
}

// ensure inventoryClient implements InventoryClient.
var _ InventoryClient = &inventoryClient{}

// newInventoryClient returns a inventoryClient.
func newInventoryClient(proxy Proxy, pollImmediateWaiter PollImmediateWaiter) *inventoryClient {
	return &inventoryClient{
		proxy:               proxy,
		pollImmediateWaiter: pollImmediateWaiter,
	}
}

func (p *inventoryClient) EnsureCustomResourceDefinitions() error {
	log := logf.Log

	if err := p.proxy.ValidateKubernetesVersion(); err != nil {
		return err
	}

	// Being this the first connection of many clusterctl operations, we want to fail fast if there is no
	// connectivity to the cluster, so we try to get a client as a first thing.
	// NB. NewClient has an internal retry loop that should mitigate temporary connection glitch; here we are
	// trying to detect persistent connection problems (>10s) before entering in longer retry loops while executing
	// clusterctl operations.
	_, err := p.proxy.NewClient()
	if err != nil {
		return err
	}

	// Check the CRDs already exists, if yes, exit immediately.
	// Nb. The operation is wrapped in a retry loop to make EnsureCustomResourceDefinitions more resilient to unexpected conditions.
	var crdIsIstalled bool
	listInventoryBackoff := newReadBackoff()
	if err := retryWithExponentialBackoff(listInventoryBackoff, func() error {
		var err error
		crdIsIstalled, err = checkInventoryCRDs(p.proxy)
		return err
	}); err != nil {
		return err
	}
	if crdIsIstalled {
		return nil
	}

	log.V(1).Info("Installing the clusterctl inventory CRD")

	// Transform the yaml in a list of objects.
	objs, err := utilyaml.ToUnstructured(config.ClusterctlAPIManifest)
	if err != nil {
		return errors.Wrap(err, "failed to parse yaml for clusterctl inventory CRDs")
	}

	// Install the CRDs.
	createInventoryObjectBackoff := newWriteBackoff()
	for i := range objs {
		o := objs[i]
		log.V(5).Info("Creating", logf.UnstructuredToValues(o)...)

		// Create the Kubernetes object.
		// Nb. The operation is wrapped in a retry loop to make EnsureCustomResourceDefinitions more resilient to unexpected conditions.
		if err := retryWithExponentialBackoff(createInventoryObjectBackoff, func() error {
			return p.createObj(o)
		}); err != nil {
			return err
		}

		// If the object is a CRDs, waits for it being Established.
		if apiextensionsv1.SchemeGroupVersion.WithKind("CustomResourceDefinition").GroupKind() == o.GroupVersionKind().GroupKind() {
			crdKey := client.ObjectKeyFromObject(&o)
			if err := p.pollImmediateWaiter(waitInventoryCRDInterval, waitInventoryCRDTimeout, func() (bool, error) {
				c, err := p.proxy.NewClient()
				if err != nil {
					return false, err
				}

				crd := &apiextensionsv1.CustomResourceDefinition{}
				if err := c.Get(ctx, crdKey, crd); err != nil {
					return false, err
				}

				for _, c := range crd.Status.Conditions {
					if c.Type == apiextensionsv1.Established && c.Status == apiextensionsv1.ConditionTrue {
						return true, nil
					}
				}
				return false, nil
			}); err != nil {
				return errors.Wrapf(err, "failed to scale deployment")
			}
		}
	}

	return nil
}

// checkInventoryCRDs checks if the inventory CRDs are installed in the cluster.
func checkInventoryCRDs(proxy Proxy) (bool, error) {
	c, err := proxy.NewClient()
	if err != nil {
		return false, err
	}

	crd := &apiextensionsv1.CustomResourceDefinition{}
	if err := c.Get(ctx, client.ObjectKey{Name: fmt.Sprintf("providers.%s", clusterctlv1.GroupVersion.Group)}, crd); err != nil {
		if apierrors.IsNotFound(err) {
			return false, nil
		}
		return false, errors.Wrap(err, "failed to check if the clusterctl inventory CRD exists")
	}

	for _, version := range crd.Spec.Versions {
		if version.Name == clusterctlv1.GroupVersion.Version {
			return true, nil
		}
	}
	return true, errors.Errorf("clusterctl inventory CRD does not defines the %s version", clusterctlv1.GroupVersion.Version)
}

func (p *inventoryClient) createObj(o unstructured.Unstructured) error {
	c, err := p.proxy.NewClient()
	if err != nil {
		return err
	}

	labels := o.GetLabels()
	if labels == nil {
		labels = map[string]string{}
	}
	labels[clusterctlv1.ClusterctlCoreLabelName] = clusterctlv1.ClusterctlCoreLabelInventoryValue
	o.SetLabels(labels)

	if err := c.Create(ctx, &o); err != nil {
		if apierrors.IsAlreadyExists(err) {
			return nil
		}
		return errors.Wrapf(err, "failed to create clusterctl inventory CRDs component: %s, %s/%s", o.GroupVersionKind(), o.GetNamespace(), o.GetName())
	}
	return nil
}

func (p *inventoryClient) Create(m clusterctlv1.Provider) error {
	// Create the Kubernetes object.
	createInventoryObjectBackoff := newWriteBackoff()
	return retryWithExponentialBackoff(createInventoryObjectBackoff, func() error {
		cl, err := p.proxy.NewClient()
		if err != nil {
			return err
		}

		currentProvider := &clusterctlv1.Provider{}
		key := client.ObjectKey{
			Namespace: m.Namespace,
			Name:      m.Name,
		}
		if err := cl.Get(ctx, key, currentProvider); err != nil {
			if !apierrors.IsNotFound(err) {
				return errors.Wrapf(err, "failed to get current provider object")
			}

			// if it does not exists, create the provider object
			if err := cl.Create(ctx, &m); err != nil {
				return errors.Wrapf(err, "failed to create provider object")
			}
			return nil
		}

		// otherwise patch the provider object
		// NB. we are using client.Merge PatchOption so the new objects gets compared with the current one server side
		m.SetResourceVersion(currentProvider.GetResourceVersion())
		if err := cl.Patch(ctx, &m, client.Merge); err != nil {
			return errors.Wrapf(err, "failed to patch provider object")
		}

		return nil
	})
}

func (p *inventoryClient) List() (*clusterctlv1.ProviderList, error) {
	providerList := &clusterctlv1.ProviderList{}

	listProvidersBackoff := newReadBackoff()
	if err := retryWithExponentialBackoff(listProvidersBackoff, func() error {
		return listProviders(p.proxy, providerList)
	}); err != nil {
		return nil, err
	}

	return providerList, nil
}

// listProviders retrieves the list of provider inventory objects.
func listProviders(proxy Proxy, providerList *clusterctlv1.ProviderList) error {
	cl, err := proxy.NewClient()
	if err != nil {
		return err
	}

	if err := cl.List(ctx, providerList); err != nil {
		return errors.Wrap(err, "failed get providers")
	}
	return nil
}

func (p *inventoryClient) GetDefaultProviderName(providerType clusterctlv1.ProviderType) (string, error) {
	providerList, err := p.List()
	if err != nil {
		return "", err
	}

	// Group the providers by name, because we consider more instance of the same provider not relevant for the answer.
	names := sets.NewString()
	for _, p := range providerList.FilterByType(providerType) {
		names.Insert(p.ProviderName)
	}

	// If there is only one provider, this is the default
	if names.Len() == 1 {
		return names.List()[0], nil
	}

	// There is no provider or more than one provider of this type; in both cases, a default provider name cannot be decided.
	return "", nil
}

func (p *inventoryClient) GetProviderVersion(provider string, providerType clusterctlv1.ProviderType) (string, error) {
	providerList, err := p.List()
	if err != nil {
		return "", err
	}

	// Group the provider instances by version.
	versions := sets.NewString()
	for _, p := range providerList.FilterByProviderNameAndType(provider, providerType) {
		versions.Insert(p.Version)
	}

	if versions.Len() == 1 {
		return versions.List()[0], nil
	}

	// The default version for this provider cannot be decided.
	return "", nil
}

func (p *inventoryClient) GetProviderNamespace(provider string, providerType clusterctlv1.ProviderType) (string, error) {
	providerList, err := p.List()
	if err != nil {
		return "", err
	}

	// Group the providers by namespace
	namespaces := sets.NewString()
	for _, p := range providerList.FilterByProviderNameAndType(provider, providerType) {
		namespaces.Insert(p.Namespace)
	}

	if namespaces.Len() == 1 {
		return namespaces.List()[0], nil
	}

	// The default provider namespace cannot be decided.
	return "", nil
}

func (p *inventoryClient) CheckCAPIContract(options ...CheckCAPIContractOption) error {
	opt := &CheckCAPIContractOptions{}
	for _, o := range options {
		o.Apply(opt)
	}

	c, err := p.proxy.NewClient()
	if err != nil {
		return err
	}

	crd := &apiextensionsv1.CustomResourceDefinition{}
	if err := c.Get(ctx, client.ObjectKey{Name: fmt.Sprintf("clusters.%s", clusterv1.GroupVersion.Group)}, crd); err != nil {
		if opt.AllowCAPINotInstalled && apierrors.IsNotFound(err) {
			return nil
		}
		return errors.Wrap(err, "failed to check Cluster API version")
	}

	for _, version := range crd.Spec.Versions {
		if version.Storage {
			if version.Name == clusterv1.GroupVersion.Version || version.Name == opt.AllowCAPIContract {
				return nil
			}
			return errors.Errorf("this version of clusterctl could be used only with %q management clusters, %q detected", clusterv1.GroupVersion.Version, version.Name)
		}
	}
	return errors.Errorf("failed to check Cluster API version")
<<<<<<< HEAD
=======
}

func (p *inventoryClient) CheckSingleProviderInstance() error {
	providers, err := p.List()
	if err != nil {
		return err
	}

	providerGroups := make(map[string][]string)
	for _, p := range providers.Items {
		namespacedName := types.NamespacedName{Namespace: p.Namespace, Name: p.Name}.String()
		if providers, ok := providerGroups[p.ManifestLabel()]; ok {
			providerGroups[p.ManifestLabel()] = append(providers, namespacedName)
		} else {
			providerGroups[p.ManifestLabel()] = []string{namespacedName}
		}
	}

	var errs []error
	for provider, providerInstances := range providerGroups {
		if len(providerInstances) > 1 {
			errs = append(errs, errors.Errorf("multiple instance of provider type %q found: %v", provider, providerInstances))
		}
	}

	if len(errs) > 0 {
		return errors.Wrap(kerrors.NewAggregate(errs), "detected multiple instances of the same provider, "+
			"but clusterctl v1alpha4 does not support this use case. See https://cluster-api.sigs.k8s.io/developer/architecture/controllers/support-multiple-instances.html for more details")
	}

	return nil
>>>>>>> dd8048ce
}<|MERGE_RESOLUTION|>--- conflicted
+++ resolved
@@ -27,11 +27,7 @@
 	"k8s.io/apimachinery/pkg/types"
 	kerrors "k8s.io/apimachinery/pkg/util/errors"
 	"k8s.io/apimachinery/pkg/util/sets"
-<<<<<<< HEAD
-	clusterv1 "sigs.k8s.io/cluster-api/api/v1alpha3"
-=======
 	clusterv1 "sigs.k8s.io/cluster-api/api/v1alpha4"
->>>>>>> dd8048ce
 	clusterctlv1 "sigs.k8s.io/cluster-api/cmd/clusterctl/api/v1alpha3"
 	"sigs.k8s.io/cluster-api/cmd/clusterctl/config"
 	logf "sigs.k8s.io/cluster-api/cmd/clusterctl/log"
@@ -107,17 +103,8 @@
 	// does not match the current one supported by clusterctl.
 	CheckCAPIContract(...CheckCAPIContractOption) error
 
-<<<<<<< HEAD
-	// GetManagementGroups returns the list of management groups defined in the management cluster.
-	GetManagementGroups() (ManagementGroupList, error)
-
-	// CheckCAPIContract checks the Cluster API version installed in the management cluster, and fails if this version
-	// does not match the current one supported by clusterctl.
-	CheckCAPIContract(...CheckCAPIContractOption) error
-=======
 	// CheckSingleProviderInstance ensures that only one instance of a provider is running, returns error otherwise.
 	CheckSingleProviderInstance() error
->>>>>>> dd8048ce
 }
 
 // inventoryClient implements InventoryClient.
@@ -417,8 +404,6 @@
 		}
 	}
 	return errors.Errorf("failed to check Cluster API version")
-<<<<<<< HEAD
-=======
 }
 
 func (p *inventoryClient) CheckSingleProviderInstance() error {
@@ -450,5 +435,4 @@
 	}
 
 	return nil
->>>>>>> dd8048ce
 }