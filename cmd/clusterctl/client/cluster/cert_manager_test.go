--- conflicted
+++ resolved
@@ -118,39 +118,6 @@
 			},
 			wantErr: false,
 		},
-		{
-			name:      "every Deployments should have a toleration for the node-role.kubernetes.io/master:NoSchedule taint ",
-			expectErr: false,
-			assert: func(t *testing.T, objs []unstructured.Unstructured) {
-				masterNoScheduleToleration := corev1.Toleration{
-					Key:    "node-role.kubernetes.io/master",
-					Effect: corev1.TaintEffectNoSchedule,
-				}
-				for i := range objs {
-					o := objs[i]
-					gvk := o.GroupVersionKind()
-					// As of Kubernetes 1.16, only apps/v1.Deployment are
-					// served, and CAPI >= v1alpha3 only supports >= 1.16.
-					if gvk.Group == "apps" && gvk.Kind == "Deployment" && gvk.Version == "v1" {
-						d := &appsv1.Deployment{}
-						err := scheme.Scheme.Convert(&o, d, nil)
-						if err != nil {
-							t.Errorf("did not expect err, got %s", err)
-						}
-						found := false
-						for _, t := range d.Spec.Template.Spec.Tolerations {
-							if t.MatchToleration(&masterNoScheduleToleration) {
-								found = true
-								break
-							}
-						}
-						if !found {
-							t.Errorf("Expected to find Deployment %s with Toleration %#v", d.Name, masterNoScheduleToleration)
-						}
-					}
-				}
-			},
-		},
 	}
 	for _, tt := range tests {
 		t.Run(tt.name, func(t *testing.T) {
@@ -288,18 +255,6 @@
 						Object: map[string]interface{}{
 							"metadata": map[string]interface{}{
 								"annotations": map[string]interface{}{
-<<<<<<< HEAD
-									certmanagerVersionAnnotation: "v0.16.1",
-								},
-							},
-						},
-					},
-				},
-			},
-			wantVersion: "v0.16.1",
-			want:        true,
-			wantErr:     false,
-=======
 									clusterctlv1.CertManagerVersionAnnotation: "v0.11.0",
 								},
 							},
@@ -311,7 +266,6 @@
 			wantToVersion:   config.CertManagerDefaultVersion,
 			want:            true,
 			wantErr:         false,
->>>>>>> dd8048ce
 		},
 		{
 			name: "Version is newer, should not upgrade",
@@ -342,11 +296,7 @@
 							"kind": "Endpoints",
 							"metadata": map[string]interface{}{
 								"annotations": map[string]interface{}{
-<<<<<<< HEAD
-									certmanagerVersionAnnotation: "foo",
-=======
 									clusterctlv1.CertManagerVersionAnnotation: config.CertManagerDefaultVersion,
->>>>>>> dd8048ce
 								},
 							},
 						},
@@ -585,47 +535,15 @@
 					},
 					ObjectMeta: metav1.ObjectMeta{
 						Name:        "cert-manager",
-<<<<<<< HEAD
-						Labels:      map[string]string{clusterctlv1.ClusterctlCoreLabelName: "cert-manager"},
-						Annotations: map[string]string{certmanagerVersionAnnotation: "v0.16.1", certmanagerHashAnnotation: "some-hash"},
-=======
 						Labels:      map[string]string{clusterctlv1.ClusterctlCoreLabelName: clusterctlv1.ClusterctlCoreLabelCertManagerValue},
 						Annotations: map[string]string{clusterctlv1.CertManagerVersionAnnotation: "v0.10.2"},
->>>>>>> dd8048ce
 					},
 				},
 			},
 			expectErr: false,
 			expectedPlan: CertManagerUpgradePlan{
-<<<<<<< HEAD
-				From:          "v0.16.1",
-				To:            embeddedCertManagerManifestVersion,
-				ShouldUpgrade: true,
-			},
-		},
-		{
-			name: "returns the upgrade plan for cert-manager if same version but different hash",
-			objs: []runtime.Object{
-				&appsv1.Deployment{
-					TypeMeta: metav1.TypeMeta{
-						Kind:       "Deployment",
-						APIVersion: appsv1.SchemeGroupVersion.String(),
-					},
-					ObjectMeta: metav1.ObjectMeta{
-						Name:        "cert-manager",
-						Labels:      map[string]string{clusterctlv1.ClusterctlCoreLabelName: "cert-manager"},
-						Annotations: map[string]string{certmanagerVersionAnnotation: embeddedCertManagerManifestVersion, certmanagerHashAnnotation: "some-other-hash"},
-					},
-				},
-			},
-			expectErr: false,
-			expectedPlan: CertManagerUpgradePlan{
-				From:          "v1.1.0 (some-other-hash)",
-				To:            embeddedCertManagerManifestVersion,
-=======
 				From:          "v0.10.2",
 				To:            config.CertManagerDefaultVersion,
->>>>>>> dd8048ce
 				ShouldUpgrade: true,
 			},
 		},
