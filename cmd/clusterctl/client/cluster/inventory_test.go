--- conflicted
+++ resolved
@@ -336,8 +336,6 @@
 			g.Expect(err).NotTo(HaveOccurred())
 		})
 	}
-<<<<<<< HEAD
-=======
 }
 
 func Test_inventoryClient_CheckSingleProviderInstance(t *testing.T) {
@@ -386,5 +384,4 @@
 			g.Expect(err).NotTo(HaveOccurred())
 		})
 	}
->>>>>>> dd8048ce
 }