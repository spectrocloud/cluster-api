/*
Copyright 2019 The Kubernetes Authors.

Licensed under the Apache License, Version 2.0 (the "License");
you may not use this file except in compliance with the License.
You may obtain a copy of the License at

    http://www.apache.org/licenses/LICENSE-2.0

Unless required by applicable law or agreed to in writing, software
distributed under the License is distributed on an "AS IS" BASIS,
WITHOUT WARRANTIES OR CONDITIONS OF ANY KIND, either express or implied.
See the License for the specific language governing permissions and
limitations under the License.
*/

package client

import (
	"fmt"
	"testing"
	"time"

	"github.com/pkg/errors"
	"k8s.io/apimachinery/pkg/runtime"
	"k8s.io/apimachinery/pkg/runtime/serializer"
	"k8s.io/apimachinery/pkg/util/wait"

	clusterctlv1 "sigs.k8s.io/cluster-api/cmd/clusterctl/api/v1alpha3"
	"sigs.k8s.io/cluster-api/cmd/clusterctl/client/cluster"
	"sigs.k8s.io/cluster-api/cmd/clusterctl/client/config"
	"sigs.k8s.io/cluster-api/cmd/clusterctl/client/repository"
	"sigs.k8s.io/cluster-api/cmd/clusterctl/client/tree"
	yaml "sigs.k8s.io/cluster-api/cmd/clusterctl/client/yamlprocessor"
	"sigs.k8s.io/cluster-api/cmd/clusterctl/internal/scheme"
	"sigs.k8s.io/cluster-api/cmd/clusterctl/internal/test"
	"sigs.k8s.io/controller-runtime/pkg/client"
)

// TestNewFakeClient is a fake test to document fakeClient usage.
func TestNewFakeClient(t *testing.T) {
	// create a fake config with a provider named P1 and a variable named var
	repository1Config := config.NewProvider("p1", "url", clusterctlv1.CoreProviderType)

	config1 := newFakeConfig().
		WithVar("var", "value").
		WithProvider(repository1Config)

	// create a fake repository with some YAML files in it (usually matching the list of providers defined in the config)
	repository1 := newFakeRepository(repository1Config, config1).
		WithPaths("root", "components").
		WithDefaultVersion("v1.0").
		WithFile("v1.0", "components.yaml", []byte("content"))

	// create a fake cluster, eventually adding some existing runtime objects to it
	cluster1 := newFakeCluster(cluster.Kubeconfig{Path: "cluster1"}, config1).
		WithObjs()

	// create a new fakeClient that allows to execute tests on the fake config, the fake repositories and the fake cluster.
	newFakeClient(config1).
		WithRepository(repository1).
		WithCluster(cluster1)
}

type fakeClient struct {
	configClient config.Client
	// mapping between kubeconfigPath/context with cluster client
	clusters       map[cluster.Kubeconfig]cluster.Client
	repositories   map[string]repository.Client
	internalClient *clusterctlClient
}

var _ Client = &fakeClient{}

func (f fakeClient) GetProvidersConfig() ([]Provider, error) {
	return f.internalClient.GetProvidersConfig()
}

func (f fakeClient) GetProviderComponents(provider string, providerType clusterctlv1.ProviderType, options ComponentsOptions) (Components, error) {
	return f.internalClient.GetProviderComponents(provider, providerType, options)
}

func (f fakeClient) GetClusterTemplate(options GetClusterTemplateOptions) (Template, error) {
	return f.internalClient.GetClusterTemplate(options)
}

func (f fakeClient) GetKubeconfig(options GetKubeconfigOptions) (string, error) {
	return f.internalClient.GetKubeconfig(options)
}

func (f fakeClient) Init(options InitOptions) ([]Components, error) {
	return f.internalClient.Init(options)
}

func (f fakeClient) InitImages(options InitOptions) ([]string, error) {
	return f.internalClient.InitImages(options)
}

func (f fakeClient) Delete(options DeleteOptions) error {
	return f.internalClient.Delete(options)
}

func (f fakeClient) Move(options MoveOptions) error {
	return f.internalClient.Move(options)
}

func (f fakeClient) Backup(options BackupOptions) error {
	return f.internalClient.Backup(options)
}

func (f fakeClient) Restore(options RestoreOptions) error {
	return f.internalClient.Restore(options)
}

func (f fakeClient) PlanUpgrade(options PlanUpgradeOptions) ([]UpgradePlan, error) {
	return f.internalClient.PlanUpgrade(options)
}

func (f fakeClient) PlanCertManagerUpgrade(options PlanUpgradeOptions) (CertManagerUpgradePlan, error) {
	return f.internalClient.PlanCertManagerUpgrade(options)
}

func (f fakeClient) ApplyUpgrade(options ApplyUpgradeOptions) error {
	return f.internalClient.ApplyUpgrade(options)
}

func (f fakeClient) ProcessYAML(options ProcessYAMLOptions) (YamlPrinter, error) {
	return f.internalClient.ProcessYAML(options)
}

<<<<<<< HEAD
=======
func (f fakeClient) RolloutRestart(options RolloutOptions) error {
	return f.internalClient.RolloutRestart(options)
}

>>>>>>> dd8048ce
func (f fakeClient) DescribeCluster(options DescribeClusterOptions) (*tree.ObjectTree, error) {
	return f.internalClient.DescribeCluster(options)
}

<<<<<<< HEAD
=======
func (f fakeClient) RolloutPause(options RolloutOptions) error {
	return f.internalClient.RolloutPause(options)
}

func (f fakeClient) RolloutResume(options RolloutOptions) error {
	return f.internalClient.RolloutResume(options)
}

func (f fakeClient) RolloutUndo(options RolloutOptions) error {
	return f.internalClient.RolloutUndo(options)
}

>>>>>>> dd8048ce
// newFakeClient returns a clusterctl client that allows to execute tests on a set of fake config, fake repositories and fake clusters.
// you can use WithCluster and WithRepository to prepare for the test case.
func newFakeClient(configClient config.Client) *fakeClient {
	fake := &fakeClient{
		clusters:     map[cluster.Kubeconfig]cluster.Client{},
		repositories: map[string]repository.Client{},
	}

	fake.configClient = configClient
	if fake.configClient == nil {
		fake.configClient = newFakeConfig()
	}

	var clusterClientFactory = func(i ClusterClientFactoryInput) (cluster.Client, error) {
		// converting the client.Kubeconfig to cluster.Kubeconfig alias
		k := cluster.Kubeconfig(i.Kubeconfig)
		if _, ok := fake.clusters[k]; !ok {
			return nil, errors.Errorf("Cluster for kubeconfig %q and/or context %q does not exist.", i.Kubeconfig.Path, i.Kubeconfig.Context)
		}
		return fake.clusters[k], nil
	}

	fake.internalClient, _ = newClusterctlClient("fake-config",
		InjectConfig(fake.configClient),
		InjectClusterClientFactory(clusterClientFactory),
		InjectRepositoryFactory(func(input RepositoryClientFactoryInput) (repository.Client, error) {
			if _, ok := fake.repositories[input.Provider.ManifestLabel()]; !ok {
				return nil, errors.Errorf("Repository for kubeconfig %q does not exist.", input.Provider.ManifestLabel())
			}
			return fake.repositories[input.Provider.ManifestLabel()], nil
		}),
	)

	return fake
}

func (f *fakeClient) WithCluster(clusterClient cluster.Client) *fakeClient {
	input := clusterClient.Kubeconfig()
	f.clusters[input] = clusterClient
	return f
}

func (f *fakeClient) WithRepository(repositoryClient repository.Client) *fakeClient {
	if fc, ok := f.configClient.(fakeConfigClient); ok {
		fc.WithProvider(repositoryClient)
	}
	f.repositories[repositoryClient.ManifestLabel()] = repositoryClient
	return f
}

// newFakeCluster returns a fakeClusterClient that
// internally uses a FakeProxy (based on the controller-runtime FakeClient).
// You can use WithObjs to pre-load a set of runtime objects in the cluster.
func newFakeCluster(kubeconfig cluster.Kubeconfig, configClient config.Client) *fakeClusterClient {
	fake := &fakeClusterClient{
		kubeconfig:   kubeconfig,
		repositories: map[string]repository.Client{},
		certManager:  newFakeCertManagerClient(nil, nil),
	}

	fake.fakeProxy = test.NewFakeProxy()
	pollImmediateWaiter := func(interval, timeout time.Duration, condition wait.ConditionFunc) error {
		return nil
	}

	fake.internalclient = cluster.New(kubeconfig, configClient,
		cluster.InjectProxy(fake.fakeProxy),
		cluster.InjectPollImmediateWaiter(pollImmediateWaiter),
		cluster.InjectRepositoryFactory(func(provider config.Provider, configClient config.Client, options ...repository.Option) (repository.Client, error) {
			if _, ok := fake.repositories[provider.Name()]; !ok {
				return nil, errors.Errorf("Repository for kubeconfig %q does not exists.", provider.Name())
			}
			return fake.repositories[provider.Name()], nil
		}),
	)
	return fake
}

// newFakeCertManagerClient creates a new CertManagerClient
// allows the caller to define which images are needed for the manager to run.
func newFakeCertManagerClient(imagesReturnImages []string, imagesReturnError error) *fakeCertManagerClient {
	return &fakeCertManagerClient{
		images:      imagesReturnImages,
		imagesError: imagesReturnError,
	}
}

type fakeCertManagerClient struct {
	images          []string
	imagesError     error
	certManagerPlan cluster.CertManagerUpgradePlan
}

var _ cluster.CertManagerClient = &fakeCertManagerClient{}

func (p *fakeCertManagerClient) EnsureInstalled() error {
	return nil
}

func (p *fakeCertManagerClient) EnsureLatestVersion() error {
	return nil
}

func (p *fakeCertManagerClient) PlanUpgrade() (cluster.CertManagerUpgradePlan, error) {
	return p.certManagerPlan, nil
}

func (p *fakeCertManagerClient) Images() ([]string, error) {
	return p.images, p.imagesError
}

func (p *fakeCertManagerClient) WithCertManagerPlan(plan CertManagerUpgradePlan) *fakeCertManagerClient {
	p.certManagerPlan = cluster.CertManagerUpgradePlan(plan)
	return p
}

type fakeClusterClient struct {
	kubeconfig      cluster.Kubeconfig
	fakeProxy       *test.FakeProxy
	fakeObjectMover cluster.ObjectMover
	repositories    map[string]repository.Client
	internalclient  cluster.Client
	certManager     cluster.CertManagerClient
}

var _ cluster.Client = &fakeClusterClient{}

func (f fakeClusterClient) Kubeconfig() cluster.Kubeconfig {
	return f.kubeconfig
}

func (f fakeClusterClient) Proxy() cluster.Proxy {
	return f.fakeProxy
}

func (f *fakeClusterClient) CertManager() cluster.CertManagerClient {
	return f.certManager
}

func (f fakeClusterClient) ProviderComponents() cluster.ComponentsClient {
	return f.internalclient.ProviderComponents()
}

func (f fakeClusterClient) ProviderInventory() cluster.InventoryClient {
	return f.internalclient.ProviderInventory()
}

func (f fakeClusterClient) ProviderInstaller() cluster.ProviderInstaller {
	return f.internalclient.ProviderInstaller()
}

func (f *fakeClusterClient) ObjectMover() cluster.ObjectMover {
	if f.fakeObjectMover == nil {
		return f.internalclient.ObjectMover()
	}
	return f.fakeObjectMover
}

func (f *fakeClusterClient) ProviderUpgrader() cluster.ProviderUpgrader {
	return f.internalclient.ProviderUpgrader()
}

func (f *fakeClusterClient) Template() cluster.TemplateClient {
	return f.internalclient.Template()
}

func (f *fakeClusterClient) WorkloadCluster() cluster.WorkloadCluster {
	return f.internalclient.WorkloadCluster()
}

func (f *fakeClusterClient) WithObjs(objs ...client.Object) *fakeClusterClient {
	f.fakeProxy.WithObjs(objs...)
	return f
}

func (f *fakeClusterClient) WithProviderInventory(name string, providerType clusterctlv1.ProviderType, version, targetNamespace string) *fakeClusterClient {
	f.fakeProxy.WithProviderInventory(name, providerType, version, targetNamespace)
	return f
}

func (f *fakeClusterClient) WithRepository(repositoryClient repository.Client) *fakeClusterClient {
	f.repositories[repositoryClient.Name()] = repositoryClient
	return f
}

func (f *fakeClusterClient) WithObjectMover(mover cluster.ObjectMover) *fakeClusterClient {
	f.fakeObjectMover = mover
	return f
}

func (f *fakeClusterClient) WithCertManagerClient(client cluster.CertManagerClient) *fakeClusterClient {
	f.certManager = client
	return f
}

// newFakeConfig return a fake implementation of the client for low-level config library.
// The implementation uses a FakeReader that stores configuration settings in a map; you can use
// the WithVar or WithProvider methods to set the map values.
func newFakeConfig() *fakeConfigClient {
	fakeReader := test.NewFakeReader()

	client, _ := config.New("fake-config", config.InjectReader(fakeReader))

	return &fakeConfigClient{
		fakeReader:     fakeReader,
		internalclient: client,
	}
}

type fakeConfigClient struct {
	fakeReader     *test.FakeReader
	internalclient config.Client
}

var _ config.Client = &fakeConfigClient{}

func (f fakeConfigClient) CertManager() config.CertManagerClient {
	return f.internalclient.CertManager()
}

func (f fakeConfigClient) Providers() config.ProvidersClient {
	return f.internalclient.Providers()
}

func (f fakeConfigClient) Variables() config.VariablesClient {
	return f.internalclient.Variables()
}

func (f fakeConfigClient) ImageMeta() config.ImageMetaClient {
	return f.internalclient.ImageMeta()
}

func (f *fakeConfigClient) WithVar(key, value string) *fakeConfigClient {
	f.fakeReader.WithVar(key, value)
	return f
}

func (f *fakeConfigClient) WithProvider(provider config.Provider) *fakeConfigClient {
	f.fakeReader.WithProvider(provider.Name(), provider.Type(), provider.URL())
	return f
}

// newFakeRepository return a fake implementation of the client for low-level repository library.
// The implementation stores configuration settings in a map; you can use
// the WithPaths or WithDefaultVersion methods to configure the repository and WithFile to set the map values.
func newFakeRepository(provider config.Provider, configClient config.Client) *fakeRepositoryClient {
	fakeRepository := repository.NewMemoryRepository()

	if configClient == nil {
		configClient = newFakeConfig()
	}

	return &fakeRepositoryClient{
		Provider:       provider,
		configClient:   configClient,
		fakeRepository: fakeRepository,
		processor:      yaml.NewSimpleProcessor(),
	}
}

type fakeRepositoryClient struct {
	config.Provider
	configClient   config.Client
	fakeRepository *repository.MemoryRepository
	processor      yaml.Processor
}

var _ repository.Client = &fakeRepositoryClient{}

func (f fakeRepositoryClient) DefaultVersion() string {
	return f.fakeRepository.DefaultVersion()
}

func (f fakeRepositoryClient) GetVersions() ([]string, error) {
	return f.fakeRepository.GetVersions()
}

func (f fakeRepositoryClient) Components() repository.ComponentsClient {
	// use a fakeComponentClient (instead of the internal client used in other fake objects) we can de deterministic on what is returned (e.g. avoid interferences from overrides)
	return &fakeComponentClient{
		provider:       f.Provider,
		fakeRepository: f.fakeRepository,
		configClient:   f.configClient,
		processor:      f.processor,
	}
}

func (f fakeRepositoryClient) Templates(version string) repository.TemplateClient {
	// use a fakeTemplateClient (instead of the internal client used in other fake objects) we can de deterministic on what is returned (e.g. avoid interferences from overrides)
	return &fakeTemplateClient{
		version:               version,
		fakeRepository:        f.fakeRepository,
		configVariablesClient: f.configClient.Variables(),
		processor:             f.processor,
	}
}

func (f fakeRepositoryClient) Metadata(version string) repository.MetadataClient {
	// use a fakeMetadataClient (instead of the internal client used in other fake objects) we can de deterministic on what is returned (e.g. avoid interferences from overrides)
	return &fakeMetadataClient{
		version:        version,
		fakeRepository: f.fakeRepository,
	}
}

func (f *fakeRepositoryClient) WithPaths(rootPath, componentsPath string) *fakeRepositoryClient {
	f.fakeRepository.WithPaths(rootPath, componentsPath)
	return f
}

func (f *fakeRepositoryClient) WithDefaultVersion(version string) *fakeRepositoryClient {
	f.fakeRepository.WithDefaultVersion(version)
	return f
}

func (f *fakeRepositoryClient) WithVersions(version ...string) *fakeRepositoryClient {
	f.fakeRepository.WithVersions(version...)
	return f
}

func (f *fakeRepositoryClient) WithMetadata(version string, metadata *clusterctlv1.Metadata) *fakeRepositoryClient {
	f.fakeRepository.WithMetadata(version, metadata)
	return f
}

func (f *fakeRepositoryClient) WithFile(version, path string, content []byte) *fakeRepositoryClient {
	f.fakeRepository.WithFile(version, path, content)
	return f
}

// fakeTemplateClient provides a super simple TemplateClient (e.g. without support for local overrides).
type fakeTemplateClient struct {
	version               string
	fakeRepository        *repository.MemoryRepository
	configVariablesClient config.VariablesClient
	processor             yaml.Processor
}

func (f *fakeTemplateClient) Get(flavor, targetNamespace string, skipTemplateProcess bool) (repository.Template, error) {
	name := "cluster-template"
	if flavor != "" {
		name = fmt.Sprintf("%s-%s", name, flavor)
	}
	name = fmt.Sprintf("%s.yaml", name)

	content, err := f.fakeRepository.GetFile(f.version, name)
	if err != nil {
		return nil, err
	}
	return repository.NewTemplate(repository.TemplateInput{
		RawArtifact:           content,
		ConfigVariablesClient: f.configVariablesClient,
		Processor:             f.processor,
		TargetNamespace:       targetNamespace,
		SkipTemplateProcess:   skipTemplateProcess,
	})
}

// fakeMetadataClient provides a super simple MetadataClient (e.g. without support for local overrides/embedded metadata).
type fakeMetadataClient struct {
	version        string
	fakeRepository *repository.MemoryRepository
}

func (f *fakeMetadataClient) Get() (*clusterctlv1.Metadata, error) {
	content, err := f.fakeRepository.GetFile(f.version, "metadata.yaml")
	if err != nil {
		return nil, err
	}
	obj := &clusterctlv1.Metadata{}
	codecFactory := serializer.NewCodecFactory(scheme.Scheme)

	if err := runtime.DecodeInto(codecFactory.UniversalDecoder(), content, obj); err != nil {
		return nil, errors.Wrap(err, "error decoding metadata.yaml")
	}

	return obj, nil
}

// fakeComponentClient provides a super simple ComponentClient (e.g. without support for local overrides).
type fakeComponentClient struct {
	provider       config.Provider
	fakeRepository *repository.MemoryRepository
	configClient   config.Client
	processor      yaml.Processor
}

func (f *fakeComponentClient) Raw(options repository.ComponentsOptions) ([]byte, error) {
	return f.getRawBytes(&options)
}

func (f *fakeComponentClient) Get(options repository.ComponentsOptions) (repository.Components, error) {
	content, err := f.getRawBytes(&options)
	if err != nil {
		return nil, err
	}

	return repository.NewComponents(
		repository.ComponentsInput{
			Provider:     f.provider,
			ConfigClient: f.configClient,
			Processor:    f.processor,
			RawYaml:      content,
			Options:      options,
		},
	)
}

func (f *fakeComponentClient) getRawBytes(options *repository.ComponentsOptions) ([]byte, error) {
	if options.Version == "" {
		options.Version = f.fakeRepository.DefaultVersion()
	}
	path := f.fakeRepository.ComponentsPath()

	return f.fakeRepository.GetFile(options.Version, path)
}<|MERGE_RESOLUTION|>--- conflicted
+++ resolved
@@ -128,19 +128,14 @@
 	return f.internalClient.ProcessYAML(options)
 }
 
-<<<<<<< HEAD
-=======
 func (f fakeClient) RolloutRestart(options RolloutOptions) error {
 	return f.internalClient.RolloutRestart(options)
 }
 
->>>>>>> dd8048ce
 func (f fakeClient) DescribeCluster(options DescribeClusterOptions) (*tree.ObjectTree, error) {
 	return f.internalClient.DescribeCluster(options)
 }
 
-<<<<<<< HEAD
-=======
 func (f fakeClient) RolloutPause(options RolloutOptions) error {
 	return f.internalClient.RolloutPause(options)
 }
@@ -153,7 +148,6 @@
 	return f.internalClient.RolloutUndo(options)
 }
 
->>>>>>> dd8048ce
 // newFakeClient returns a clusterctl client that allows to execute tests on a set of fake config, fake repositories and fake clusters.
 // you can use WithCluster and WithRepository to prepare for the test case.
 func newFakeClient(configClient config.Client) *fakeClient {
