--- conflicted
+++ resolved
@@ -74,8 +74,6 @@
 
 	// DescribeCluster returns the object tree representing the status of a Cluster API cluster.
 	DescribeCluster(options DescribeClusterOptions) (*tree.ObjectTree, error)
-<<<<<<< HEAD
-=======
 
 	// Interface for alpha features in clusterctl
 	AlphaClient
@@ -91,7 +89,6 @@
 	RolloutResume(options RolloutOptions) error
 	// RolloutUndo provides rollout rollback of cluster-api resources
 	RolloutUndo(options RolloutOptions) error
->>>>>>> dd8048ce
 }
 
 // YamlPrinter exposes methods that prints the processed template and
