/*
Copyright 2020 The Kubernetes Authors.

Licensed under the Apache License, Version 2.0 (the "License");
you may not use this file except in compliance with the License.
You may obtain a copy of the License at

    http://www.apache.org/licenses/LICENSE-2.0

Unless required by applicable law or agreed to in writing, software
distributed under the License is distributed on an "AS IS" BASIS,
WITHOUT WARRANTIES OR CONDITIONS OF ANY KIND, either express or implied.
See the License for the specific language governing permissions and
limitations under the License.
*/

package client

import (
	"strings"

	"github.com/pkg/errors"
	metav1 "k8s.io/apimachinery/pkg/apis/meta/v1"
<<<<<<< HEAD
	clusterv1 "sigs.k8s.io/cluster-api/api/v1alpha3"
=======
	clusterv1old "sigs.k8s.io/cluster-api/api/v1alpha3"
	clusterv1 "sigs.k8s.io/cluster-api/api/v1alpha4"
>>>>>>> dd8048ce
	clusterctlv1 "sigs.k8s.io/cluster-api/cmd/clusterctl/api/v1alpha3"
	"sigs.k8s.io/cluster-api/cmd/clusterctl/client/cluster"
)

// PlanUpgradeOptions carries the options supported by upgrade plan.
type PlanUpgradeOptions struct {
	// Kubeconfig defines the kubeconfig to use for accessing the management cluster. If empty, default discovery rules apply.
	Kubeconfig Kubeconfig
}

func (c *clusterctlClient) PlanCertManagerUpgrade(options PlanUpgradeOptions) (CertManagerUpgradePlan, error) {
	// Get the client for interacting with the management cluster.
	cluster, err := c.clusterClientFactory(ClusterClientFactoryInput{Kubeconfig: options.Kubeconfig})
	if err != nil {
		return CertManagerUpgradePlan{}, err
	}

	certManager := cluster.CertManager()
	plan, err := certManager.PlanUpgrade()
	return CertManagerUpgradePlan(plan), err
}

func (c *clusterctlClient) PlanUpgrade(options PlanUpgradeOptions) ([]UpgradePlan, error) {
	// Get the client for interacting with the management cluster.
	clusterClient, err := c.clusterClientFactory(ClusterClientFactoryInput{Kubeconfig: options.Kubeconfig})
	if err != nil {
		return nil, err
	}

<<<<<<< HEAD
	// Ensure this command only runs against management clusters with the current Cluster API contract (default).
	if err := clusterClient.ProviderInventory().CheckCAPIContract(); err != nil {
=======
	// Ensure this command only runs against management clusters with the current Cluster API contract (default) or the previous one.
	if err := clusterClient.ProviderInventory().CheckCAPIContract(cluster.AllowCAPIContract{Contract: clusterv1old.GroupVersion.Version}); err != nil {
>>>>>>> dd8048ce
		return nil, err
	}

	// Ensures the custom resource definitions required by clusterctl are in place.
	if err := clusterClient.ProviderInventory().EnsureCustomResourceDefinitions(); err != nil {
		return nil, err
	}

	upgradePlans, err := clusterClient.ProviderUpgrader().Plan()
	if err != nil {
		return nil, err
	}

	// UpgradePlan is an alias for cluster.UpgradePlan; this makes the conversion
	aliasUpgradePlan := make([]UpgradePlan, len(upgradePlans))
	for i, plan := range upgradePlans {
		aliasUpgradePlan[i] = UpgradePlan{
			Contract:  plan.Contract,
			Providers: plan.Providers,
		}
	}

	return aliasUpgradePlan, nil
}

// ApplyUpgradeOptions carries the options supported by upgrade apply.
type ApplyUpgradeOptions struct {
	// Kubeconfig to use for accessing the management cluster. If empty, default discovery rules apply.
	Kubeconfig Kubeconfig

<<<<<<< HEAD
	// ManagementGroup that should be upgraded (e.g. capi-system/cluster-api).
	ManagementGroup string

	// Contract defines the API Version of Cluster API (contract e.g. v1alpha4) the management group should upgrade to.
=======
	// Contract defines the API Version of Cluster API (contract e.g. v1alpha4) the management cluster should upgrade to.
>>>>>>> dd8048ce
	// When upgrading by contract, the latest versions available will be used for all the providers; if you want
	// a more granular control on upgrade, use CoreProvider, BootstrapProviders, ControlPlaneProviders, InfrastructureProviders.
	Contract string

	// CoreProvider instance and version (e.g. capi-system/cluster-api:v0.3.0) to upgrade to. This field can be used as alternative to Contract.
	CoreProvider string

	// BootstrapProviders instance and versions (e.g. capi-kubeadm-bootstrap-system/kubeadm:v0.3.0) to upgrade to. This field can be used as alternative to Contract.
	BootstrapProviders []string

	// ControlPlaneProviders instance and versions (e.g. capi-kubeadm-control-plane-system/kubeadm:v0.3.0) to upgrade to. This field can be used as alternative to Contract.
	ControlPlaneProviders []string

	// InfrastructureProviders instance and versions (e.g. capa-system/aws:v0.5.0) to upgrade to. This field can be used as alternative to Contract.
	InfrastructureProviders []string
}

func (c *clusterctlClient) ApplyUpgrade(options ApplyUpgradeOptions) error {
	if options.Contract != "" && options.Contract != clusterv1.GroupVersion.Version {
		return errors.Errorf("current version of clusterctl could only upgrade to %s contract, requested %s", clusterv1.GroupVersion.Version, options.Contract)
	}

	// Get the client for interacting with the management cluster.
	clusterClient, err := c.clusterClientFactory(ClusterClientFactoryInput{Kubeconfig: options.Kubeconfig})
	if err != nil {
		return err
	}

<<<<<<< HEAD
	// Ensure this command only runs against management clusters with the current Cluster API contract (default).
	if err := clusterClient.ProviderInventory().CheckCAPIContract(); err != nil {
		return err
	}

	// Ensures the custom resource definitions required by clusterctl are in place.
	if err := clusterClient.ProviderInventory().EnsureCustomResourceDefinitions(); err != nil {
=======
	// Ensure this command only runs against management clusters with the current Cluster API contract (default) or the previous one.
	if err := clusterClient.ProviderInventory().CheckCAPIContract(cluster.AllowCAPIContract{Contract: clusterv1old.GroupVersion.Version}); err != nil {
>>>>>>> dd8048ce
		return err
	}

	// Ensures the custom resource definitions required by clusterctl are in place.
	if err := clusterClient.ProviderInventory().EnsureCustomResourceDefinitions(); err != nil {
		return err
	}

	// Ensures the latest version of cert-manager.
	// NOTE: it is safe to upgrade to latest version of cert-manager given that it provides
	// conversion web-hooks around Issuer/Certificate kinds, so installing an older versions of providers
	// should continue to work with the latest cert-manager.
	certManager := clusterClient.CertManager()
	if err := certManager.EnsureLatestVersion(); err != nil {
		return err
	}

	// Check if the user want a custom upgrade
	isCustomUpgrade := options.CoreProvider != "" ||
		len(options.BootstrapProviders) > 0 ||
		len(options.ControlPlaneProviders) > 0 ||
		len(options.InfrastructureProviders) > 0

	// If we are upgrading a specific set of providers only, process the providers and call ApplyCustomPlan.
	if isCustomUpgrade {
		// Converts upgrade references back into an UpgradeItem.
		upgradeItems := []cluster.UpgradeItem{}

		if options.CoreProvider != "" {
			upgradeItems, err = addUpgradeItems(upgradeItems, clusterctlv1.CoreProviderType, options.CoreProvider)
			if err != nil {
				return err
			}
		}
		upgradeItems, err = addUpgradeItems(upgradeItems, clusterctlv1.BootstrapProviderType, options.BootstrapProviders...)
		if err != nil {
			return err
		}
		upgradeItems, err = addUpgradeItems(upgradeItems, clusterctlv1.ControlPlaneProviderType, options.ControlPlaneProviders...)
		if err != nil {
			return err
		}
		upgradeItems, err = addUpgradeItems(upgradeItems, clusterctlv1.InfrastructureProviderType, options.InfrastructureProviders...)
		if err != nil {
			return err
		}

		// Execute the upgrade using the custom upgrade items
		return clusterClient.ProviderUpgrader().ApplyCustomPlan(upgradeItems...)
	}

	// Otherwise we are upgrading a whole management cluster according to a clusterctl generated upgrade plan.
	return clusterClient.ProviderUpgrader().ApplyPlan(options.Contract)
}

func addUpgradeItems(upgradeItems []cluster.UpgradeItem, providerType clusterctlv1.ProviderType, providers ...string) ([]cluster.UpgradeItem, error) {
	for _, upgradeReference := range providers {
		providerUpgradeItem, err := parseUpgradeItem(upgradeReference, providerType)
		if err != nil {
			return nil, err
		}
		if providerUpgradeItem.NextVersion == "" {
			return nil, errors.Errorf("invalid provider name %q. Provider name should be in the form namespace/name:version and version cannot be empty", upgradeReference)
		}
		upgradeItems = append(upgradeItems, *providerUpgradeItem)
	}
	return upgradeItems, nil
}

func parseUpgradeItem(ref string, providerType clusterctlv1.ProviderType) (*cluster.UpgradeItem, error) {
	refSplit := strings.Split(strings.ToLower(ref), "/")
	if len(refSplit) != 2 {
		return nil, errors.Errorf("invalid provider name %q. Provider name should be in the form namespace/provider[:version]", ref)
	}

	if refSplit[0] == "" {
		return nil, errors.Errorf("invalid provider name %q. Provider name should be in the form namespace/name[:version] and namespace cannot be empty", ref)
	}
	namespace := refSplit[0]

	name, version, err := parseProviderName(refSplit[1])
	if err != nil {
		return nil, errors.Wrapf(err, "invalid provider name %q. Provider name should be in the form namespace/name[:version] and the namespace should be valid", ref)
	}

	return &cluster.UpgradeItem{
		Provider: clusterctlv1.Provider{
			ObjectMeta: metav1.ObjectMeta{
				Namespace: namespace,
				Name:      clusterctlv1.ManifestLabel(name, providerType),
			},
			ProviderName: name,
			Type:         string(providerType),
			// The value for the following fields will be retrieved while
			// creating the custom upgrade plan.
			WatchedNamespace: "",
		},
		NextVersion: version,
	}, nil
}<|MERGE_RESOLUTION|>--- conflicted
+++ resolved
@@ -21,12 +21,8 @@
 
 	"github.com/pkg/errors"
 	metav1 "k8s.io/apimachinery/pkg/apis/meta/v1"
-<<<<<<< HEAD
-	clusterv1 "sigs.k8s.io/cluster-api/api/v1alpha3"
-=======
 	clusterv1old "sigs.k8s.io/cluster-api/api/v1alpha3"
 	clusterv1 "sigs.k8s.io/cluster-api/api/v1alpha4"
->>>>>>> dd8048ce
 	clusterctlv1 "sigs.k8s.io/cluster-api/cmd/clusterctl/api/v1alpha3"
 	"sigs.k8s.io/cluster-api/cmd/clusterctl/client/cluster"
 )
@@ -56,13 +52,8 @@
 		return nil, err
 	}
 
-<<<<<<< HEAD
-	// Ensure this command only runs against management clusters with the current Cluster API contract (default).
-	if err := clusterClient.ProviderInventory().CheckCAPIContract(); err != nil {
-=======
 	// Ensure this command only runs against management clusters with the current Cluster API contract (default) or the previous one.
 	if err := clusterClient.ProviderInventory().CheckCAPIContract(cluster.AllowCAPIContract{Contract: clusterv1old.GroupVersion.Version}); err != nil {
->>>>>>> dd8048ce
 		return nil, err
 	}
 
@@ -93,14 +84,7 @@
 	// Kubeconfig to use for accessing the management cluster. If empty, default discovery rules apply.
 	Kubeconfig Kubeconfig
 
-<<<<<<< HEAD
-	// ManagementGroup that should be upgraded (e.g. capi-system/cluster-api).
-	ManagementGroup string
-
-	// Contract defines the API Version of Cluster API (contract e.g. v1alpha4) the management group should upgrade to.
-=======
 	// Contract defines the API Version of Cluster API (contract e.g. v1alpha4) the management cluster should upgrade to.
->>>>>>> dd8048ce
 	// When upgrading by contract, the latest versions available will be used for all the providers; if you want
 	// a more granular control on upgrade, use CoreProvider, BootstrapProviders, ControlPlaneProviders, InfrastructureProviders.
 	Contract string
@@ -129,18 +113,8 @@
 		return err
 	}
 
-<<<<<<< HEAD
-	// Ensure this command only runs against management clusters with the current Cluster API contract (default).
-	if err := clusterClient.ProviderInventory().CheckCAPIContract(); err != nil {
-		return err
-	}
-
-	// Ensures the custom resource definitions required by clusterctl are in place.
-	if err := clusterClient.ProviderInventory().EnsureCustomResourceDefinitions(); err != nil {
-=======
 	// Ensure this command only runs against management clusters with the current Cluster API contract (default) or the previous one.
 	if err := clusterClient.ProviderInventory().CheckCAPIContract(cluster.AllowCAPIContract{Contract: clusterv1old.GroupVersion.Version}); err != nil {
->>>>>>> dd8048ce
 		return err
 	}
 
