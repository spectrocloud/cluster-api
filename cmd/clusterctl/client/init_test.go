--- conflicted
+++ resolved
@@ -80,12 +80,7 @@
 				kubeconfigContext:      "mgmt-context",
 			},
 			expectedImages: []string{
-<<<<<<< HEAD
-				"gcr.io/kubebuilder/kube-rbac-proxy:v0.8.0",
-				"us.gcr.io/k8s-artifacts-prod/cluster-api-aws/cluster-api-aws-controller:v0.5.3",
-=======
 				"k8s.gcr.io/cluster-api-aws/cluster-api-aws-controller:v0.5.3",
->>>>>>> dd8048ce
 			},
 			wantErr: false,
 		},
@@ -496,10 +491,6 @@
 				controlPlaneProvider:   []string{fmt.Sprintf("%s:v0.9.0", config.KubeadmControlPlaneProviderName)},
 				infrastructureProvider: []string{"infra:v0.9.0"},
 				targetNameSpace:        "",
-<<<<<<< HEAD
-				watchingNamespace:      "",
-=======
->>>>>>> dd8048ce
 			},
 			wantErr: true,
 		},
@@ -514,41 +505,6 @@
 				bootstrapProvider:      []string{fmt.Sprintf("%s:v0.9.0", config.KubeadmBootstrapProviderName)},
 				infrastructureProvider: []string{"infra:v0.9.0"},
 				targetNameSpace:        "",
-<<<<<<< HEAD
-				watchingNamespace:      "",
-			},
-			wantErr: true,
-		},
-		{
-			name: "Init (with an empty cluster) with custom provider versions/next contract, not supported",
-			field: field{
-				client: fakeEmptyCluster(), // clusterctl client for an empty management cluster (with repository setup for capi, bootstrap, control plane and infra provider)
-				hasCRD: false,
-			},
-			args: args{
-				coreProvider:           fmt.Sprintf("%s:v2.0.0", config.ClusterAPIProviderName),
-				bootstrapProvider:      []string{fmt.Sprintf("%s:v3.0.0", config.KubeadmBootstrapProviderName)},
-				controlPlaneProvider:   []string{fmt.Sprintf("%s:v3.0.0", config.KubeadmControlPlaneProviderName)},
-				infrastructureProvider: []string{"infra:v4.0.0"},
-				targetNameSpace:        "",
-				watchingNamespace:      "",
-			},
-			wantErr: true,
-		},
-		{
-			name: "Init (with a NOT empty cluster) adds a provider/next contract, not supported",
-			field: field{
-				client: fakeInitializedCluster(), // clusterctl client for an management cluster with capi installed (with repository setup for capi, bootstrap, control plane and infra provider)
-				hasCRD: true,
-			},
-			args: args{
-				coreProvider:           "", // with a NOT empty cluster, a core provider should NOT be added automatically
-				bootstrapProvider:      []string{fmt.Sprintf("%s:v3.0.0", config.KubeadmBootstrapProviderName)},
-				infrastructureProvider: []string{"infra:v4.0.0"},
-				targetNameSpace:        "",
-				watchingNamespace:      "",
-=======
->>>>>>> dd8048ce
 			},
 			wantErr: true,
 		},
@@ -676,21 +632,7 @@
 		WithMetadata("v1.1.0", &clusterctlv1.Metadata{
 			ReleaseSeries: []clusterctlv1.ReleaseSeries{
 				{Major: 0, Minor: 9, Contract: test.PreviousCAPIContractNotSupported},
-<<<<<<< HEAD
-				{Major: 1, Minor: 0, Contract: test.CurrentCAPIContract},
 				{Major: 1, Minor: 1, Contract: test.CurrentCAPIContract},
-			},
-		}).
-		WithFile("v2.0.0", "components.yaml", componentsYAML("ns1")).
-		WithMetadata("v2.0.0", &clusterctlv1.Metadata{
-			ReleaseSeries: []clusterctlv1.ReleaseSeries{
-				{Major: 0, Minor: 9, Contract: test.PreviousCAPIContractNotSupported},
-				{Major: 1, Minor: 0, Contract: test.CurrentCAPIContract},
-				{Major: 1, Minor: 1, Contract: test.CurrentCAPIContract},
-				{Major: 2, Minor: 0, Contract: test.NextCAPIContractNotSupported},
-=======
-				{Major: 1, Minor: 1, Contract: test.CurrentCAPIContract},
->>>>>>> dd8048ce
 			},
 		})
 	repository2 := newFakeRepository(bootstrapProviderConfig, config).
@@ -713,21 +655,7 @@
 		WithMetadata("v2.1.0", &clusterctlv1.Metadata{
 			ReleaseSeries: []clusterctlv1.ReleaseSeries{
 				{Major: 0, Minor: 9, Contract: test.PreviousCAPIContractNotSupported},
-<<<<<<< HEAD
-				{Major: 2, Minor: 0, Contract: test.CurrentCAPIContract},
 				{Major: 2, Minor: 1, Contract: test.CurrentCAPIContract},
-			},
-		}).
-		WithFile("v3.0.0", "components.yaml", componentsYAML("ns2")).
-		WithMetadata("v3.0.0", &clusterctlv1.Metadata{
-			ReleaseSeries: []clusterctlv1.ReleaseSeries{
-				{Major: 0, Minor: 9, Contract: test.PreviousCAPIContractNotSupported},
-				{Major: 2, Minor: 0, Contract: test.CurrentCAPIContract},
-				{Major: 2, Minor: 1, Contract: test.CurrentCAPIContract},
-				{Major: 3, Minor: 0, Contract: test.NextCAPIContractNotSupported},
-=======
-				{Major: 2, Minor: 1, Contract: test.CurrentCAPIContract},
->>>>>>> dd8048ce
 			},
 		})
 	repository3 := newFakeRepository(controlPlaneProviderConfig, config).
@@ -750,21 +678,7 @@
 		WithMetadata("v2.1.0", &clusterctlv1.Metadata{
 			ReleaseSeries: []clusterctlv1.ReleaseSeries{
 				{Major: 0, Minor: 9, Contract: test.PreviousCAPIContractNotSupported},
-<<<<<<< HEAD
-				{Major: 2, Minor: 0, Contract: test.CurrentCAPIContract},
 				{Major: 2, Minor: 1, Contract: test.CurrentCAPIContract},
-			},
-		}).
-		WithFile("v3.0.0", "components.yaml", componentsYAML("ns2")).
-		WithMetadata("v3.0.0", &clusterctlv1.Metadata{
-			ReleaseSeries: []clusterctlv1.ReleaseSeries{
-				{Major: 0, Minor: 9, Contract: test.PreviousCAPIContractNotSupported},
-				{Major: 2, Minor: 0, Contract: test.CurrentCAPIContract},
-				{Major: 2, Minor: 1, Contract: test.CurrentCAPIContract},
-				{Major: 3, Minor: 0, Contract: test.NextCAPIContractNotSupported},
-=======
-				{Major: 2, Minor: 1, Contract: test.CurrentCAPIContract},
->>>>>>> dd8048ce
 			},
 		})
 	repository4 := newFakeRepository(infraProviderConfig, config).
@@ -787,21 +701,7 @@
 		WithMetadata("v3.1.0", &clusterctlv1.Metadata{
 			ReleaseSeries: []clusterctlv1.ReleaseSeries{
 				{Major: 0, Minor: 9, Contract: test.PreviousCAPIContractNotSupported},
-<<<<<<< HEAD
-				{Major: 3, Minor: 0, Contract: test.CurrentCAPIContract},
 				{Major: 3, Minor: 1, Contract: test.CurrentCAPIContract},
-			},
-		}).
-		WithFile("v4.0.0", "components.yaml", componentsYAML("ns2")).
-		WithMetadata("v4.0.0", &clusterctlv1.Metadata{
-			ReleaseSeries: []clusterctlv1.ReleaseSeries{
-				{Major: 0, Minor: 9, Contract: test.PreviousCAPIContractNotSupported},
-				{Major: 3, Minor: 0, Contract: test.CurrentCAPIContract},
-				{Major: 3, Minor: 1, Contract: test.CurrentCAPIContract},
-				{Major: 4, Minor: 0, Contract: test.NextCAPIContractNotSupported},
-=======
-				{Major: 3, Minor: 1, Contract: test.CurrentCAPIContract},
->>>>>>> dd8048ce
 			},
 		}).
 		WithFile("v3.0.0", "cluster-template.yaml", templateYAML("ns4", "test"))
@@ -895,13 +795,7 @@
   template:
     spec:
       containers:
-<<<<<<< HEAD
-      - image: gcr.io/kubebuilder/kube-rbac-proxy:v0.8.0
-        name: kube-rbac-proxy
-      - image: us.gcr.io/k8s-artifacts-prod/cluster-api-aws/cluster-api-aws-controller:v0.5.3
-=======
       - image: k8s.gcr.io/cluster-api-aws/cluster-api-aws-controller:v0.5.3
->>>>>>> dd8048ce
         name: manager
         volumeMounts:
         - mountPath: /home/.aws
