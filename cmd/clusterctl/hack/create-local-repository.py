#!/usr/bin/env python

# Copyright 2020 The Kubernetes Authors.
#
# Licensed under the Apache License, Version 2.0 (the "License");
# you may not use this file except in compliance with the License.
# You may obtain a copy of the License at
#
#     http://www.apache.org/licenses/LICENSE-2.0
#
# Unless required by applicable law or agreed to in writing, software
# distributed under the License is distributed on an "AS IS" BASIS,
# WITHOUT WARRANTIES OR CONDITIONS OF ANY KIND, either express or implied.
# See the License for the specific language governing permissions and
# limitations under the License.

###################

# create-local-repository.py takes in input a list of provider and, for each of them, generates the components YAML from the
# local repositories (the GitHub repositories clone), and finally stores it in the clusterctl local override folder

# prerequisites:

# - the script should be executed from sigs.k8s.io/cluster-api/ by calling cmd/clusterctl/hack/create-local-repository.py
# - there should be a sigs.k8s.io/cluster-api/clusterctl-settings.json file with the list of provider for which
#   the local overrides should be generated and the list of provider repositories to be included (on top of cluster-api).
# {
#    "providers": [ "cluster-api", "bootstrap-kubeadm", "infrastructure-aws"],
#    "provider_repos": ["../cluster-api-provider-aws"]
# }
# - for each additional provider repository there should be a sigs.k8s.io/<provider_repo>/clusterctl-settings.json file e.g.
# {
#   "name": "infrastructure-aws",
#   "config": {
#     "componentsFile": "infrastructure-components.yaml",
#     "nextVersion": "v0.5.0",
# }

###################

from __future__ import unicode_literals

import json
import subprocess
import os
from distutils.dir_util import copy_tree
from distutils.file_util import copy_file
import errno
import sys

settings = {}

providers = {
      'cluster-api': {
              'componentsFile': 'core-components.yaml',
<<<<<<< HEAD
              'nextVersion': 'v0.3.99',
=======
              'nextVersion': 'v0.4.99',
>>>>>>> dd8048ce
              'type': 'CoreProvider',
      },
      'bootstrap-kubeadm': {
            'componentsFile': 'bootstrap-components.yaml',
<<<<<<< HEAD
            'nextVersion': 'v0.3.99',
=======
            'nextVersion': 'v0.4.99',
>>>>>>> dd8048ce
            'type': 'BootstrapProvider',
            'configFolder': 'bootstrap/kubeadm/config/default',
      },
      'control-plane-kubeadm': {
            'componentsFile': 'control-plane-components.yaml',
<<<<<<< HEAD
            'nextVersion': 'v0.3.99',
=======
            'nextVersion': 'v0.4.99',
>>>>>>> dd8048ce
            'type': 'ControlPlaneProvider',
            'configFolder': 'controlplane/kubeadm/config/default',
      },
      'infrastructure-docker': {
          'componentsFile': 'infrastructure-components.yaml',
<<<<<<< HEAD
          'nextVersion': 'v0.3.99',
=======
          'nextVersion': 'v0.4.99',
>>>>>>> dd8048ce
          'type': 'InfrastructureProvider',
          'configFolder': 'test/infrastructure/docker/config/default',
      },
}

def load_settings():
    global settings
    try:
        settings = json.load(open('clusterctl-settings.json'))
    except  Exception as e:
        raise Exception('failed to load clusterctl-settings.json: {}'.format(e))

def load_providers():
    provider_repos = settings.get('provider_repos', [])
    for repo in provider_repos:
        file = repo + '/clusterctl-settings.json'
        try:
            provider_details = json.load(open(file))
            provider_name = provider_details['name']
            provider_config = provider_details['config']
            provider_config['repo'] = repo
            providers[provider_name] = provider_config
        except  Exception as e:
            raise Exception('failed to load clusterctl-settings.json from repo {}: {}'.format(repo, e))

def execCmd(args):
    try:
        out = subprocess.Popen(args,
            stdout=subprocess.PIPE,
            stderr=subprocess.STDOUT)

        stdout, stderr = out.communicate()
        if stderr is not None:
            raise Exception('stderr contains: \n{}'.format(stderr))

        return stdout
    except  Exception as e:
        raise Exception('failed to run {}: {}'.format(args, e))

def get_home():
    return os.path.expanduser('~')

def get_repository_folder():
    home = get_home()
    return os.path.join(home, '.cluster-api', 'dev-repository')

def write_local_repository(provider, version, components_file, components_yaml, metadata_file):
    try:
        repository_folder = get_repository_folder()
        provider_folder = os.path.join(repository_folder, provider, version)
        try:
            os.makedirs(provider_folder)
        except OSError as e:
            if e.errno != errno.EEXIST:
                raise
        components_path = os.path.join(provider_folder, components_file)
        f = open(components_path, 'wb')
        f.write(components_yaml)
        f.close()

        copy_file(metadata_file, provider_folder)

        if provider == "infrastructure-docker":
            copy_tree("test/infrastructure/docker/templates", provider_folder)

        return components_path
    except Exception as e:
        raise Exception('failed to write {} to {}: {}'.format(components_file, provider_folder, e))

def create_local_repositories():
    providerList = settings.get('providers', [])
    assert providerList is not None, 'invalid configuration: please define the list of providers to override'
    assert len(providerList)>0, 'invalid configuration: please define at least one provider to override'

    for provider in providerList:
        p = providers.get(provider)
        assert p is not None, 'invalid configuration: please specify the configuration for the {} provider'.format(provider)

        repo = p.get('repo', '.')
<<<<<<< HEAD
        config_folder = p.get('configFolder', 'config')
=======
        config_folder = p.get('configFolder', 'config/default')
>>>>>>> dd8048ce
        metadata_file = repo+'/metadata.yaml'

        next_version = p.get('nextVersion')
        assert next_version is not None, 'invalid configuration for provider {}: please provide nextVersion value'.format(provider)

        name, type =splitNameAndType(provider)
        assert name is not None, 'invalid configuration for provider {}: please use a valid provider label'.format(provider)

        components_file = p.get('componentsFile')
        assert components_file is not None, 'invalid configuration for provider {}: please provide componentsFile value'.format(provider)

        components_yaml = execCmd(['kustomize', 'build', os.path.join(repo, config_folder)])
        components_path = write_local_repository(provider, next_version, components_file, components_yaml, metadata_file)

        yield name, type, next_version, components_path

def injectLatest(path):
    head, tail = os.path.split(path)
    return '{}/latest/{}'.format(head, tail)

def create_dev_config(repos):
    yaml = "providers:\n"
    for name, type, next_version, components_path in repos:
        yaml += "- name: \"{}\"\n".format(name)
        yaml += "  type: \"{}\"\n".format(type)
        yaml += "  url: \"{}\"\n".format(components_path)
    yaml += "overridesFolder: \"{}/overrides\"\n".format(get_repository_folder())

    try:
        repository_folder = get_repository_folder()
        config_path = os.path.join(repository_folder, "config.yaml")
        f = open(config_path, 'w')
        f.write(yaml)
        f.close()
        return components_path
    except Exception as e:
        raise Exception('failed to write {}: {}'.format(config_path, e))

def splitNameAndType(provider):
    if provider == 'cluster-api':
        return 'cluster-api', 'CoreProvider'
    if provider.startswith('bootstrap-'):
        return provider[len('bootstrap-'):], 'BootstrapProvider'
    if provider.startswith('control-plane-'):
        return provider[len('control-plane-'):], 'ControlPlaneProvider'
    if provider.startswith('infrastructure-'):
        return provider[len('infrastructure-'):], 'InfrastructureProvider'
    return None, None

def CoreProviderFlag():
    return '--core'

def BootstrapProviderFlag():
    return '--bootstrap'

def ControlPlaneProviderFlag():
    return '--control-plane'

def InfrastructureProviderFlag():
    return '--infrastructure'

def type_to_flag(type):
    switcher = {
        'CoreProvider': CoreProviderFlag,
        'BootstrapProvider': BootstrapProviderFlag,
        'ControlPlaneProvider': ControlPlaneProviderFlag,
        'InfrastructureProvider': InfrastructureProviderFlag
    }
    func = switcher.get(type, lambda: 'Invalid type')
    return func()

def print_instructions(repos):
    providerList = settings.get('providers', [])
    print ('clusterctl local overrides generated from local repositories for the {} providers.'.format(', '.join(providerList)))
    print ('in order to use them, please run:')
    print
    cmd = "clusterctl init \\\n"
    for name, type, next_version, components_path in repos:
        cmd += "   {} {}:{} \\\n".format(type_to_flag(type), name, next_version)
    cmd += "   --config ~/.cluster-api/dev-repository/config.yaml"
    print (cmd)
    print
    if 'infrastructure-docker' in providerList:
        print ('please check the documentation for additional steps required for using the docker provider')
        print


load_settings()

load_providers()

repos = list(create_local_repositories())

create_dev_config(repos)

print_instructions(repos)<|MERGE_RESOLUTION|>--- conflicted
+++ resolved
@@ -53,40 +53,24 @@
 providers = {
       'cluster-api': {
               'componentsFile': 'core-components.yaml',
-<<<<<<< HEAD
-              'nextVersion': 'v0.3.99',
-=======
               'nextVersion': 'v0.4.99',
->>>>>>> dd8048ce
               'type': 'CoreProvider',
       },
       'bootstrap-kubeadm': {
             'componentsFile': 'bootstrap-components.yaml',
-<<<<<<< HEAD
-            'nextVersion': 'v0.3.99',
-=======
             'nextVersion': 'v0.4.99',
->>>>>>> dd8048ce
             'type': 'BootstrapProvider',
             'configFolder': 'bootstrap/kubeadm/config/default',
       },
       'control-plane-kubeadm': {
             'componentsFile': 'control-plane-components.yaml',
-<<<<<<< HEAD
-            'nextVersion': 'v0.3.99',
-=======
             'nextVersion': 'v0.4.99',
->>>>>>> dd8048ce
             'type': 'ControlPlaneProvider',
             'configFolder': 'controlplane/kubeadm/config/default',
       },
       'infrastructure-docker': {
           'componentsFile': 'infrastructure-components.yaml',
-<<<<<<< HEAD
-          'nextVersion': 'v0.3.99',
-=======
           'nextVersion': 'v0.4.99',
->>>>>>> dd8048ce
           'type': 'InfrastructureProvider',
           'configFolder': 'test/infrastructure/docker/config/default',
       },
@@ -166,11 +150,7 @@
         assert p is not None, 'invalid configuration: please specify the configuration for the {} provider'.format(provider)
 
         repo = p.get('repo', '.')
-<<<<<<< HEAD
-        config_folder = p.get('configFolder', 'config')
-=======
         config_folder = p.get('configFolder', 'config/default')
->>>>>>> dd8048ce
         metadata_file = repo+'/metadata.yaml'
 
         next_version = p.get('nextVersion')
