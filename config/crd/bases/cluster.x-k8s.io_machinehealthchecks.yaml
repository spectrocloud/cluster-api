--- conflicted
+++ resolved
@@ -259,8 +259,6 @@
                 format: int32
                 minimum: 0
                 type: integer
-<<<<<<< HEAD
-=======
               targets:
                 description: Targets shows the current list of machines the machine
                   health check is watching
@@ -522,7 +520,6 @@
                 format: int32
                 minimum: 0
                 type: integer
->>>>>>> dd8048ce
               targets:
                 description: Targets shows the current list of machines the machine
                   health check is watching
